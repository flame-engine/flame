import 'dart:math' as math;
import 'dart:ui';

import 'package:flame/components.dart';
import 'package:flame/game.dart';
import 'package:flame/gestures.dart';
import 'package:flame/palette.dart';
import 'package:flutter/material.dart';

void main() {
  runApp(
    GameWidget(
      game: MyGame(),
    ),
  );
}

class Palette {
  static const PaletteEntry white = BasicPalette.white;
  static const PaletteEntry red = PaletteEntry(Color(0xFFFF0000));
  static const PaletteEntry blue = PaletteEntry(Color(0xFF0000FF));
}

class Square extends PositionComponent {
  static const speed = 0.25;
  static const squareSize = 128.0;

  static Paint white = Palette.white.paint;
  static Paint red = Palette.red.paint;
  static Paint blue = Palette.blue.paint;

  @override
  void render(Canvas c) {
    super.render(c);

    c.drawRect(size.toRect(), white);
    c.drawRect(const Rect.fromLTWH(0, 0, 3, 3), red);
    c.drawRect(Rect.fromLTWH(width / 2, height / 2, 3, 3), blue);
  }

  @override
  void update(double dt) {
    super.update(dt);
    angle += speed * dt;
    angle %= 2 * math.pi;
  }

  @override
  void onMount() {
    super.onMount();
<<<<<<< HEAD
    size = Vector2.all(gameRef!.squareSize);
=======
    size = Vector2.all(squareSize);
>>>>>>> 34caba19
    anchor = Anchor.center;
  }
}

class MyGame extends BaseGame with DoubleTapDetector, TapDetector {
  bool running = true;

  MyGame() {
    add(Square()
      ..x = 100
      ..y = 100);
  }

  @override
  void onTapUp(TapUpDetails details) {
    final touchArea = Rect.fromCenter(
      center: details.localPosition,
      width: 20,
      height: 20,
    );

    final handled = components.any((c) {
      if (c is PositionComponent && c.toRect().overlaps(touchArea)) {
        remove(c);
        return true;
      }
      return false;
    });

    if (!handled) {
      add(Square()
        ..x = touchArea.left
        ..y = touchArea.top);
    }
  }

  @override
  void onDoubleTap() {
    if (running) {
      pauseEngine();
    } else {
      resumeEngine();
    }

    running = !running;
  }
}<|MERGE_RESOLUTION|>--- conflicted
+++ resolved
@@ -48,11 +48,7 @@
   @override
   void onMount() {
     super.onMount();
-<<<<<<< HEAD
-    size = Vector2.all(gameRef!.squareSize);
-=======
     size = Vector2.all(squareSize);
->>>>>>> 34caba19
     anchor = Anchor.center;
   }
 }
