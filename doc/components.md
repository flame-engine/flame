--- conflicted
+++ resolved
@@ -125,17 +125,12 @@
 Create it like this:
 
 ```dart
-<<<<<<< HEAD
   final images = [
     ParallaxImage("mountains.jpg"),
     ParallaxImage("forest.jpg"),
     ParallaxImage("city.jpg"),
   ];
   this.bg = ParallaxComponent(images);
-=======
-    this.bg = ParallaxComponent();
-    this.bg.load([ 'bg/1.png', 'bg/2.png', 'bg/3.png' ]);
->>>>>>> 8bd76b6f
 ```
 
 This creates a static background, if you want it to move you have to set the named optional parameters `baseSpeed` and `layerDelta`. For example if you want to move your background images along the X-axis and have the images further away you would do the following:
