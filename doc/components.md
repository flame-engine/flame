--- conflicted
+++ resolved
@@ -196,22 +196,13 @@
 The simplest `ParallaxComponent` is created like this:
 
 ```dart
-<<<<<<< HEAD
-  @override
-  Future<void> onLoad() async {
-    final parallaxComponent = await ParallaxComponent.load(
-      [bg.png, trees.png],
-    );
-    add(parallax);
-  }
-=======
-final images = [
-    ParallaxImage('mountains.jpg'),
-    ParallaxImage('forest.jpg'),
-    ParallaxImage('city.jpg'),
-];
-this.bg = ParallaxComponent(images);
->>>>>>> 015beb7f
+@override
+Future<void> onLoad() async {
+  final parallaxComponent = await ParallaxComponent.load(
+    [bg.png, trees.png],
+  );
+  add(parallax);
+}
 ```
 
 This creates a static background, if you want a moving parallax (which is the whole point of a parallax),
@@ -222,27 +213,18 @@
 For example if you want to move your background images along the X-axis with a faster speed the "closer" the image is:
 
 ```dart
-<<<<<<< HEAD
   final parallaxComponent = await ParallaxComponent.load(
     _paths,
     baseVelocity: Vector2(20, 0),
     velocityMultiplierDelta: Vector2(1.8, 1.0),
   );
-=======
-this.bg = ParallaxComponent(images, baseSpeed: Offset(50, 0), layerDelta: Offset(20, 0));
->>>>>>> 015beb7f
 ```
 You can set the baseSpeed and layerDelta at any time, for example if your character jumps or your game speeds up.
 
 ```dart
-<<<<<<< HEAD
-  final parallax = parallaxComponen.parallax;
-  parallax.baseSpeed = Vector2(100, 0);
-  parallax.velocityMultiplierDelta = Vector2(2.0, 1.0);
-=======
-this.bg.baseSpeed = Vector2(100, 0);
-this.bg.layerDelta = Vector2(40, 0);
->>>>>>> 015beb7f
+final parallax = parallaxComponen.parallax;
+parallax.baseSpeed = Vector2(100, 0);
+parallax.velocityMultiplierDelta = Vector2(2.0, 1.0);
 ```
 
 By default the images are aligned to the bottom left, repeated along the X-axis and scaled proportionally so that
@@ -252,7 +234,6 @@
 
 Advanced example:
 ```dart
-<<<<<<< HEAD
   final images = [
     ParallaxImage.load('stars.jpg', repeat: ImageRepeat.repeat, alignment: Alignment.center, fill: LayerFill.width),
     ParallaxImage.load('planets.jpg', repeat: ImageRepeat.repeatY, alignment: Alignment.bottomLeft, fill: LayerFill.none),
@@ -265,14 +246,6 @@
       baseVelocity: Vector2(50, 0),
     ),
   );
-=======
-final images = [
-    ParallaxImage('stars.jpg', repeat: ImageRepeat.repeat, alignment: Alignment.center, fill: LayerFill.width),
-    ParallaxImage('planets.jpg', repeat: ImageRepeat.repeatY, alignment: Alignment.bottomLeft, fill: LayerFill.none),
-    ParallaxImage('dust.jpg', repeat: ImageRepeat.repeatX, alignment: Alignment.topRight, fill: LayerFill.height),
-];
-this.bg = ParallaxComponent(images, baseSpeed: Vector2(50, 0), layerDelta: Vector2(20, 0));
->>>>>>> 015beb7f
 ```
 
 * The stars image in this example will be repeatedly drawn in both axis, align in the center and be scaled to fill the screen width.
@@ -282,11 +255,7 @@
 Once you are done setting up your `ParallaxComponent`, add it to the game like with any other component (`game.add(parallaxComponent`).
 Also, don't forget to add you images to the `pubspec.yaml` file as assets or they wont be found.
 
-<<<<<<< HEAD
-Two example implementations can be found in the [examples directory](/doc/examples/parallax).
-=======
-An example implementation can be found in the [examples directory](https://github.com/flame-engine/flame/tree/master/doc/examples/parallax).
->>>>>>> 015beb7f
+Two examples implementation can be found in the [examples directory](https://github.com/flame-engine/flame/tree/master/doc/examples/parallax).
 
 ## SpriteBodyComponent
 
