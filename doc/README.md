# Getting Started!

## About Flame

Flame is a modular Flutter game engine that provides a complete set of out-of-the-way solutions for games, taking advantage of the powerful infrastructure provided by Flutter but simplifying the code you need to build your projects.

It empowers you with a simple yet effective game loop implementation, and all the surrounding utilities you might need to use in a game: images, sprites, sprite sheets, animations, audio, input, components/object system, et cetera.

You can pick and choose whichever parts you want, as they are all somewhat independent and modular.

We also support easy-to-use integrations with famous third parties and tools, like Riveapp, tiled, Google Play Games, gamepad support and more.

The engine and ecosystem is being constantly improved by the community, so please feel free to reach out, open issues, PRs and make suggestions. Give us a star if you want to help give the engine exposure and grow the community.

## Installation

Put the pub package as your dependency by dropping the following in your `pubspec.yaml`:

```yaml
dependencies:
<<<<<<< HEAD
  flame: ^1.0.0-rc6
=======
  flame: ^1.0.0-rc7
>>>>>>> 34caba19
```

And start using it!

## Getting started

Check out the [awesome flame repository](https://github.com/flame-engine/awesome-flame#articles--tutorials), there is quite a lot of good tutorials and articles to get you started with Flame.<|MERGE_RESOLUTION|>--- conflicted
+++ resolved
@@ -18,11 +18,7 @@
 
 ```yaml
 dependencies:
-<<<<<<< HEAD
-  flame: ^1.0.0-rc6
-=======
   flame: ^1.0.0-rc7
->>>>>>> 34caba19
 ```
 
 And start using it!
