import 'package:flame/components.dart';
import 'package:flame/game.dart';
import 'package:flame/sprite.dart';
import 'package:flutter/material.dart';

void main() async {
  WidgetsFlutterBinding.ensureInitialized();

  runApp(
    GameWidget(
      game: MyGame(),
    ),
  );
}

class MyGame extends BaseGame {
  @override
  Future<void> onLoad() async {
    final spriteSheet = SpriteSheet(
      image: await images.load('spritesheet.png'),
      srcSize: Vector2(16.0, 18.0),
    );

    final vampireAnimation =
        spriteSheet.createAnimation(row: 0, stepTime: 0.1, to: 7);
    final ghostAnimation =
        spriteSheet.createAnimation(row: 1, stepTime: 0.1, to: 7);
    final spriteSize = Vector2(80.0, 90.0);

<<<<<<< HEAD
    final vampireComponent = SpriteAnimationComponent.fromSpriteAnimation(
        spriteSize, vampireAnimation)
      ..x = 150
      ..y = 100;

    final ghostComponent =
        SpriteAnimationComponent.fromSpriteAnimation(spriteSize, ghostAnimation)
          ..x = 150
          ..y = 220;
=======
    final vampireComponent = SpriteAnimationComponent(
      position: Vector2(150, 100),
      size: spriteSize,
      animation: vampireAnimation,
    );

    final ghostComponent = SpriteAnimationComponent(
      position: Vector2(150, 220),
      size: spriteSize,
      animation: ghostAnimation,
    );
>>>>>>> 34caba19

    add(vampireComponent);
    add(ghostComponent);

    // Some plain sprites
    final vampireSpriteComponent = SpriteComponent(
      position: Vector2(50, 100),
      size: spriteSize,
      sprite: spriteSheet.getSprite(0, 0),
    );

    final ghostSpriteComponent = SpriteComponent(
      position: Vector2(50, 220),
      size: spriteSize,
      sprite: spriteSheet.getSprite(1, 0),
    );

    add(vampireSpriteComponent);
    add(ghostSpriteComponent);
  }
}<|MERGE_RESOLUTION|>--- conflicted
+++ resolved
@@ -27,17 +27,6 @@
         spriteSheet.createAnimation(row: 1, stepTime: 0.1, to: 7);
     final spriteSize = Vector2(80.0, 90.0);
 
-<<<<<<< HEAD
-    final vampireComponent = SpriteAnimationComponent.fromSpriteAnimation(
-        spriteSize, vampireAnimation)
-      ..x = 150
-      ..y = 100;
-
-    final ghostComponent =
-        SpriteAnimationComponent.fromSpriteAnimation(spriteSize, ghostAnimation)
-          ..x = 150
-          ..y = 220;
-=======
     final vampireComponent = SpriteAnimationComponent(
       position: Vector2(150, 100),
       size: spriteSize,
@@ -49,7 +38,6 @@
       size: spriteSize,
       animation: ghostAnimation,
     );
->>>>>>> 34caba19
 
     add(vampireComponent);
     add(ghostComponent);
