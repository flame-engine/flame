--- conflicted
+++ resolved
@@ -17,11 +17,7 @@
 }
 
 class MyHomePage extends StatefulWidget {
-<<<<<<< HEAD
-  MyHomePage({Key? key}) : super(key: key);
-=======
-  const MyHomePage({Key key}) : super(key: key);
->>>>>>> 34caba19
+  const MyHomePage({Key? key}) : super(key: key);
 
   @override
   _MyHomePageState createState() => _MyHomePageState();
