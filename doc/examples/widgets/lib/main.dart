--- conflicted
+++ resolved
@@ -1,18 +1,9 @@
-<<<<<<< HEAD
-import 'package:flame/extensions.dart';
-import 'package:flame/widgets.dart';
-import 'package:flutter/material.dart' hide Animation;
-import 'package:flame/flame.dart';
-import 'package:flame/spritesheet.dart';
-import 'package:dashbook/dashbook.dart';
-=======
 import 'package:dashbook/dashbook.dart';
 import 'package:flame/extensions.dart';
 import 'package:flame/flame.dart';
 import 'package:flame/sprite.dart';
 import 'package:flame/widgets.dart';
 import 'package:flutter/material.dart' hide Animation;
->>>>>>> 34caba19
 
 Anchor parseAnchor(String name) {
   switch (name) {
@@ -36,11 +27,7 @@
       return Anchor.bottomRight;
   }
 
-<<<<<<< HEAD
-  throw Exception("Cannot parse anchor name `$name`");
-=======
   throw Exception('Cannot parse anchor name `$name`');
->>>>>>> 34caba19
 }
 
 void main() async {
