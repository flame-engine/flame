--- conflicted
+++ resolved
@@ -23,16 +23,8 @@
       image,
       'chopper.json',
     );
-<<<<<<< HEAD
-
-    final animationComponent = SpriteAnimationComponent(200, 200, animation);
-
-    animationComponent.x = (size.width / 2) - 100;
-    animationComponent.y = (size.height / 2) - 100;
-=======
     final animationComponent = SpriteAnimationComponent(200, 200, animation)
       ..setPosition(size / 2 - Vector2(100, 100));
->>>>>>> d70fee55
 
     add(animationComponent);
   }
