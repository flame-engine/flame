--- conflicted
+++ resolved
@@ -20,17 +20,11 @@
       jsonData,
     );
     final spriteSize = Vector2.all(200);
-<<<<<<< HEAD
-    final animationComponent =
-        SpriteAnimationComponent.fromSpriteAnimation(spriteSize, animation)
-          ..position = size / 2 - Vector2.all(100);
-=======
     final animationComponent = SpriteAnimationComponent(
       position: size / 2 - Vector2.all(100),
       size: spriteSize,
       animation: animation,
     );
->>>>>>> 34caba19
 
     add(animationComponent);
   }
