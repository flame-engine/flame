--- conflicted
+++ resolved
@@ -1,9 +1,6 @@
 import 'package:flame/components.dart';
 import 'package:flame/extensions.dart';
-<<<<<<< HEAD
 import 'package:flame/gestures.dart';
-=======
->>>>>>> 34caba19
 import 'package:flutter/material.dart' hide Draggable;
 import 'package:flame/game.dart';
 
@@ -35,11 +32,8 @@
     debugColor = _isDragging ? Colors.greenAccent : Colors.purple;
   }
 
-<<<<<<< HEAD
-  Vector2 dragDeltaPosition = Vector2.zero();
-=======
-  Vector2 initialPosition;
-  Vector2 dragDeltaPosition;
+  Vector2? initialPosition;
+  Vector2? dragDeltaPosition;
 
   @override
   bool onDragStart(int pointerId, Vector2 startPosition) {
@@ -57,7 +51,6 @@
     return true;
   }
 
->>>>>>> 34caba19
   @override
   bool onDragEnd(int pointerId, DragEndDetails details) {
     _isDragging = false;
