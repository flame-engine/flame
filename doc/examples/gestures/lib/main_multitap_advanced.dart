import 'package:flame/game.dart';
import 'package:flutter/material.dart';
import 'package:flame/gestures.dart';
import 'package:flame/extensions.dart';
import 'package:flame/palette.dart';

void main() {
  runApp(
    GameWidget(
      game: MyGame(),
    ),
  );
}

/// Includes an example mixing two advanced detectors
class MyGame extends BaseGame
    with MultiTouchTapDetector, MultiTouchDragDetector {
  final _whitePaint = BasicPalette.white.paint;

  Paint? _paint;

  final Map<int, Rect> _taps = {};

<<<<<<< HEAD
  Offset? _start;
  Offset? _end;
  Rect? _panRect;
=======
  Vector2 _start;
  Vector2 _end;
  Rect _panRect;
>>>>>>> 34caba19

  MyGame() {
    _paint = _whitePaint;
  }

  @override
  void onTapDown(int pointerId, TapDownDetails details) {
    _taps[pointerId] = Rect.fromLTWH(
      details.globalPosition.dx,
      details.globalPosition.dy,
      50,
      50,
    );
  }

  @override
  void onTapUp(int pointerId, _) {
    _taps.remove(pointerId);
  }

  @override
  void onTapCancel(int pointerId) {
    _taps.remove(pointerId);
  }

  @override
  void onDragCancel(int pointerId) {
    _end = null;
    _start = null;
    _panRect = null;
  }

  @override
  void onDragStart(int pointerId, Vector2 initialPosition) {
    _end = null;
    _start = initialPosition;
  }

  @override
  void onDragUpdate(int pointerId, DragUpdateDetails details) {
    _end = details.localPosition.toVector2();
  }

  @override
  void onDragEnd(int pointerId, DragEndDetails details) {
    if (_start != null && _end != null) {
      _panRect = Rect.fromLTRB(
<<<<<<< HEAD
        _start!.dx,
        _start!.dy,
        _end!.dx,
        _end!.dy,
=======
        _start.x,
        _start.y,
        _end.x,
        _end.y,
>>>>>>> 34caba19
      );
    }
  }

  @override
  void render(Canvas canvas) {
    super.render(canvas);
    _taps.values.forEach((rect) {
      canvas.drawRect(rect, _paint!);
    });

    if (_panRect != null) {
      canvas.drawRect(_panRect!, _paint!);
    }
  }
}<|MERGE_RESOLUTION|>--- conflicted
+++ resolved
@@ -21,15 +21,9 @@
 
   final Map<int, Rect> _taps = {};
 
-<<<<<<< HEAD
-  Offset? _start;
-  Offset? _end;
+  Vector2? _start;
+  Vector2? _end;
   Rect? _panRect;
-=======
-  Vector2 _start;
-  Vector2 _end;
-  Rect _panRect;
->>>>>>> 34caba19
 
   MyGame() {
     _paint = _whitePaint;
@@ -77,17 +71,10 @@
   void onDragEnd(int pointerId, DragEndDetails details) {
     if (_start != null && _end != null) {
       _panRect = Rect.fromLTRB(
-<<<<<<< HEAD
-        _start!.dx,
-        _start!.dy,
-        _end!.dx,
-        _end!.dy,
-=======
-        _start.x,
-        _start.y,
-        _end.x,
-        _end.y,
->>>>>>> 34caba19
+        _start!.x,
+        _start!.y,
+        _end!.x,
+        _end!.y,
       );
     }
   }
