import 'package:flame/extensions.dart';
import 'package:flame/game.dart';
import 'package:flame/gestures.dart';
import 'package:flame/palette.dart';
<<<<<<< HEAD
import 'package:flame/extensions.dart';
=======
import 'package:flutter/gestures.dart';
import 'package:flutter/material.dart';
>>>>>>> 34caba19

void main() {
  runApp(
    GameWidget(
      game: MyGame(),
    ),
  );
}

class MyGame extends BaseGame with MouseMovementDetector {
  static const speed = 200.0;

  Vector2 position = Vector2(0, 0);
  Vector2? target;

  final Paint _blue = Paint()..color = const Color(0xFF0000FF);

  bool _onTarget = false;

  @override
  void onMouseMove(PointerHoverEvent event) {
    target = event.localPosition.toVector2();
  }

  Rect _toRect() => Rect.fromLTWH(
        position.x,
        position.y,
        50,
        50,
      );

  @override
  void render(Canvas canvas) {
    super.render(canvas);
    canvas.drawRect(
      _toRect(),
      _onTarget ? _blue : BasicPalette.white.paint,
    );
  }

  @override
  void update(double dt) {
    super.update(dt);
    if (target != null) {
      _onTarget = _toRect().contains(target!.toOffset());

      if (!_onTarget) {
<<<<<<< HEAD
        final dir = (target! - position).normalized();
        position += dir * (SPEED * dt);
=======
        final dir = (target - position).normalized();
        position += dir * speed * dt;
>>>>>>> 34caba19
      }
    }
  }
}<|MERGE_RESOLUTION|>--- conflicted
+++ resolved
@@ -2,12 +2,8 @@
 import 'package:flame/game.dart';
 import 'package:flame/gestures.dart';
 import 'package:flame/palette.dart';
-<<<<<<< HEAD
-import 'package:flame/extensions.dart';
-=======
 import 'package:flutter/gestures.dart';
 import 'package:flutter/material.dart';
->>>>>>> 34caba19
 
 void main() {
   runApp(
@@ -20,7 +16,7 @@
 class MyGame extends BaseGame with MouseMovementDetector {
   static const speed = 200.0;
 
-  Vector2 position = Vector2(0, 0);
+  Vector2 position = Vector2.empty();
   Vector2? target;
 
   final Paint _blue = Paint()..color = const Color(0xFF0000FF);
@@ -55,13 +51,8 @@
       _onTarget = _toRect().contains(target!.toOffset());
 
       if (!_onTarget) {
-<<<<<<< HEAD
         final dir = (target! - position).normalized();
-        position += dir * (SPEED * dt);
-=======
-        final dir = (target - position).normalized();
-        position += dir * speed * dt;
->>>>>>> 34caba19
+        position += dir * (speed * dt);
       }
     }
   }
