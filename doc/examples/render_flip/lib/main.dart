<<<<<<< HEAD
=======
import 'dart:ui';

>>>>>>> 34caba19
import 'package:flame/components.dart';
import 'package:flame/game.dart';
import 'package:flutter/material.dart' hide Image;

void main() async {
  WidgetsFlutterBinding.ensureInitialized();
  final game = MyGame();
  runApp(
    GameWidget(
      game: game,
    ),
  );
}

class MyGame extends BaseGame {
  @override
  Future<void> onLoad() async {
    final image = await images.load('chopper.png');

    final regular = buildAnimationComponent(image);
    regular.y = 100;
    add(regular);

    final flipX = buildAnimationComponent(image);
    flipX.y = 300;
    flipX.renderFlipX = true;
    add(flipX);

    final flipY = buildAnimationComponent(image);
    flipY.y = 500;
    flipY.renderFlipY = true;
    add(flipY);
  }

  SpriteAnimationComponent buildAnimationComponent(Image image) {
<<<<<<< HEAD
    final ac = SpriteAnimationComponent.fromSpriteAnimation(
      Vector2.all(100),
      buildAnimation(image),
=======
    final ac = SpriteAnimationComponent(
      size: Vector2.all(100),
      animation: buildAnimation(image),
>>>>>>> 34caba19
    );
    ac.x = size.x / 2 - ac.x / 2;
    return ac;
  }

  SpriteAnimation buildAnimation(Image image) {
    return SpriteAnimation.fromFrameData(
      image,
      SpriteAnimationData.sequenced(
        amount: 4,
        textureSize: Vector2.all(48),
        stepTime: 0.15,
      ),
    );
  }
}<|MERGE_RESOLUTION|>--- conflicted
+++ resolved
@@ -1,8 +1,5 @@
-<<<<<<< HEAD
-=======
 import 'dart:ui';
 
->>>>>>> 34caba19
 import 'package:flame/components.dart';
 import 'package:flame/game.dart';
 import 'package:flutter/material.dart' hide Image;
@@ -38,15 +35,9 @@
   }
 
   SpriteAnimationComponent buildAnimationComponent(Image image) {
-<<<<<<< HEAD
-    final ac = SpriteAnimationComponent.fromSpriteAnimation(
-      Vector2.all(100),
-      buildAnimation(image),
-=======
     final ac = SpriteAnimationComponent(
       size: Vector2.all(100),
       animation: buildAnimation(image),
->>>>>>> 34caba19
     );
     ac.x = size.x / 2 - ac.x / 2;
     return ac;
