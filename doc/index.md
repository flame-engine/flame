--- conflicted
+++ resolved
@@ -4,20 +4,8 @@
 ```{toctree}
 :hidden:
 
-<<<<<<< HEAD
-flame             <flame/flame.md>
-flame_audio       <flame_audio/flame_audio.md>
-flame_bloc        <flame_bloc/flame_bloc.md>
-flame_fire_atlas  <flame_fire_atlas/flame_fire_atlas.md>
-flame_forge2d     <flame_forge2d/flame_forge2d.md>
-flame_svg         <flame_svg/flame_svg.md>
-flame_tiled       <flame_tiled/flame_tiled.md>
-flame_yarn        <flame_yarn/overview.md>
-Tutorials         <tutorials/tutorials.md>
-=======
 Flame             <flame/flame.md>
 Bridge Packages   <bridge_packages/bridge_packages.md>
->>>>>>> 27a6eed7
 Other Modules     <other_modules/other_modules.md>
 Tutorials         <tutorials/tutorials.md>
 Development       <development/development.md>
