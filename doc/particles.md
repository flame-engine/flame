--- conflicted
+++ resolved
@@ -11,7 +11,6 @@
 // ... 
 
 game.add(
-<<<<<<< HEAD
   /// Wrapping a [Particle] with [ParticleComponent]
   /// which maps [Component] lifecycle hooks to [Particle] ones
   /// and embeds a trigger for removing the component.
@@ -29,36 +28,8 @@
 * Using `ComputedParticle`.
 
 Composition works in a similar fashion to those of Flutter widgets by defining the effect from top to bottom. Chaining allows to express the same composition trees more fluently by defining behaviors from bottom to top. Computed particles in their turn fully delegate implementation of the behavior to your code. Any of the approaches could be used in conjunction with existing behaviors where needed.
-=======
-    // Wrapping a [Particle] with [ParticleComponent]
-    // which maps the [Component] lifecycle hooks to the [Particle] ones
-    // and embeds a trigger for removing the component.
-    ParticleComponent(
-      particle: CircleParticle()
-    )
-);
-```
-
-When using `Particle` with a custom `Game` implementation, please ensure that the `Particle`'s
-`update` and `render` lifecycle hooks are called during each game loop frame.
-
-The main approaches to implement the desired particle effects are:
- - Composition of existing behaviors
- - Use behavior chaining (just a syntactic sugar of the first one)
- - Using `ComputedParticle`
-
-Composition works in a similar fashion to those of Flutter widgets by defining the effect from top
-to bottom. Chaining allows to express the same composition trees more fluently by defining behaviors
-from bottom to top. Computed particles in their turn fully delegate implementation of the behavior
-to your code. Any of the approaches could be used in conjunction with existing behaviors where
-needed.
-
-Below you can find an example of an effect that shows a burst of circles, accelerating from `(0, 0)`
-towards random directions using all three approaches defined above.
->>>>>>> 9b589baf
-
-```dart
-<<<<<<< HEAD
+
+```dart
 Random rnd = Random();
 
 Vector2 randomVector2() => (Vector2.random(rnd) - Vector2.random(rnd)) * 200;
@@ -70,17 +41,6 @@
 ///   > ComposedParticle 
 ///     > AcceleratedParticle 
 ///       > CircleParticle
-=======
-Random rng = Random();
-Vector2 randomVector2() => (Vector2.random(rng) - Vector2.random(rng)) * 100;
-
-// Composition
-// Defining particle effect as a set of nested behaviors from top to bottom, one within another:
-// ParticleComponent 
-//   > ComposedParticle 
-//     > AcceleratedParticle 
-//       > CircleParticle
->>>>>>> 9b589baf
 game.add(
   ParticleComponent(
     particle: Particle.generate(
@@ -89,7 +49,6 @@
         acceleration: randomVector2(),
         child: CircleParticle(
           paint: Paint()..color = Colors.red,
-<<<<<<< HEAD
         ),
       ),
     ),
@@ -100,22 +59,10 @@
 /// 
 /// Expresses the same behavior as above, but with a more fluent API.
 /// Only [Particles] with [SingleChildParticle] mixin can be used as chainable behaviors.
-=======
-        )
-      )
-    )
-  )
-);
-
-// Chaining
-// Expresses the same behavior as above, but with a more fluent API.
-// Only [Particles] with [SingleChildParticle] mixin can be used as chainable behaviors.
->>>>>>> 9b589baf
 game.add(
   Particle
     .generate(
       count: 10,
-<<<<<<< HEAD
       generator: (i) => CircleParticle(paint: Paint()..color = Colors.red)
                     .accelerating(randomVector2())
       )
@@ -126,20 +73,6 @@
 /// 
 /// All the behaviors are defined explicitly. Offers greater flexibility
 /// compared to built-in behaviors.
-=======
-      generator: (i) {
-       return CircleParticle(
-         paint: Paint()..color = Colors.red,
-       ).accelerating(randomVector2())
-      },
-    )
-    .asComponent()
-);
-
-// Computed Particle
-// All the behaviors are defined explicitly. Offers greater flexibility compared to built-in
-// behaviors.
->>>>>>> 9b589baf
 game.add(
   Particle
     .generate(
@@ -150,20 +83,12 @@
         final acceleration = randomVector2();
         final paint = Paint()..color = Colors.red;
 
-<<<<<<< HEAD
         return ComputedParticle(
-=======
-        return  ComputedParticle(
->>>>>>> 9b589baf
           renderer: (canvas, _) {
             speed += acceleration;
             position += speed;
             canvas.drawCircle(position, 10, paint);
-<<<<<<< HEAD
           }
-=======
-          },
->>>>>>> 9b589baf
         );
       }
     )
@@ -171,81 +96,43 @@
 )
 ```
 
-<<<<<<< HEAD
 You can find more examples of how to use different built-in particles in various combinations [here](https://github.com/flame-engine/flame/blob/main/examples/lib/stories/utils/particles.dart).
 
 
 ## Lifecycle
 
 A behavior common to all `Particle`s is that all of them accept a `lifespan` argument. This value is used to make the `ParticleComponent` remove itself once its internal `Particle` has reached the end of its life. Time within the `Particle` itself is tracked using the Flame `Timer` class. It can be configured with a `double`, represented in seconds (with microsecond precision) by passing it into the corresponding `Particle` constructor.
-=======
-You can find more examples of using different built-in particles in various combinations
-[here](https://github.com/flame-engine/flame/tree/main/examples/lib/stories/particles).
-
-## Lifecycle
-
-Behavior common to all `Particle`s is that all of them accept a `lifespan` parameter. This value is
-used to make the `ParticleComponent` self-remove, once its internal `Particle` has reached the end
-of its life. The time within the `Particle` itself is tracked using a Flame `Timer`. It could be
-configured with a `double`, representing seconds (with microsecond precision) by passing it into the
-corresponding `Particle` constructor.
->>>>>>> 9b589baf
 
 ```dart
 Particle(lifespan: .2); // will live for 200ms.
 Particle(lifespan: 4); // will live for 4s.
 ```
 
-<<<<<<< HEAD
 It is also possible to reset a `Particle`'s lifespan by using the `setLifespan` method, which also accepts a `double` of seconds. 
-=======
-It is also possible to reset the `Particle` lifespan by using `setLifespan` method, which accepts a
-`double` that represents seconds.
->>>>>>> 9b589baf
 
 ```dart
 final particle = Particle(lifespan: 2);
 
-<<<<<<< HEAD
 // ... after some time.
 particle.setLifespan(2) // will live for another 2s.
 ```
 
 During its lifetime, a `Particle` tracks the time it was alive and exposes it through the `progress` getter, which returns a value between `0.0` and `1.0`. This value can be used in a similar fashion as the `value` property of the `AnimationController` class in Flutter.
-=======
-// ... at some point in time later
-particle.setLifespan(2) // will live for another 2s from this moment
-```
-
-During its lifetime, the `Particle` tracks the time it was alive and exposes it with a `progress`
-getter, which is spanning between 0.0 to 1.0. Its value could be used in a similar fashion as
-`value` of `AnimationController` in Flutter.
->>>>>>> 9b589baf
 
 ```dart
 final particle = Particle(lifespan: 2.0);
 
 game.add(ParticleComponent(particle: particle));
 
-<<<<<<< HEAD
 // Will print values from 0 to 1 with step of .1: 0, 0.1, 0.2 ... 0.9, 1.0.
 Timer.periodic(duration * .1, () => print(particle.progress));
 ```
 
 The `lifespan` is passed down to all the descendants of a given `Particle`, if it supports any of the nesting behaviors.
-=======
-// Will print values from 0 to 1 with a step length of .1: 0, 0.1, 0.2 ... 0.9, 1.0
-Timer.periodic(duration * .1, () => print(particle.progress));
-```
-
-The lifespan is passed down to all the descendants of a given `Particle`, if it supports any of the
-nesting behaviors.
->>>>>>> 9b589baf
 
 ## Built-in particles
 
 Flame ships with a few built-in `Particle` behaviors:
-<<<<<<< HEAD
 * The `TranslatedParticle` translates its `child` by given `Vector2`
 * The `MovingParticle` moves its `child` between two predefined `Vector2`, supports `Curve`
 * The `AcceleratedParticle` allows basic physics based effects, like gravitation or speed dampening
@@ -256,103 +143,49 @@
 * The `FlareParticle` renders Flare animation within a `Particle` effect
 
 More examples of how to use these behaviors together are available [here](https://github.com/flame-engine/flame/blob/main/examples/lib/stories/utils/particles.dart). All the implementations are available in the [particles](https://github.com/flame-engine/flame/tree/main/packages/flame/lib/src/particles) folder on the Flame repository.
-=======
-* The `TranslatedParticle`, translates its `child` by the given `Vector2`
-* The `MovingParticle`, moves its `child` between two predefined `Vector2`, it supports `Curve`
-* The `AcceleratedParticle`, allows basic physics based effects, like gravitation or speed dampening
-* The `CircleParticle`, renders circles of all shapes and sizes
-* The `SpriteParticle`, renders a `Sprite` within a `Particle` effect
-* The `ImageParticle`, renders a *dart:ui* `Image` within a `Particle` effect
-* The `ComponentParticle`, renders a Flame `Component` within a `Particle` effect
-* The `FlareParticle`, renders a Flare animation within a `Particle` effect
-
-More examples of how to use these behaviors together are available
-[here](https://github.com/flame-engine/flame/tree/main/examples/lib/stories/particles).
-All the implementations are available in the
-[particles](https://github.com/flame-engine/flame/tree/main/packages/flame/lib/src/particles)
-folder in the Flame source.
-
-## TranslatedParticle
->>>>>>> 9b589baf
 
 Simply translates the underlying `Particle` to a specified `Vector2` within the rendering `Canvas`.
 Does not change or alter its position, consider using `MovingParticle` or `AcceleratedParticle`
 where change of position is required.
 
-<<<<<<< HEAD
 Simply translates the underlying `Particle` to a specified `Vector2` within the rendering `Canvas`.
 Does not change or alter its position, consider using `MovingParticle` or `AcceleratedParticle` where change of position is required.
-=======
->>>>>>> 9b589baf
 Same effect could be achieved by translating the `Canvas` layer.
 
 ```dart
 game.add(
   ParticleComponent(
     particle: TranslatedParticle(
-<<<<<<< HEAD
       // Will translate the child Particle effect to the center of game canvas.
       offset: game.size / 2,
       child: Particle(),
     ),
   ),
-=======
-      // Will translate child Particle effect to
-      // the center of game canvas
-      position: game.size / 2,
-      child: Particle(),
-    )
-  )
->>>>>>> 9b589baf
 );
 ```
 
 ## MovingParticle
 
-<<<<<<< HEAD
 Moves the child `Particle` between the `from` and `to` `Vector2`s during its lifespan. Supports `Curve` via `CurvedParticle`.
-=======
-Moves the child `Particle` between `from` and `to` `Vector2`s during its lifespan. Supports `Curve`
-via `CurvedParticle`.
->>>>>>> 9b589baf
 
 ```dart
 game.add(
   ParticleComponent(
     particle: MovingParticle(
-<<<<<<< HEAD
       // Will move from corner to corner of the game canvas.
       from: Vector2.zero(),
       to: game.size,
       child: Particle(),
     ),
   ),
-=======
-      // Will move from corner to corner of the game canvas
-      from: Vector2.zero(),
-      to: game.size,
-      child: Particle(),
-    )
-  )
->>>>>>> 9b589baf
 );
 ```
 
 ## AcceleratedParticle
 
-<<<<<<< HEAD
 A basic physics particle which allows you to specify its initial `position`, `speed` and `acceleration` and lets the `update` cycle do the rest. All three are specified as `Vector2`s, 
 which you can think of as vectors. It works especially well for physics-based "bursts", but it is not limited to that.
 Unit of the `Vector2` value is _logical px/s_. So a speed of `Vector2(0, 100)` will move a child `Particle` by 100 logical pixels of the device every second of game time.
-=======
-A basic physics particle which allows you to specify its initial `position`, `speed` and
-`acceleration` and let the `update` cycle do the rest. All three are specified as `Vector2`s.
-
-It works especially well for physics-based "bursts", but it is not limited to that.
-The unit of the `Vector2` values for `speed` and `acceleration` are _logical px/s_. So a speed of
-`Vector2(0, 100)` will move a child `Particle` by 100 logical pixels of the device every second of
-game time.
->>>>>>> 9b589baf
 
 ```dart
 final rng = Random();
@@ -362,7 +195,6 @@
   ParticleComponent(
     particle: AcceleratedParticle(
       // Will fire off in the center of game canvas
-<<<<<<< HEAD
       position: game.size.center(Vector2.zero()),
       // With random initial speed of Vector2(-100..100, 0..-100)
       speed: Vector2(rnd.nextDouble() * 200 - 100, -rnd.nextDouble() * 100),
@@ -371,16 +203,6 @@
       child: Particle(),
     ),
   ),
-=======
-      position: game.size / 2,
-      // With a random initial speed of Vector2(-100..100, 0..-100)
-      speed: randomVector2(),
-      // Accelerates downwards, simulating "gravity"
-      speed: Vector2(0, 100),
-      child: Particle(),
-    )
-  )
->>>>>>> 9b589baf
 );
 ```
 
@@ -394,7 +216,6 @@
 game.add(
   ParticleComponent(
     particle: CircleParticle(
-<<<<<<< HEAD
       radius: game.size.width / 2,
       paint: Paint()..color = Colors.red.withOpacity(.5),
     ),
@@ -405,24 +226,10 @@
 ## Sprite Particle
 
 Allows you to embed a `Sprite` into your particle effects.
-=======
-      radius: game.size.x / 2,
-      paint: Paint()..color = Colors.red.withOpacity(.5),
-    )
-  )
-);
-```
-
-## SpriteParticle
-
-Allows you to embed a `Sprite` into your particle effect. It's useful when consuming graphics for
-the effect from a `SpriteSheet` for example.
->>>>>>> 9b589baf
-
-```dart
-game.add(
-  ParticleComponent(
-<<<<<<< HEAD
+
+```dart
+game.add(
+  ParticleComponent(
   particle: SpriteParticle(
       sprite: Sprite('sprite.png'),
       size: Vector2(64, 64),
@@ -446,32 +253,10 @@
 // Somewhere during the game loop
 final image = await Flame.images.load('image.png');
 
-=======
-    particle: SpriteParticle(
-      sprite: Sprite(spriteImage),
-      size: Vector2(64, 64),
-    )
-  )
-);
-```
-
-## ImageParticle
-
-Renders the given `dart:ui` image within the particle tree.
-
-```dart
-// Within your game or component's `onLoad` method
-await Flame.images.load('image.png');
-
-// ...
-
-// At some point during the game loop
->>>>>>> 9b589baf
 game.add(
   ParticleComponent(
     particle: ImageParticle(
       size: Vector2.all(24),
-<<<<<<< HEAD
       image: image,
     );
   ),
@@ -481,19 +266,6 @@
 ## Animation Particle
 
 A `Particle` which embeds an `Animation`. By default, aligns the `Animation`'s `stepTime` so that it's fully played during the `Particle` lifespan. It's possible to override this behavior with the `alignAnimationTime` argument.
-=======
-      image: Flame.images.fromCache('image.png'),
-    );
-  )
-);
-```
-
-## AnimationParticle
-
-A `Particle` which embeds a Flame `Animation`. By default, it aligns the `Animation`s `stepTime` so
-that it's fully played during the `Particle` lifespan. It's possible to override this behavior with
-the `alignAnimationTime` parameter.
->>>>>>> 9b589baf
 
 ```dart
 final spritesheet = SpriteSheet(
@@ -506,7 +278,6 @@
     particle: AnimationParticle(
       animation: spritesheet.createAnimation(0, stepTime: 0.1),
     );
-<<<<<<< HEAD
   ),
 );
 ```
@@ -516,20 +287,6 @@
 This `Particle` allows you to embed a `Component` within the particle effects. The `Component` could have its own `update` lifecycle and
 could be reused across different effect trees. If the only thing you need is to add some dynamics to an instance of a certain `Component`, 
 please consider adding it to the `game` directly, without the `Particle` in the middle.
-=======
-  )
-);
-```
-
-## ComponentParticle
-
-This `Particle` allows you to embed a Flame `Component` within the particle effect. The `Component`
-could have its own `update` lifecycle and could be reused across different particle effect trees.
-
-If the only thing you need is to add some dynamics to an instance of a certain `Component`, please
-consider adding it to the `game` directly and use the normal effects system for examples, without
-the `Particle` in the middle.
->>>>>>> 9b589baf
 
 ```dart
 final longLivingRect = RectComponent();
@@ -539,7 +296,6 @@
     particle: ComponentParticle(
       component: longLivingRect
     );
-<<<<<<< HEAD
   ),
 );
 
@@ -547,24 +303,10 @@
   void render(Canvas c) {
     c.drawRect(
       Rect.fromCenter(center: Offset.zero, width: 100, height: 100), 
-=======
-  )
-);
-
-class RectComponent extends Component {
-  @override
-  void render(Canvas c) {
-    c.drawRect(
-      Rect.fromCenter(center: Offset.zero, width: 100, height: 100),
->>>>>>> 9b589baf
       Paint()..color = Colors.red
     );
   }
 
-<<<<<<< HEAD
-=======
-  @override
->>>>>>> 9b589baf
   void update(double dt) {
     /// Will be called by parent [Particle]
   }
@@ -576,12 +318,7 @@
 To use Flare within Flame, use the [`flame_flare`](https://github.com/flame-engine/flame_flare)
 package.
 
-<<<<<<< HEAD
 It will provide a class called `FlareParticle` that is a container for `FlareActorAnimation`, it propagates the `update` and `render` methods to its child.
-=======
-It will provide a class, `FlareParticle`, that is a container for `FlareActorAnimation` and it
-propagates `update` and `render` hooks to its child.
->>>>>>> 9b589baf
 
 ```dart
 import 'package:flame_flare/flame_flare.dart';
@@ -595,21 +332,12 @@
 // Somewhere in game
 game.add(
   ParticleComponent(
-<<<<<<< HEAD
     particle: FlareParticle(flare: flareAnimation),
   ),
 );
 ```
 
 ## Computed Particle
-=======
-    particle: FlareParticle(flare: flareAnimation);
-  )
-);
-```
-
-## ComputedParticle
->>>>>>> 9b589baf
 
 A `Particle` which could help you when:
 * Default behavior is not enough
@@ -622,12 +350,7 @@
 ```dart
 game.add(
   ParticleComponent(
-<<<<<<< HEAD
     // Renders a circle which gradually changes its color and size during the particle lifespan.
-=======
-    // Renders a circle which gradually
-    // changes its color and size during the particle lifespan
->>>>>>> 9b589baf
     particle: ComputedParticle(
       renderer: (canvas, particle) => canvas.drawCircle(
         Offset.zero,
@@ -639,13 +362,8 @@
             particle.progress,
           ),
       ),
-<<<<<<< HEAD
-    ),
-  ),
-=======
-    )
-  )
->>>>>>> 9b589baf
+    ),
+  ),
 )
 ```
 
@@ -661,13 +379,10 @@
 A `SingleChildParticle` may help you with creating `Particles` with a custom behavior.
 For example, randomly positioning its child during each frame:
 
-<<<<<<< HEAD
 The `SingleChildParticle` may help you with creating `Particles` with a custom behavior.
 
 For example, randomly positioning it's child during each frame:
 
-=======
->>>>>>> 9b589baf
 ```dart
 var rnd = Random();
 
