--- conflicted
+++ resolved
@@ -32,14 +32,7 @@
 ```dart
 Random rnd = Random();
 
-<<<<<<< HEAD
-Vector2 randomVector2() => Vector2(
-  rnd.nextDouble() * 200 - 100, 
-  rnd.nextDouble() * 200 - 100,
-);
-=======
 Vector2 randomVector2() => (Vector2.random(rnd) - Vector2.random(rnd)) * 200;
->>>>>>> 7c89f643
 
 /// Composition.
 /// 
@@ -160,20 +153,11 @@
 
 ```dart
 game.add(
-<<<<<<< HEAD
   ParticleComponent(
     particle: TranslatedParticle(
-      // Will translate child Particle effect to the center of game canvas.
+      // Will translate the child Particle effect to the center of game canvas.
       offset: game.size / 2,
       child: Particle(),
-=======
-    ParticleComponent(
-        particle: TranslatedParticle(
-            // Will translate the child Particle effect to the center of game canvas.
-            offset: game.size / 2,
-            child: Particle(),
-        ),
->>>>>>> 7c89f643
     ),
   ),
 );
