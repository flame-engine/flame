--- conflicted
+++ resolved
@@ -168,24 +168,18 @@
 Building the documentation site on your own computer is fairly simple. All you need is the
 following:
 
-1. A working **Flutter** installation, accessible from the command line;
+1. A working **Flutter** installation, accessible from the command line.
 
 2. **Melos** command-line tool, as per the [contributing] guide.
 
 3. A **Python** environment, with python version 3.8+ or higher. Having a dedicated python
-   virtual environment is recommended but not required;
+   virtual environment is recommended but not required.
 
 4. Install the remaining requirements using the command
 
-<<<<<<< HEAD
-    - Verify that all packages were installed correctly, otherwise, an error may occur.
-
-4. **Melos** as per the [contributing](contributing.md#environment-setup) guide.
-=======
    ```console
-    melos run doc-setup
+   melos run doc-setup
    ```
->>>>>>> 263b9dbe
 
 Once these prerequisites are met, you can build the documentation by using the built-in Melos
 target:
