# Effects

An effect is a special component that can attach to another component in order to modify its
properties or appearance.

For example, suppose you are making a game with collectible power-up items. You want these power-ups
to generate randomly around the map and then de-spawn after some time. Obviously, you could make a
sprite component for the power-up and then place that component on the map, but we could do even
better!

Let's add a `ScaleEffect` to grow the item from 0 to 100% when the power-up first appears. Add
another infinitely repeating alternating `MoveEffect` in order to make the item move slightly up
and down. Then add an `OpacityEffect` that will "blink" the item 3 times, this effect will have a
built-in delay of 30 seconds, or however long you want your power-up to stay in place. Lastly, add
a `RemoveEffect` that will automatically remove the item from the game tree after the specified
time (you probably want to time it right after the end of the `OpacityEffect`).

As you can see, with a few simple effects we have turned a simple lifeless sprite into a much more
interesting item. And what's more important, it didn't result in an increased code complexity: the
effects, once added, will work automatically, and then self-remove from the game tree when
finished.


## Overview

The function of an `Effect` is to effect a change over time in some component's property. In order
to achieve that, the `Effect` must know the initial value of the property, the final value, and how
it should progress over time. The initial value is usually determined by an effect automatically,
the final value is provided by the user explicitly, and progression over time is handled by
`EffectController`s.

There are multiple effects provided by Flame, and you can also
[create your own](#creating-new-effects). The following effects are included:
- [`MoveEffect.by`](#moveeffectby)
- [`MoveEffect.to`](#moveeffectto)
- [`MoveAlongPathEffect`](#movealongpatheffect)
- [`RotateEffect.by`](#rotateeffectby)
- [`RotateEffect.to`](#rotateeffectto)
- [`ScaleEffect.by`](#scaleeffectby)
- [`ScaleEffect.to`](#scaleeffectto)
- [`SizeEffect.by`](#sizeeffectby)
- [`SizeEffect.to`](#sizeeffectto)
- [`OpacityEffect`](#opacityeffect)
- [`RemoveEffect`](#removeeffect)

An `EffectController` is an object that describes how the effect should evolve over time. If you
think of the initial value of the effect as 0% progress, and the final value as 100% progress, then
the job of the effect controller is to map from the "physical" time, measured in seconds, into the
"logical" time, which changes from 0 to 1.

There are multiple effect controllers provided by the Flame framework as well:
- [`EffectController`](#effectcontroller)
- [`LinearEffectController`](#lineareffectcontroller)
- [`ReverseLinearEffectController`](#reverselineareffectcontroller)
- [`CurvedEffectController`](#curvedeffectcontroller)
- [`ReverseCurvedEffectController`](#reversecurvedeffectcontroller)
- [`PauseEffectController`](#pauseeffectcontroller)
- [`RepeatedEffectController`](#repeatedeffectcontroller)
- [`InfiniteEffectController`](#infiniteeffectcontroller)
- [`SequenceEffectController`](#sequenceeffectcontroller)
- [`DelayedEffectController`](#delayedeffectcontroller)


## Built-in effects

### `Effect`

The base `Effect` class is not usable on its own (it is abstract), but it provides some common
functionality inherited by all other effects. This includes:

  - The ability to pause/resume the effect using `effect.pause()` and `effect.resume()`. You can
    check whether the effect is currently paused using `effect.isPaused`.

  - The ability to reverse the effect's time direction using `effect.reverse()`. Use
    `effect.isReversed` to check if the effect is currently running back in time.

  - Property `removeOnFinish` (which is true by default) will cause the effect component to be
    removed from the game tree and garbage-collected once the effect completes. Set this to false
    if you plan to reuse the effect after it is finished.

  - The `reset()` method reverts the effect to its original state, allowing it to run once again.


### `MoveEffect.by`

This effect applies to a `PositionComponent` and shifts it by a prescribed `offset` amount. This
offset is relative to the current position of the target:

```dart
final effect = MoveEffect.by(Vector2(0, -10), EffectController(duration: 0.5));
```

If the component is currently at `Vector2(250, 200)`, then at the end of the effect its position
will be `Vector2(250, 190)`.

Multiple move effects can be applied to a component at the same time. The result will be the
superposition of all the individual effects.


### `MoveEffect.to`

This effect moves a `PositionComponent` from its current position to the specified destination
point in a straight line.

```dart
final effect = MoveEffect.to(Vector2(100, 500), EffectController(duration: 3));
```

It is possible, but not recommended to attach multiple such effects to the same component.


### `MoveAlongPathEffect`

This effect moves a `PositionComponent` along the specified path relative to the component's
current position. The path can have non-linear segments, but must be singly connected. It is
recommended to start a path at `Vector2.zero()` in order to avoid sudden jumps in the component's
position.

```dart
final effect = MoveAlongPathEffect(
  Path() ..quadraticBezierTo(100, 0, 50, -50),
  EffectController(duration: 1.5),
);
```

An optional flag `absolute: true` will declare the path within the effect as absolute. That is, the
target will "jump" to the beginning of the path at start, and then follow that path as if it was a
curve drawn on the canvas.

Another flag `oriented: true` instructs the target not only move along the curve, but also rotate
itself in the direction the curve is facing at each point. With this flag the effect becomes both
the move- and the rotate- effect at the same time.


### `RotateEffect.by`

Rotates the target clockwise by the specified angle relative to its current orientation. The angle
is in radians. For example, the following effect will rotate the target 90º (=[tau]/4 in radians)
clockwise:

```dart
final effect = RotateEffect.by(tau/4, EffectController(2));
```


### `RotateEffect.to`

Rotates the target clockwise to the specified angle. For example, the following will rotate the
target to look east (0º is north, 90º=[tau]/4 east, 180º=tau/2 south, and 270º=tau*3/4 west):

```dart
final effect = RotateEffect.to(tau/4, EffectController(2));
```


### `ScaleEffect.by`

This effect will change the target's scale by the specified amount. For example, this will cause
the component to grow 50% larger:

```dart
final effect = ScaleEffect.by(Vector2.all(1.5), EffectController(0.3));
```


### `ScaleEffect.to`

This effect works similar to `ScaleEffect.by`, but sets the absolute value of the target's scale.

```dart
final effect = ScaleEffect.to(Vector2.zero(), EffectController(0.5));
```


### `SizeEffect.by`

This effect will change the size of the target component, relative to its current size. For example,
if the target has size `Vector2(100, 100)`, then after the following effect is applied and runs its
course, the new size will be `Vector2(120, 50)`:

```dart
final effect = SizeEffect.by(Vector2(20, -50), EffectController(1));
```

The size of a `PositionComponent` cannot be negative. If an effect attempts to set the size to a
negative value, the size will be clamped at zero.

Note that for this effect to work, the target component must take its own `size` into account when
rendering, and not all of them do. In addition, changing the size of a component does not propagate
to its children, if it has any. An alternative to `SizeEffect` is the `ScaleEffect`, which works
more generally and scales the children components too.


### `SizeEffect.to`

Changes the size of the target component to the specified size. Target size cannot be negative:

```dart
final effect = SizeEffect.to(Vector2(120, 120), EffectController(1));
```


### `OpacityEffect`

This effect will change over time the opacity of the target to the specified alpha-value. Currently
this effect can only be applied to components that have a `HasPaint` mixin. If the target component
uses multiple paints, the effect can target any individual color using the `paintId` parameter.

```dart
final effect = OpacityEffect.to(0.5, EffectController(0.75));
```

The opacity value of 0 corresponds to a fully transparent component, and the opacity value of 1 is
fully opaque. Convenience constructors `OpacityEffect.fadeOut()` and `OpacityEffect.fadeIn()` will
animate the target into full transparency / full visibility respectively.


### `RemoveEffect`

This is a simple effect that can be attached to a component causing it to be removed from the game
tree after the specified delay has passed:

```dart
final effect = RemoveEffect(delay: 10.0);
```


## Creating new effects

Although Flame provides a wide array of built-in effects, eventually you may find them to be
insufficient. Luckily, creating new effects is very simple.

Each effect extends the base `Effect` class, possibly via one of the more specialized abstract
subclasses such as `ComponentEffect<T>` or `Transform2DEffect`.

The `Effect` class' constructor requires an `EffectController` instance as an argument. In most
cases you may want to pass that controller from your own constructor. Luckily, the effect controller
encapsulates much of the complexity of an effect's implementation, so you don't need to worry about
re-creating that functionality.

Lastly, you will need to implement a single method `apply(double progress)` that will be called at
each update tick while the effect is active. In this method you are supposed to make changes to the
target of your effect.

In addition, you may want to implement callbacks `onStart()` and `onFinish()` if there are any
actions that must be taken when the effect starts or ends.

When implementing the `apply()` method we recommend to use relative updates only. That is, change
the target property by incrementing/decrementing its current value, rather than directly setting
that property to a fixed value. This way multiple effects would be able to act on the same component
without interfering with each other.


## Effect controllers

### `EffectController`

The base `EffectController` class provides a factory constructor capable of creating a variety of
common controllers. The syntax of the constructor is the following:

```dart
EffectController({
    required double duration,
    Curve curve = Curves.linear,
    double? reverseDuration,
    Curve? reverseCurve,
    bool alternate = false,
    double atMaxDuration = 0.0,
    double atMinDuration = 0.0,
    int? repeatCount,
    bool infinite = false,
    double startDelay = 0.0,
});
```

<<<<<<< HEAD
An example of how to use the `OpacityEffect` can be found
[here](https://github.com/flame-engine/flame/tree/main/examples/lib/stories/effects/opacity_effect_example.dart).
=======
- **`duration`** -- the length of the main part of the effect, i.e. how long it should take to go
  from 0 to 100%. This parameter cannot be negative, but can be zero. If this is the only parameter
  specified then the effect will grow linearly over the `duration` seconds.

- **`curve`** -- if given, creates a non-linear effect that grows from 0 to 100% according to the
  provided [curve](https://api.flutter.dev/flutter/animation/Curves-class.html).

- **`reverseDuration`** -- if provided, adds an additional step to the controller: after the effect
  has grown from 0 to 100% over the `duration` seconds, it will then go backwards from 100% to 0
  over the `reverseDuration` seconds. In addition, the effect will complete at progress level of 0
  (normally the effect completes at progress 1).

- **`reverseCurve`** -- the curve to be used during the "reverse" step of the effect. If not given,
  this will default to `curve.flipped`.

- **`alternate`** -- setting this to true is equivalent to specifying the `reverseDuration` equal
  to the `duration`. If the `reverseDuration` is already set, this flag has no effect.

- **`atMaxDuration`** -- if non-zero, this inserts a pause after the effect reaches its max
  progress and before the reverse stage. During this time the effect is kept at 100% progress. If
  there is no reverse stage, then this will simply be a pause before the effect is marked as
  completed.
>>>>>>> 96991122

- **`atMinDuration`** -- if non-zero, this inserts a pause after the reaches its lowest progress
  (0) at the end of the reverse stage. During this time, the effect's progress is at 0%. If there
  is no reverse stage, then this pause will still be inserted after the "at-max" pause if it's
  present, or after the forward stage otherwise. In addition, the effect will now complete at
  progress level of 0.

<<<<<<< HEAD
This effect will change the base color of the paint, causing the rendered component to be tinted by
the provided color between a provided range.
=======
- **`repeatCount`** -- if greater than one, it will cause the effect to repeat itself the prescribed
  number of times. Each iteration will consists of the forward stage, pause at max, reverse stage,
  then pause at min (skipping those that were not specified).
>>>>>>> 96991122

- **`infinite`** -- if true, the effect will repeat infinitely and never reach completion. This is
  equivalent to as if `repeatCount` was set to infinity.
  
- **`startDelay`** -- an additional wait time inserted before the beginning of the effect. This
  wait time is executed only once, even if the effect is repeating. During this time the effect's
  `.started` property returns false. The effect's `onStart()` callback will be executed at the end
  of this waiting period.

  Using this parameter is the simplest way to create a chain of effects that execute one after
  another (or with an overlap).

The effect controller returned by this factory constructor will be composited of multiple simpler
effect controllers described further below. If this constructor proves to be too limited for your
needs, you can always create your own combination from the same building blocks.

In addition to the factory constructor, the `EffectController` class defines a number of properties
common for all effect controllers. These properties are:

- `.started` -- true if the effect has already started. For most effect controllers this property
  is always true. The only exception is the `DelayedEffectController` which returns false while the
  effect is in the waiting stage.

- `.completed` -- becomes true when the effect controller finishes execution.

- `.progress` -- current value of the effect controller, a floating-point value from 0 to 1. This
  variable is the main "output" value of an effect controller.

- `.duration` -- total duration of the effect, or `null` if the duration cannot be determined (for
  example if the duration is random or infinite).


### `LinearEffectController`

This is the simplest effect controller that grows linearly from 0 to 1 over the specified
`duration`:

```dart
<<<<<<< HEAD
myComponent.add(
  ColorEffect(
    const Color(0xFF00FF00),
    const Offset(0.0, 0.8),
    EffectController(duration: 1.5),
  ),
);
```

The informed `Offset` will determine "how much" of the color will be applied to the base component,
on this example the effect will start with 0% and will go up to 80%.

A more in-depth example can be found
[here](https://github.com/flame-engine/flame/tree/main/examples/lib/stories/effects/color_effect_example.dart).
=======
final ec = LinearEffectController(3);
```

>>>>>>> 96991122

### `ReverseLinearEffectController`

Similar to the `LinearEffectController`, but it goes in the opposite direction and grows linearly
from 1 to 0 over the specified duration:

```dart
final ec = ReverseLinearEffectController(1);
```


### `CurvedEffectController`

This effect controller grows non-linearly from 0 to 1 over the specified `duration` and following
the provided `curve`:

```dart
final ec = CurvedEffectController(0.5, Curves.easeOut);
```


### `ReverseCurvedEffectController`

Similar to the `CurvedEffectController`, but the controller grows down from 1 to 0 following the
provided `curve`:

```dart
final ec = ReverseCurvedEffectController(0.5, Curves.bounceInOut);
```


### `PauseEffectController`

This effect controller keeps the progress at a constant value for the specified time duration.
Typically, the `progress` would be either 0 or 1:

```dart
final ec = PauseEffectController(1.5, progress: 0);
```


### `RepeatedEffectController`

This is a composite effect controller. It takes another effect controller as a child, and repeats
it multiple times, resetting before the start of each next cycle.

```dart
final ec = RepeatedEffectController(LinearEffectController(1), 10);
```

The child effect controller cannot be infinite. If the child is random, then it will be
re-initialized with new random values on each iteration.


### `InfiniteEffectController`

Similar to the `RepeatedEffectController`, but repeats its child controller indefinitely.

```dart
final ec = InfiniteEffectController(LinearEffectController(1));
```


### `SequenceEffectController`

Executes a sequence of effect controllers, one after another. The list of controllers cannot be
empty.

```dart
final ec = SequenceEffectController([
  LinearEffectController(1),
  PauseEffectController(0.2),
  ReverseLinearEffectController(1),
]);
```


### `DelayedEffectController`

Effect controller that executes its child controller after the prescribed `delay`. While the
controller is executing the "delay" stage, the effect will be considered "not started", i.e. its
`.started` property will be returning `false`.

```dart
final ec = DelayedEffectController(LinearEffectController(1), delay: 5);
```


## See also

* [Examples of various effects](https://examples.flame-engine.org/#/).

[tau]: https://en.wikipedia.org/wiki/Tau_(mathematical_constant)<|MERGE_RESOLUTION|>--- conflicted
+++ resolved
@@ -273,10 +273,6 @@
 });
 ```
 
-<<<<<<< HEAD
-An example of how to use the `OpacityEffect` can be found
-[here](https://github.com/flame-engine/flame/tree/main/examples/lib/stories/effects/opacity_effect_example.dart).
-=======
 - **`duration`** -- the length of the main part of the effect, i.e. how long it should take to go
   from 0 to 100%. This parameter cannot be negative, but can be zero. If this is the only parameter
   specified then the effect will grow linearly over the `duration` seconds.
@@ -299,7 +295,6 @@
   progress and before the reverse stage. During this time the effect is kept at 100% progress. If
   there is no reverse stage, then this will simply be a pause before the effect is marked as
   completed.
->>>>>>> 96991122
 
 - **`atMinDuration`** -- if non-zero, this inserts a pause after the reaches its lowest progress
   (0) at the end of the reverse stage. During this time, the effect's progress is at 0%. If there
@@ -307,14 +302,9 @@
   present, or after the forward stage otherwise. In addition, the effect will now complete at
   progress level of 0.
 
-<<<<<<< HEAD
-This effect will change the base color of the paint, causing the rendered component to be tinted by
-the provided color between a provided range.
-=======
 - **`repeatCount`** -- if greater than one, it will cause the effect to repeat itself the prescribed
   number of times. Each iteration will consists of the forward stage, pause at max, reverse stage,
   then pause at min (skipping those that were not specified).
->>>>>>> 96991122
 
 - **`infinite`** -- if true, the effect will repeat infinitely and never reach completion. This is
   equivalent to as if `repeatCount` was set to infinity.
@@ -353,26 +343,9 @@
 `duration`:
 
 ```dart
-<<<<<<< HEAD
-myComponent.add(
-  ColorEffect(
-    const Color(0xFF00FF00),
-    const Offset(0.0, 0.8),
-    EffectController(duration: 1.5),
-  ),
-);
-```
-
-The informed `Offset` will determine "how much" of the color will be applied to the base component,
-on this example the effect will start with 0% and will go up to 80%.
-
-A more in-depth example can be found
-[here](https://github.com/flame-engine/flame/tree/main/examples/lib/stories/effects/color_effect_example.dart).
-=======
 final ec = LinearEffectController(3);
 ```
 
->>>>>>> 96991122
 
 ### `ReverseLinearEffectController`
 
