--- conflicted
+++ resolved
@@ -62,11 +62,8 @@
 - [`SpeedEffectController`](#speedeffectcontroller)
 - [`DelayedEffectController`](#delayedeffectcontroller)
 - [`RandomEffectController`](#randomeffectcontroller)
-<<<<<<< HEAD
 - [`SineEffectController`](#sineeffectcontroller)
-=======
 - [`ZigzagEffectController`](#zigzageffectcontroller)
->>>>>>> 20f521f5
 
 
 ## Built-in effects
@@ -509,7 +506,6 @@
 any other can be implemented by the user.
 
 
-<<<<<<< HEAD
 ### `SineEffectController`
 
 An effect controller that represents a single period of the sine function. Use this to create
@@ -518,7 +514,9 @@
 
 ```dart
 final ec = SineEffectController(period: 1);
-=======
+```
+
+
 ### `ZigzagEffectController`
 
 Simple alternating effect controller. Over the course of one `period`, this controller will proceed
@@ -528,7 +526,6 @@
 
 ```dart
 final ec = ZigzagEffectController(period: 2);
->>>>>>> 20f521f5
 ```
 
 
