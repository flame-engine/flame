:root {
    --pst-color-inline-code: 255, 140, 50;
    --pst-color-link: 100, 150, 200;
    --pst-color-preformatted-background: 50, 50, 50;
    --pst-color-primary: 240, 240, 240;
    --pst-color-sidebar-caption: 250, 250, 255;
    --pst-color-sidebar-link: 150, 160, 170;
    --pst-color-sidebar-link-active: 80, 190, 255;
    --pst-color-text-base: 211, 211, 211;
    --pst-color-toc-link: 130, 130, 130;
}

body,
.topbar .topbar-main {
    background-color: #202225;
    color: #d3d3d3;
}

.topbar .topbar-main {
    padding-left: 0 !important;
}

.topbar .topbar-main button.topbarbtn {
    background-color: #484848;
    color: #020202;
}

.scrolled .topbar {
    box-shadow: none;
}

.scrolled .topbar-main {
    box-shadow: 0 3px 6px 0 #000000AA;
}

main.bd-content {
    padding-left: 0 !important;
}

main.bd-content > #main-content {
    margin: 0;
    padding: 0;
}

main.bd-content > #main-content > div {
    background: #333;
    flex: 1;
    max-width: calc(100% - 18vw + 15px);
    padding: 20px 25px !important;
}

#site-navigation {
    background-color: #202225;
    border: none;
}
#site-navigation::-webkit-scrollbar {
    width: 4px;
}
#site-navigation::-webkit-scrollbar-track {
    background: #202225;
}
#site-navigation::-webkit-scrollbar-thumb,
#site-navigation::-webkit-scrollbar-thumb:vertical {
    background: #000;
}


#navbar-toggler {
    background: #484848;
    color: #020202;
    height: calc(100% - 3px);
    min-width: 40px;
}

#navbar-toggler:focus, #navbar-toggler:hover {
    background: #666;
    outline: none;
}

#navbar-toggler i {
    left: 9px;
    top: 5px;
}

.topbar div.dropdown-buttons-trigger:hover > button {
    background: #666;
}

.topbar div.dropdown-buttons-trigger div.dropdown-buttons {
    max-width: inherit;
    transform: inherit;
}

.topbar div.dropdown-buttons-trigger:hover div.dropdown-buttons {
    background: #505050;
    border-radius: 6px;
    display: flex;
    flex-direction: column;
    padding: 2px 0;
}

.topbar div.dropdown-buttons-trigger:hover div.dropdown-buttons button.topbarbtn {
    border: none !important;
    color: #ccc;
    margin: 2px 4px;
    min-width: 130px !important;
    text-align: left;
    white-space: nowrap;
    width: fill-available;
    width: -moz-fill-available;
    width: -webkit-fill-available;
}

.topbar div.dropdown-buttons-trigger:hover div.dropdown-buttons button.topbarbtn:hover {
    background: #ffffff33;
}

.topbar div.dropdown-buttons-trigger:hover div.dropdown-buttons button.topbarbtn.selected {
    background: #ffffff22;
    color: #fff;
    outline: 1px solid #777;
}

.topbar-main button.topbarbtn.btn-secondary:focus,
.topbar-main button.topbarbtn.btn-secondary:active:focus {
    box-shadow: none;
}

#versions-menu button span.tag {
    font-size: 75%;
}


.navbar_extra_footer {
    display: none;
}

div.navbar-brand-box {
    padding: .5em 0 1em 0;
}

div.navbar-brand-box a.navbar-brand {
    display: flex;
    align-items: center;
}

div.navbar-brand-box a.navbar-brand img {
    max-width: 100%;
    margin: 0;
}

pre {
    background: #424242;
    border: none;
    box-shadow: 0px 0px 3px black;
    color: #888;
    position: relative;
}

code {
    background-color: #282828;
    border-radius: 3pt;
    color: #FFC479;
    padding: 2pt 3pt;
}

div[class^="highlight-"] pre:before {
    background: black;
    border-bottom-left-radius: 5px;
    border-top-right-radius: 5px;
    color: #58d0ff;
    font-size: 80%;
    padding: 1px 8px;
    position: absolute;
    right: 0;
    top: 0;
}

div.highlight-console pre:before {
    content: "bash";
    color: #666;
}
div.highlight-dart pre:before {
    content: "dart";
}
div.highlight-yaml pre:before {
    content: "yaml";
    color: #5f5;
}
div.highlight-text pre:before {
    content: "text";
    color: #666;
}

/* Cancel some of the existing styles */
#site-navigation nav ul.nav li a, #site-navigation nav ul.nav ul li a {
    color: rgba(var(--pst-color-sidebar-link), 1);
}
#site-navigation nav ul.nav a:hover, #site-navigation nav ul.nav li.active>a, #site-navigation nav ul.nav li.active>a:hover {
    color: rgba(var(--pst-color-sidebar-link-active), 1);
}

div.bd-toc.show {
    background: #202225;
    flex: initial;
    max-width: 18vw;
    width: 18vw;
}

.bd-toc div.onthispage, .bd-toc .toc-entry a {
    border: none;
    color: rgba(var(--pst-color-toc-link), 1);
}
.bd-toc nav {
    background: inherit;
    overflow-x: clip;
}
.bd-toc nav > .nav {
    border: none;
}
nav.bd-links p.caption {
    margin-bottom: 0.2em;
}
main.bd-content #main-content h1 {
    color: rgba(var(--pst-color-h1), 1);
}
main.bd-content #main-content h2 {
    color: rgba(var(--pst-color-h2), 1);
}
main.bd-content #main-content h3 {
    color: rgba(var(--pst-color-h3), 1);
}
main.bd-content #main-content h4 {
    color: rgba(var(--pst-color-h4), 1);
}
main.bd-content #main-content h5 {
    color: rgba(var(--pst-color-h5), 1);
}
#site-navigation h1.site-logo {
    color: rgba(var(--pst-color-h1), 1);
}
.form-control {
    background-color: transparent;
}
.topbar {
    background-color: #3a3a3a;
}
.tocsection {
    border-color: black;
}

.bd-sidebar .nav li>a {
    padding: .1rem 1.5rem;
}

footer.footer {
    border: none;
    font-size: 85%;
    font-style: italic;
    opacity: 30%;
}


/* Search-related elements */

form.bd-search #search-input {
    border-bottom-color: #ffe689;
    color: #ffe689;
    opacity: 50%;
}

form.bd-search #search-input:focus {
    background: none;
    border-bottom: none;
    border-radius: 6px;
    box-shadow: 0 0 5px 1px #ffe689;
    opacity: 1.0;
}

form.bd-search i.icon.fa-search {
    color: #a99a2f;
}

form.bd-search:focus-within .form-control::placeholder,
form.bd-search:focus-within i.icon.fa-search {
    opacity: 25%;
}

.highlighted {
    background: #ffe000;
    color: black;
    padding: 2px 4px;
    border-radius: 4px;
}

h1#search-documentation,
h1#search-documentation ~ p,
h1#search-documentation ~ form,
h1#search-documentation ~ noscript {
    display: none;
}

p.search-summary {
    opacity: 35%;
}

<<<<<<< HEAD
=======
div#search-results > h2 {
    margin-top: 0;
}
>>>>>>> 39444738

/* Previous/next buttons */

main.bd-content #main-content .prev-next-bottom {
<<<<<<< HEAD
    background: #202225;
    margin: 0 -25px -20px -25px;
    padding: 20px 0;
=======
    padding: 3px;
>>>>>>> 39444738
}

main.bd-content #main-content .prev-next-bottom a.left-prev {
    border-radius: 100px 0 0 100px;
    padding-left: 15px;
    padding-right: 20px;
}

main.bd-content #main-content .prev-next-bottom a.right-next {
    border-radius: 0 100px 100px 0;
    padding-left: 20px;
    padding-right: 15px;
}

main.bd-content #main-content .prev-next-bottom a.left-prev > i,
main.bd-content #main-content .prev-next-bottom a.right-next > i {
    font-size: 200%;
}

main.bd-content #main-content .prev-next-bottom a.right-next .prevnext-label,
main.bd-content #main-content .prev-next-bottom a.left-prev .prevnext-label {
    color: #808080;
}

main.bd-content #main-content .prev-next-bottom a.right-next:hover .prevnext-label,
main.bd-content #main-content .prev-next-bottom a.left-prev:hover .prevnext-label {
    color: #BBB;
}

main.bd-content #main-content .prev-next-bottom a.right-next:hover .prevnext-title,
main.bd-content #main-content .prev-next-bottom a.left-prev:hover .prevnext-title {
    color: #8CE4FF;
}

main.bd-content #main-content .prev-next-bottom a.left-prev:hover,
main.bd-content #main-content .prev-next-bottom a.right-next:hover {
    background: #484848;
    box-shadow: 1px 1px 2px #000;
    text-decoration: none;
}<|MERGE_RESOLUTION|>--- conflicted
+++ resolved
@@ -304,23 +304,17 @@
     opacity: 35%;
 }
 
-<<<<<<< HEAD
-=======
 div#search-results > h2 {
     margin-top: 0;
 }
->>>>>>> 39444738
+
 
 /* Previous/next buttons */
 
 main.bd-content #main-content .prev-next-bottom {
-<<<<<<< HEAD
     background: #202225;
     margin: 0 -25px -20px -25px;
     padding: 20px 0;
-=======
-    padding: 3px;
->>>>>>> 39444738
 }
 
 main.bd-content #main-content .prev-next-bottom a.left-prev {
