# Configuration file for the Sphinx documentation builder.
#
# This file only contains a selection of the most common options. For a full
# list see the documentation:
# https://www.sphinx-doc.org/en/master/usage/configuration.html
import docutils
import os
import sys
sys.path.insert(0, os.path.abspath('.'))


# -- Project information -----------------------------------------------------

project = 'Flame'
copyright = '2021, Blue Fire Team'
author = 'Blue Fire Team'
root_doc = "index"


# -- General configuration ---------------------------------------------------

# Add any Sphinx extension module names here, as strings. They can be
# extensions coming with Sphinx (named 'sphinx.ext.*') or your custom
# ones.
extensions = [
    'myst_parser',  # Markdown support
    'sphinxcontrib.mermaid',
    'extensions.flutter_app',
    'extensions.package',
]

# Configuration options for MyST:
# https://myst-parser.readthedocs.io/en/latest/syntax/optional.html
<<<<<<< HEAD
myst_enable_extensions = [
    'colon_fence',
    'dollarmath',
=======
myst_enable_extensions = [e.lower() for e in [
    'colon_fence',
    'dollarMath',
>>>>>>> d0a865f8
    'html_admonition',
    'html_image',
    'linkify',
    'replacements',
    'smartQuotes',
    'strikethrough',
    'substitution',
    'taskList',
]]

# Auto-generate link anchors for headers at levels H1 and H2
myst_heading_anchors = 4

# List of patterns, relative to source directory, that match files and
# directories to ignore when looking for source files.
# This pattern also affects html_static_path and html_extra_path.
exclude_patterns = ['_build', 'Thumbs.db', '.DS_Store']


# -- Options for HTML output -------------------------------------------------

# The theme to use for HTML and HTML Help pages.
html_theme = "flames"
html_theme_options = {}
html_title = "Flame"
html_logo = "images/logo_flame.png"
html_favicon = "images/favicon.ico"

# Style for syntax highlighting
pygments_style = 'monokai'

# Add any paths that contain custom static files (such as style sheets) here,
# relative to this directory. They are copied after the builtin static files,
# so a file named "default.css" will overwrite the builtin "default.css".
html_static_path = ['images', 'scripts', 'theme']
html_js_files = ['versions.js', 'menu-expand.js']

# -- Custom setup ------------------------------------------------------------
class TitleCollector(docutils.nodes.SparseNodeVisitor):
    def __init__(self, document):
        self.level = 0
        self.titles = []
        super().__init__(document)

    def visit_section(self, node):
        title_class = docutils.nodes.title
        self.level += 1
        if node.children and isinstance(node.children[0], title_class):
            title = node.children[0].astext()
            node_id = node.get("ids")[0]
            self.titles.append([title, node_id, self.level])

    def depart_section(self, node):
        self.level -= 1


def get_local_toc(document):
    if not document:
        return ""
    visitor = TitleCollector(document)
    document.walkabout(visitor)
    titles = visitor.titles
    if not titles:
        return ""

    levels = sorted(set(item[2] for item in titles))
    if levels.index(titles[0][2]) != 0:
        return document.reporter.error(
            "First title on the page is not <h1/>")
    del titles[0]  # remove the <h1> title

    h1_seen = False
    ul_level = 0
    html_text = "<div id='toc-local' class='list-group'>\n"
    html_text += " <div class='header'><i class='fa fa-list'></i> Contents</div>\n"
    for title, node_id, level in titles:
        if level <= 1:
            return document.reporter.error("More than one <h1> title on the page")
        html_text += f"  <a href='#{node_id}' class='list-group-item level-{level-1}'>{title}</a>\n"
    html_text += "</div>\n"
    return html_text



# Emitted when the HTML builder has created a context dictionary to render
# a template with – this can be used to add custom elements to the context.
def on_html_page_context(app, pagename, templatename, context, doctree):
    context["get_local_toc"] = lambda: get_local_toc(doctree)


def setup(app):
    this_dir = os.path.dirname(__file__)
    theme_dir = os.path.abspath(os.path.join(this_dir, 'theme'))
    app.add_css_file('flames.css')
    app.add_html_theme('flames', theme_dir)
    app.connect("html-page-context", on_html_page_context)<|MERGE_RESOLUTION|>--- conflicted
+++ resolved
@@ -31,15 +31,9 @@
 
 # Configuration options for MyST:
 # https://myst-parser.readthedocs.io/en/latest/syntax/optional.html
-<<<<<<< HEAD
-myst_enable_extensions = [
-    'colon_fence',
-    'dollarmath',
-=======
 myst_enable_extensions = [e.lower() for e in [
     'colon_fence',
     'dollarMath',
->>>>>>> d0a865f8
     'html_admonition',
     'html_image',
     'linkify',
