--- conflicted
+++ resolved
@@ -51,11 +51,7 @@
           "code" - a [Code] button which opens a popup with the code that was
               compiled.
           "infobox" - the content will be displayed as an infobox floating on
-<<<<<<< HEAD
-              the right-hand side of the page
-=======
               the right-hand side of the page.
->>>>>>> 58571141
     """
     has_content = True
     required_arguments = 0
