--- conflicted
+++ resolved
@@ -61,14 +61,13 @@
         $(".sidebar-left-area").toggleClass("active");
       });
 
-<<<<<<< HEAD
       $('div.nav-left li > a:not(:only-child)').wrap('<div class=submenu></div>');
       $('div.nav-left div.submenu').prepend('<a class=arrow>&nbsp;</a>');
       $('div.nav-left div.submenu > a.arrow')
         .click(function() {
           $(this.parentElement.parentElement).toggleClass('current');
         });
-=======
+
       // This function ensures that when navigating to internal targets within the page (such as
       // a section header), those targets will be visible to the user and not obscured by the menu
       // bar at the top of the page.
@@ -81,9 +80,7 @@
       window.location.oldHash = '';
       window.addEventListener('hashchange', scrollToHashTarget);
       scrollToHashTarget();
->>>>>>> e9e7b0d5
     });
-
   </script>
 
   <a href="{{pathto('index')}}" class="logo_image">
