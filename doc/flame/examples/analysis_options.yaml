--- conflicted
+++ resolved
@@ -1,9 +1,5 @@
-<<<<<<< HEAD
 include: package:flame_lint/analysis_options_with_dcm.yaml
-=======
-include: package:flame_lint/analysis_options.yaml
 
 linter:
   rules:
-    avoid_web_libraries_in_flutter: false
->>>>>>> 6fe9a247
+    avoid_web_libraries_in_flutter: false