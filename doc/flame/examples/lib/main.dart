--- conflicted
+++ resolved
@@ -33,12 +33,9 @@
     'router': RouterGame.new,
     'tap_events': TapEventsGame.new,
     'value_route': ValueRouteExample.new,
-<<<<<<< HEAD
     'sequence_effect': SequenceEffectGame.new,
-=======
     'anchor_by_effect': AnchorByEffectGame.new,
     'anchor_to_effect': AnchorToEffectGame.new,
->>>>>>> c7494eb0
     'scale_by_effect': ScaleByEffectGame.new,
     'scale_to_effect': ScaleToEffectGame.new,
     'collision_detection': CollisionDetectionGame.new,
