--- conflicted
+++ resolved
@@ -32,14 +32,11 @@
     'decorator_tint': DecoratorTintGame.new,
     'drag_events': DragEventsGame.new,
     'router': RouterGame.new,
-<<<<<<< HEAD
-=======
     'tap_events': TapEventsGame.new,
     'value_route': ValueRouteExample.new,
     'sequence_effect': SequenceEffectGame.new,
     'anchor_by_effect': AnchorByEffectGame.new,
     'anchor_to_effect': AnchorToEffectGame.new,
->>>>>>> 49d2c470
     'scale_by_effect': ScaleByEffectGame.new,
     'scale_to_effect': ScaleToEffectGame.new,
     'sequence_effect': SequenceEffectGame.new,
