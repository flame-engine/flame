import 'dart:html'; // ignore: avoid_web_libraries_in_flutter

import 'package:doc_flame_examples/collision_detection.dart';
import 'package:doc_flame_examples/decorator_blur.dart';
import 'package:doc_flame_examples/decorator_grayscale.dart';
import 'package:doc_flame_examples/decorator_rotate3d.dart';
import 'package:doc_flame_examples/decorator_shadow3d.dart';
import 'package:doc_flame_examples/decorator_tint.dart';
import 'package:doc_flame_examples/drag_events.dart';
import 'package:doc_flame_examples/router.dart';
import 'package:doc_flame_examples/scale_by_effect.dart';
import 'package:doc_flame_examples/scale_to_effect.dart';
import 'package:doc_flame_examples/tap_events.dart';
import 'package:doc_flame_examples/value_route.dart';
import 'package:flame/game.dart';
import 'package:flutter/widgets.dart';

void main() {
  var page = window.location.search ?? '';
  if (page.startsWith('?')) {
    page = page.substring(1);
  }
  final routes = <String, Game Function()>{
    'decorator_blur': DecoratorBlurGame.new,
    'decorator_grayscale': DecoratorGrayscaleGame.new,
    'decorator_rotate3d': DecoratorRotate3DGame.new,
    'decorator_shadow3d': DecoratorShadowGame.new,
    'decorator_tint': DecoratorTintGame.new,
    'drag_events': DragEventsGame.new,
    'router': RouterGame.new,
    'tap_events': TapEventsGame.new,
    'value_route': ValueRouteExample.new,
<<<<<<< HEAD
    'scale_by_effect': ScaleByEffectGame.new,
    'scale_to_effect': ScaleToEffectGame.new,
=======
    'collision_detection': CollisionDetectionGame.new,
>>>>>>> 3796c5cf
  };
  final game = routes[page]?.call();
  if (game != null) {
    runApp(GameWidget(game: game));
  } else {
    runApp(
      Directionality(
        textDirection: TextDirection.ltr,
        child: Text('Error: unknown page name "$page"'),
      ),
    );
  }
}<|MERGE_RESOLUTION|>--- conflicted
+++ resolved
@@ -30,12 +30,9 @@
     'router': RouterGame.new,
     'tap_events': TapEventsGame.new,
     'value_route': ValueRouteExample.new,
-<<<<<<< HEAD
     'scale_by_effect': ScaleByEffectGame.new,
     'scale_to_effect': ScaleToEffectGame.new,
-=======
     'collision_detection': CollisionDetectionGame.new,
->>>>>>> 3796c5cf
   };
   final game = routes[page]?.call();
   if (game != null) {
