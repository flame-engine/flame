--- conflicted
+++ resolved
@@ -66,7 +66,6 @@
 The main property of a `Route` is its `builder` -- the function that creates the component with
 the content of its page.
 
-<<<<<<< HEAD
 In addition, the routes can be either transparent or opaque (default). An opaque prevents the route
 below it from rendering or receiving pointer events, a transparent route doesn't. As a rule of
 thumb, declare the route opaque if it is full-screen, and transparent if it is supposed to cover
@@ -101,7 +100,6 @@
 was registered, it can be activated either via the regular `.pushNamed()` method, or via the
 `.pushOverlay()` -- the two method will do exactly the same, though you can use the second one to
 make it more clear in your code that an overlay is being added instead of a regular route.
-=======
 
 ## ValueRoute
 
@@ -159,5 +157,4 @@
        // ... the user was not so sure
      }
    }
-   ```
->>>>>>> 8dd52c33
+   ```