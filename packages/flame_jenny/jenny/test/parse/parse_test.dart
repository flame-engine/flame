--- conflicted
+++ resolved
@@ -764,7 +764,374 @@
       });
     });
 
-<<<<<<< HEAD
+    group('parseMarkupTag', () {
+      test('parse simple markup tag', () {
+        final yarn = YarnProject()
+          ..parse('title: A\n---\n'
+              'Hello, [big]world[/big]!\n'
+              '===\n');
+        expect(yarn.nodes['A']!.lines.length, 1);
+        final line = yarn.nodes['A']!.lines[0] as DialogueLine;
+        expect(line.text, 'Hello, world!');
+        expect(line.tags, isEmpty);
+        expect(line.attributes.length, 1);
+        final attribute = line.attributes[0];
+        expect(attribute.name, 'big');
+        expect(attribute.start, 7);
+        expect(attribute.end, 12);
+        expect(attribute.parameters, isEmpty);
+        expect(line.text.substring(attribute.start, attribute.end), 'world');
+      });
+
+      test('parse self-closing tag', () {
+        final yarn = YarnProject()
+          ..parse('title: A\n---\n'
+              'Hello, [wave /] world!\n'
+              '===\n');
+        final line = yarn.nodes['A']!.lines[0] as DialogueLine;
+        final attribute = line.attributes[0];
+        // Note that the space after the tag was removed
+        expect(line.text, 'Hello, world!');
+        expect(attribute.name, 'wave');
+        expect(attribute.start, 7);
+        expect(attribute.end, 7);
+        expect(attribute.parameters, isEmpty);
+      });
+
+      test('parse nested tags', () {
+        final yarn = YarnProject()
+          ..parse('title: A\n---\n'
+              'Warning: [a]Spinning [b][c]Je[/c]nny[/b][/a]\n'
+              '===\n');
+        final line = yarn.nodes['A']!.lines[0] as DialogueLine;
+        expect(line.character, 'Warning');
+        expect(line.text, 'Spinning Jenny');
+
+        expect(line.attributes.length, 3);
+        final attrA = line.attributes[2];
+        final attrB = line.attributes[1];
+        final attrC = line.attributes[0];
+        expect(attrA.name, 'a');
+        expect(attrB.name, 'b');
+        expect(attrC.name, 'c');
+        expect(line.text.substring(attrA.start, attrA.end), 'Spinning Jenny');
+        expect(line.text.substring(attrB.start, attrB.end), 'Jenny');
+        expect(line.text.substring(attrC.start, attrC.end), 'Je');
+      });
+
+      test('markup tags at start of line', () {
+        final yarn = YarnProject()
+          ..parse('title: A\n---\n'
+              '[blue]wave[/blue]\n'
+              '===\n');
+        final line = yarn.nodes['A']!.lines[0] as DialogueLine;
+        final attribute = line.attributes[0];
+        expect(line.text, 'wave');
+        expect(attribute.name, 'blue');
+        expect(attribute.start, 0);
+        expect(attribute.end, 4);
+      });
+
+      test('close-all tag [/]', () {
+        final yarn = YarnProject()
+          ..parse('title: A\n---\n'
+              '[a][b][c] hello [/]\n'
+              '===\n');
+        final line = yarn.nodes['A']!.lines[0] as DialogueLine;
+        expect(line.text, ' hello ');
+        for (final attribute in line.attributes) {
+          expect(attribute.name, isIn(['a', 'b', 'c']));
+          expect(attribute.start, 0);
+          expect(attribute.end, 7);
+        }
+      });
+
+      test('markup tag with parameters', () {
+        final yarn = YarnProject()
+          ..parse('title: A\n---\n'
+              '[color r=0 g=false b=100 name="BLUE"]wave[/color]\n'
+              '===\n');
+        final line = yarn.nodes['A']!.lines[0] as DialogueLine;
+        final attr = line.attributes[0];
+        expect(line.text, 'wave');
+        expect(attr.name, 'color');
+        expect(attr.start, 0);
+        expect(attr.end, 4);
+        expect(attr.parameters, isNotNull);
+        final parameters = attr.parameters;
+        expect(parameters.length, 4);
+        expect(parameters.keys.toSet(), {'r', 'g', 'b', 'name'});
+        expect(parameters['r'], 0);
+        expect(parameters['g'], false);
+        expect(parameters['b'], 100);
+        expect(parameters['name'], 'BLUE');
+      });
+
+      test('markup tag with bare parameters', () {
+        final yarn = YarnProject()
+          ..parse('title: A\n---\n'
+              '[color blue]wave[/color]\n'
+              '===\n');
+        final line = yarn.nodes['A']!.lines[0] as DialogueLine;
+        final attr = line.attributes[0];
+        expect(attr.parameters, isNotNull);
+        final parameters = attr.parameters;
+        expect(parameters.length, 1);
+        expect(parameters['blue'], true);
+      });
+
+      test('markup tags with inline expressions', () {
+        final yarn = YarnProject()
+          ..variables.setVariable(r'$x', 'world')
+          ..parse('title: A\n---\n'
+              'Hello [color]{\$x}[/color]\n'
+              '===\n');
+        final line = yarn.nodes['A']!.lines[0] as DialogueLine;
+        line.evaluate();
+        expect(line.text, 'Hello world');
+        final attr = line.attributes[0];
+        expect(attr.name, 'color');
+        expect(attr.start, 6);
+        expect(attr.end, 11);
+        expect(line.text.substring(attr.start, attr.end), 'world');
+
+        for (final x in ['YarnSpinner', 'Blue Fire', 'me']) {
+          yarn.variables.setVariable(r'$x', x);
+          line.evaluate();
+          expect(line.text, 'Hello $x');
+          expect(line.text.substring(attr.start, attr.end), x);
+        }
+      });
+
+      test('more inline expressions', () {
+        final yarn = YarnProject()
+          ..variables.setVariable(r'$w', 'welcome')
+          ..variables.setVariable(r'$x', 'citizen')
+          ..variables.setVariable(r'$y', 'Paradise City')
+          ..variables.setVariable(r'$z', '...')
+          ..parse('title: A\n---\n'
+              'Hello {\$x}, and [color]{\$w} to {\$y}[/color] {\$z}\n'
+              '===\n');
+        final line = yarn.nodes['A']!.lines[0] as DialogueLine;
+        line.evaluate();
+        expect(line.text, 'Hello citizen, and welcome to Paradise City ...');
+        final attr = line.attributes[0];
+        expect(attr.name, 'color');
+        expect(
+          line.text.substring(attr.start, attr.end),
+          'welcome to Paradise City',
+        );
+
+        yarn.variables
+          ..setVariable(r'$x', 'unidentified')
+          ..setVariable(r'$y', '[INVALID]')
+          ..setVariable(r'$z', '😠');
+        line.evaluate();
+        expect(line.text, 'Hello unidentified, and welcome to [INVALID] 😠');
+        expect(
+          line.text.substring(attr.start, attr.end),
+          'welcome to [INVALID]',
+        );
+      });
+
+      test('adjacent inline expressions 1', () {
+        final yarn = YarnProject()
+          ..variables.setVariable(r'$w', 'some ')
+          ..variables.setVariable(r'$x', 'arbitrary ')
+          ..variables.setVariable(r'$y', 'text')
+          ..variables.setVariable(r'$z', '?')
+          ..parse('title: A\n---\n'
+              r'{$w}[wavy]{$x}{$y}[/]{$z}'
+              '\n===\n');
+        final line = yarn.nodes['A']!.lines[0] as DialogueLine;
+        line.evaluate();
+        expect(line.text, 'some arbitrary text?');
+        expect(line.attributes.length, 1);
+
+        final attr = line.attributes[0];
+        expect(line.text.substring(attr.start, attr.end), 'arbitrary text');
+      });
+
+      test('adjacent inline expressions 2', () {
+        final yarn = YarnProject()
+          ..variables.setVariable(r'$x1', 'One')
+          ..variables.setVariable(r'$x2', 'Double')
+          ..variables.setVariable(r'$x3', 'Three')
+          ..parse('title: A\n---\n'
+              r'{$x1}[a/]{$x2}[b/]{$x3}'
+              '\n===\n');
+        final line = yarn.nodes['A']!.lines[0] as DialogueLine;
+        line.evaluate();
+        expect(line.text, 'OneDoubleThree');
+        expect(line.attributes.length, 2);
+
+        final attrA = line.attributes[0];
+        expect(attrA.name, 'a');
+        expect(attrA.length, 0);
+        expect(attrA.start, 'One'.length);
+
+        final attrB = line.attributes[1];
+        expect(attrB.name, 'b');
+        expect(attrB.length, 0);
+        expect(attrB.start, 'OneDouble'.length);
+      });
+
+      group('errors', () {
+        test('invalid opening markup tag', () {
+          expect(
+            () => YarnProject()
+              ..parse(
+                'title:X\n---\n'
+                '[+1]\n'
+                '===\n',
+              ),
+            hasSyntaxError(
+              'SyntaxError: a markup tag name is expected\n'
+              '>  at line 3 column 2:\n'
+              '>  [+1]\n'
+              '>   ^\n',
+            ),
+          );
+        });
+
+        test('invalid closing markup tag', () {
+          expect(
+            () => YarnProject()
+              ..parse(
+                'title:X\n---\n'
+                '[/1]\n'
+                '===\n',
+              ),
+            hasSyntaxError(
+              'SyntaxError: a markup tag name is expected\n'
+              '>  at line 3 column 3:\n'
+              '>  [/1]\n'
+              '>    ^\n',
+            ),
+          );
+        });
+
+        test('closing tag without opening', () {
+          expect(
+            () => YarnProject()
+              ..parse(
+                'title:X\n---\n'
+                'text [/rgb]\n'
+                '===\n',
+              ),
+            hasSyntaxError(
+              'SyntaxError: unexpected closing markup tag\n'
+              '>  at line 3 column 7:\n'
+              '>  text [/rgb]\n'
+              '>        ^\n',
+            ),
+          );
+        });
+
+        test('close-all tag without opening', () {
+          expect(
+            () => YarnProject()
+              ..parse(
+                'title:X\n---\n'
+                'text [/]\n'
+                '===\n',
+              ),
+            hasSyntaxError(
+              'SyntaxError: unexpected closing markup tag\n'
+              '>  at line 3 column 7:\n'
+              '>  text [/]\n'
+              '>        ^\n',
+            ),
+          );
+        });
+
+        test('incorrectly nested markup tags', () {
+          expect(
+            () => YarnProject()
+              ..parse(
+                'title:X\n---\n'
+                '[r][g][b] text [/g][/r][/b]\n'
+                '===\n',
+              ),
+            hasSyntaxError(
+              'SyntaxError: Expected closing tag for [b]\n'
+              '>  at line 3 column 18:\n'
+              '>  [r][g][b] text [/g][/r][/b]\n'
+              '>                   ^\n',
+            ),
+          );
+        });
+
+        test('unclosed markup tag', () {
+          expect(
+            () => YarnProject()
+              ..parse(
+                'title:X\n---\n'
+                '[hi] text\n'
+                '===\n',
+              ),
+            hasSyntaxError(
+              'SyntaxError: markup tag [hi] was not closed\n'
+              '>  at line 3 column 10:\n'
+              '>  [hi] text\n'
+              '>           ^\n',
+            ),
+          );
+        });
+
+        test('unfinished markup tag', () {
+          expect(
+            () => YarnProject()
+              ..parse(
+                'title: X\n---\n'
+                '[hi text\n'
+                '===\n',
+              ),
+            hasSyntaxError(
+              'SyntaxError: missing markup tag close token "]"\n'
+              '>  at line 3 column 9:\n'
+              '>  [hi text\n'
+              '>          ^\n',
+            ),
+          );
+        });
+
+        test('repeated attribute name', () {
+          expect(
+            () => YarnProject()
+              ..parse(
+                'title: X\n---\n'
+                '[color r=1 r=2]text[/color]\n'
+                '===\n',
+              ),
+            hasSyntaxError(
+              'SyntaxError: duplicate parameter r in a markup attribute\n'
+              '>  at line 3 column 12:\n'
+              '>  [color r=1 r=2]text[/color]\n'
+              '>             ^\n',
+            ),
+          );
+        });
+
+        test('invalid attribute content', () {
+          expect(
+            () => YarnProject()
+              ..parse(
+                'title: X\n---\n'
+                '[color r += 1]text[/color]\n'
+                '===\n',
+              ),
+            hasSyntaxError(
+              'SyntaxError: unexpected token\n'
+              '>  at line 3 column 10:\n'
+              '>  [color r += 1]text[/color]\n'
+              '>           ^\n',
+            ),
+          );
+        });
+      });
+    });
+
     testScenario(
       testName: 'Escaping.yarn',
       input: r'''
@@ -843,374 +1210,5 @@
       ''',
       skip: true, // needs [markup] support
     );
-=======
-    group('parseMarkupTag', () {
-      test('parse simple markup tag', () {
-        final yarn = YarnProject()
-          ..parse('title: A\n---\n'
-              'Hello, [big]world[/big]!\n'
-              '===\n');
-        expect(yarn.nodes['A']!.lines.length, 1);
-        final line = yarn.nodes['A']!.lines[0] as DialogueLine;
-        expect(line.text, 'Hello, world!');
-        expect(line.tags, isEmpty);
-        expect(line.attributes.length, 1);
-        final attribute = line.attributes[0];
-        expect(attribute.name, 'big');
-        expect(attribute.start, 7);
-        expect(attribute.end, 12);
-        expect(attribute.parameters, isEmpty);
-        expect(line.text.substring(attribute.start, attribute.end), 'world');
-      });
-
-      test('parse self-closing tag', () {
-        final yarn = YarnProject()
-          ..parse('title: A\n---\n'
-              'Hello, [wave /] world!\n'
-              '===\n');
-        final line = yarn.nodes['A']!.lines[0] as DialogueLine;
-        final attribute = line.attributes[0];
-        // Note that the space after the tag was removed
-        expect(line.text, 'Hello, world!');
-        expect(attribute.name, 'wave');
-        expect(attribute.start, 7);
-        expect(attribute.end, 7);
-        expect(attribute.parameters, isEmpty);
-      });
-
-      test('parse nested tags', () {
-        final yarn = YarnProject()
-          ..parse('title: A\n---\n'
-              'Warning: [a]Spinning [b][c]Je[/c]nny[/b][/a]\n'
-              '===\n');
-        final line = yarn.nodes['A']!.lines[0] as DialogueLine;
-        expect(line.character, 'Warning');
-        expect(line.text, 'Spinning Jenny');
-
-        expect(line.attributes.length, 3);
-        final attrA = line.attributes[2];
-        final attrB = line.attributes[1];
-        final attrC = line.attributes[0];
-        expect(attrA.name, 'a');
-        expect(attrB.name, 'b');
-        expect(attrC.name, 'c');
-        expect(line.text.substring(attrA.start, attrA.end), 'Spinning Jenny');
-        expect(line.text.substring(attrB.start, attrB.end), 'Jenny');
-        expect(line.text.substring(attrC.start, attrC.end), 'Je');
-      });
-
-      test('markup tags at start of line', () {
-        final yarn = YarnProject()
-          ..parse('title: A\n---\n'
-              '[blue]wave[/blue]\n'
-              '===\n');
-        final line = yarn.nodes['A']!.lines[0] as DialogueLine;
-        final attribute = line.attributes[0];
-        expect(line.text, 'wave');
-        expect(attribute.name, 'blue');
-        expect(attribute.start, 0);
-        expect(attribute.end, 4);
-      });
-
-      test('close-all tag [/]', () {
-        final yarn = YarnProject()
-          ..parse('title: A\n---\n'
-              '[a][b][c] hello [/]\n'
-              '===\n');
-        final line = yarn.nodes['A']!.lines[0] as DialogueLine;
-        expect(line.text, ' hello ');
-        for (final attribute in line.attributes) {
-          expect(attribute.name, isIn(['a', 'b', 'c']));
-          expect(attribute.start, 0);
-          expect(attribute.end, 7);
-        }
-      });
-
-      test('markup tag with parameters', () {
-        final yarn = YarnProject()
-          ..parse('title: A\n---\n'
-              '[color r=0 g=false b=100 name="BLUE"]wave[/color]\n'
-              '===\n');
-        final line = yarn.nodes['A']!.lines[0] as DialogueLine;
-        final attr = line.attributes[0];
-        expect(line.text, 'wave');
-        expect(attr.name, 'color');
-        expect(attr.start, 0);
-        expect(attr.end, 4);
-        expect(attr.parameters, isNotNull);
-        final parameters = attr.parameters;
-        expect(parameters.length, 4);
-        expect(parameters.keys.toSet(), {'r', 'g', 'b', 'name'});
-        expect(parameters['r'], 0);
-        expect(parameters['g'], false);
-        expect(parameters['b'], 100);
-        expect(parameters['name'], 'BLUE');
-      });
-
-      test('markup tag with bare parameters', () {
-        final yarn = YarnProject()
-          ..parse('title: A\n---\n'
-              '[color blue]wave[/color]\n'
-              '===\n');
-        final line = yarn.nodes['A']!.lines[0] as DialogueLine;
-        final attr = line.attributes[0];
-        expect(attr.parameters, isNotNull);
-        final parameters = attr.parameters;
-        expect(parameters.length, 1);
-        expect(parameters['blue'], true);
-      });
-
-      test('markup tags with inline expressions', () {
-        final yarn = YarnProject()
-          ..variables.setVariable(r'$x', 'world')
-          ..parse('title: A\n---\n'
-              'Hello [color]{\$x}[/color]\n'
-              '===\n');
-        final line = yarn.nodes['A']!.lines[0] as DialogueLine;
-        line.evaluate();
-        expect(line.text, 'Hello world');
-        final attr = line.attributes[0];
-        expect(attr.name, 'color');
-        expect(attr.start, 6);
-        expect(attr.end, 11);
-        expect(line.text.substring(attr.start, attr.end), 'world');
-
-        for (final x in ['YarnSpinner', 'Blue Fire', 'me']) {
-          yarn.variables.setVariable(r'$x', x);
-          line.evaluate();
-          expect(line.text, 'Hello $x');
-          expect(line.text.substring(attr.start, attr.end), x);
-        }
-      });
-
-      test('more inline expressions', () {
-        final yarn = YarnProject()
-          ..variables.setVariable(r'$w', 'welcome')
-          ..variables.setVariable(r'$x', 'citizen')
-          ..variables.setVariable(r'$y', 'Paradise City')
-          ..variables.setVariable(r'$z', '...')
-          ..parse('title: A\n---\n'
-              'Hello {\$x}, and [color]{\$w} to {\$y}[/color] {\$z}\n'
-              '===\n');
-        final line = yarn.nodes['A']!.lines[0] as DialogueLine;
-        line.evaluate();
-        expect(line.text, 'Hello citizen, and welcome to Paradise City ...');
-        final attr = line.attributes[0];
-        expect(attr.name, 'color');
-        expect(
-          line.text.substring(attr.start, attr.end),
-          'welcome to Paradise City',
-        );
-
-        yarn.variables
-          ..setVariable(r'$x', 'unidentified')
-          ..setVariable(r'$y', '[INVALID]')
-          ..setVariable(r'$z', '😠');
-        line.evaluate();
-        expect(line.text, 'Hello unidentified, and welcome to [INVALID] 😠');
-        expect(
-          line.text.substring(attr.start, attr.end),
-          'welcome to [INVALID]',
-        );
-      });
-
-      test('adjacent inline expressions 1', () {
-        final yarn = YarnProject()
-          ..variables.setVariable(r'$w', 'some ')
-          ..variables.setVariable(r'$x', 'arbitrary ')
-          ..variables.setVariable(r'$y', 'text')
-          ..variables.setVariable(r'$z', '?')
-          ..parse('title: A\n---\n'
-              r'{$w}[wavy]{$x}{$y}[/]{$z}'
-              '\n===\n');
-        final line = yarn.nodes['A']!.lines[0] as DialogueLine;
-        line.evaluate();
-        expect(line.text, 'some arbitrary text?');
-        expect(line.attributes.length, 1);
-
-        final attr = line.attributes[0];
-        expect(line.text.substring(attr.start, attr.end), 'arbitrary text');
-      });
-
-      test('adjacent inline expressions 2', () {
-        final yarn = YarnProject()
-          ..variables.setVariable(r'$x1', 'One')
-          ..variables.setVariable(r'$x2', 'Double')
-          ..variables.setVariable(r'$x3', 'Three')
-          ..parse('title: A\n---\n'
-              r'{$x1}[a/]{$x2}[b/]{$x3}'
-              '\n===\n');
-        final line = yarn.nodes['A']!.lines[0] as DialogueLine;
-        line.evaluate();
-        expect(line.text, 'OneDoubleThree');
-        expect(line.attributes.length, 2);
-
-        final attrA = line.attributes[0];
-        expect(attrA.name, 'a');
-        expect(attrA.length, 0);
-        expect(attrA.start, 'One'.length);
-
-        final attrB = line.attributes[1];
-        expect(attrB.name, 'b');
-        expect(attrB.length, 0);
-        expect(attrB.start, 'OneDouble'.length);
-      });
-
-      group('errors', () {
-        test('invalid opening markup tag', () {
-          expect(
-            () => YarnProject()
-              ..parse(
-                'title:X\n---\n'
-                '[+1]\n'
-                '===\n',
-              ),
-            hasSyntaxError(
-              'SyntaxError: a markup tag name is expected\n'
-              '>  at line 3 column 2:\n'
-              '>  [+1]\n'
-              '>   ^\n',
-            ),
-          );
-        });
-
-        test('invalid closing markup tag', () {
-          expect(
-            () => YarnProject()
-              ..parse(
-                'title:X\n---\n'
-                '[/1]\n'
-                '===\n',
-              ),
-            hasSyntaxError(
-              'SyntaxError: a markup tag name is expected\n'
-              '>  at line 3 column 3:\n'
-              '>  [/1]\n'
-              '>    ^\n',
-            ),
-          );
-        });
-
-        test('closing tag without opening', () {
-          expect(
-            () => YarnProject()
-              ..parse(
-                'title:X\n---\n'
-                'text [/rgb]\n'
-                '===\n',
-              ),
-            hasSyntaxError(
-              'SyntaxError: unexpected closing markup tag\n'
-              '>  at line 3 column 7:\n'
-              '>  text [/rgb]\n'
-              '>        ^\n',
-            ),
-          );
-        });
-
-        test('close-all tag without opening', () {
-          expect(
-            () => YarnProject()
-              ..parse(
-                'title:X\n---\n'
-                'text [/]\n'
-                '===\n',
-              ),
-            hasSyntaxError(
-              'SyntaxError: unexpected closing markup tag\n'
-              '>  at line 3 column 7:\n'
-              '>  text [/]\n'
-              '>        ^\n',
-            ),
-          );
-        });
-
-        test('incorrectly nested markup tags', () {
-          expect(
-            () => YarnProject()
-              ..parse(
-                'title:X\n---\n'
-                '[r][g][b] text [/g][/r][/b]\n'
-                '===\n',
-              ),
-            hasSyntaxError(
-              'SyntaxError: Expected closing tag for [b]\n'
-              '>  at line 3 column 18:\n'
-              '>  [r][g][b] text [/g][/r][/b]\n'
-              '>                   ^\n',
-            ),
-          );
-        });
-
-        test('unclosed markup tag', () {
-          expect(
-            () => YarnProject()
-              ..parse(
-                'title:X\n---\n'
-                '[hi] text\n'
-                '===\n',
-              ),
-            hasSyntaxError(
-              'SyntaxError: markup tag [hi] was not closed\n'
-              '>  at line 3 column 10:\n'
-              '>  [hi] text\n'
-              '>           ^\n',
-            ),
-          );
-        });
-
-        test('unfinished markup tag', () {
-          expect(
-            () => YarnProject()
-              ..parse(
-                'title: X\n---\n'
-                '[hi text\n'
-                '===\n',
-              ),
-            hasSyntaxError(
-              'SyntaxError: missing markup tag close token "]"\n'
-              '>  at line 3 column 9:\n'
-              '>  [hi text\n'
-              '>          ^\n',
-            ),
-          );
-        });
-
-        test('repeated attribute name', () {
-          expect(
-            () => YarnProject()
-              ..parse(
-                'title: X\n---\n'
-                '[color r=1 r=2]text[/color]\n'
-                '===\n',
-              ),
-            hasSyntaxError(
-              'SyntaxError: duplicate parameter r in a markup attribute\n'
-              '>  at line 3 column 12:\n'
-              '>  [color r=1 r=2]text[/color]\n'
-              '>             ^\n',
-            ),
-          );
-        });
-
-        test('invalid attribute content', () {
-          expect(
-            () => YarnProject()
-              ..parse(
-                'title: X\n---\n'
-                '[color r += 1]text[/color]\n'
-                '===\n',
-              ),
-            hasSyntaxError(
-              'SyntaxError: unexpected token\n'
-              '>  at line 3 column 10:\n'
-              '>  [color r += 1]text[/color]\n'
-              '>           ^\n',
-            ),
-          );
-        });
-      });
-    });
->>>>>>> f887545b
   });
 }