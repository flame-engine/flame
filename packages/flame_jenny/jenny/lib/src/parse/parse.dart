import 'package:jenny/src/errors.dart';
import 'package:jenny/src/parse/token.dart';
import 'package:jenny/src/parse/tokenize.dart';
import 'package:jenny/src/structure/block.dart';
import 'package:jenny/src/structure/commands/command.dart';
import 'package:jenny/src/structure/commands/declare_command.dart';
import 'package:jenny/src/structure/commands/if_command.dart';
import 'package:jenny/src/structure/commands/jump_command.dart';
import 'package:jenny/src/structure/commands/local_command.dart';
import 'package:jenny/src/structure/commands/set_command.dart';
import 'package:jenny/src/structure/commands/stop_command.dart';
import 'package:jenny/src/structure/commands/user_defined_command.dart';
import 'package:jenny/src/structure/commands/wait_command.dart';
import 'package:jenny/src/structure/dialogue_choice.dart';
import 'package:jenny/src/structure/dialogue_entry.dart';
import 'package:jenny/src/structure/dialogue_line.dart';
import 'package:jenny/src/structure/dialogue_option.dart';
import 'package:jenny/src/structure/expressions/arithmetic.dart';
import 'package:jenny/src/structure/expressions/expression.dart';
import 'package:jenny/src/structure/expressions/functions.dart';
import 'package:jenny/src/structure/expressions/literal.dart';
import 'package:jenny/src/structure/expressions/logical.dart';
import 'package:jenny/src/structure/expressions/relational.dart';
import 'package:jenny/src/structure/expressions/string.dart';
import 'package:jenny/src/structure/line_content.dart';
import 'package:jenny/src/structure/markup_attribute.dart';
import 'package:jenny/src/structure/node.dart';
<<<<<<< HEAD
import 'package:jenny/src/variable_storage.dart';
=======
>>>>>>> f887545b
import 'package:jenny/src/yarn_project.dart';
import 'package:meta/meta.dart';

@internal
void parse(String text, YarnProject project) {
  final tokens = tokenize(text);
  _Parser(project, text, tokens).parseMain();
}

class _Parser {
  _Parser(this.project, this.text, this.tokens) : position = 0;

  final YarnProject project;
  final String text;
  final List<Token> tokens;
  VariableStorage? localVariables;

  /// The index of the next token to parse.
  int position;

  void parseMain() {
    while (position < tokens.length) {
      final token = peekToken();
      if (token == Token.startCommand) {
        final position0 = position;
        final command = parseCommand();
        if (command is! DeclareCommand) {
          position = position0;
          typeError('command <<${command.name}>> is only allowed inside nodes');
        }
      } else if (token == Token.startHeader) {
        break;
      } else if (token == Token.newline) {
        position += 1;
      } else {
        syntaxError('unexpected token: $token');
      }
    }
    while (position < tokens.length) {
      if (peekToken() == Token.newline) {
        position += 1;
        continue;
      }
      final header = parseNodeHeader();
      final block = parseNodeBody();
      project.nodes[header.title!] = Node(
        title: header.title!,
        tags: header.tags,
        content: block,
        variables: localVariables,
      );
      localVariables = null;
    }
  }

  _NodeHeader parseNodeHeader() {
    String? title;
    final tags = <String, String>{};
    take(Token.startHeader);
    while (peekToken() != Token.endHeader) {
      if (peekToken() == Token.newline) {
        position += 1;
        continue;
      }
      if (takeId() && take(Token.colon) && takeText() && takeNewline()) {
        final id = peekToken(-4);
        final text = peekToken(-2);
        if (id.content == 'title') {
          if (title != null) {
            position -= 4;
            syntaxError('a node can only have one title');
          }
          title = text.content;
          if (project.nodes.containsKey(title)) {
            position -= 4;
            nameError(
              'node with title "$title" has already been defined',
            );
          }
        } else {
          tags[id.content] = text.content;
        }
      }
    }
    take(Token.endHeader);
    if (title == null) {
      position -= 1;
      syntaxError('node does not have a title');
    }
    return _NodeHeader(title, tags.isEmpty ? null : tags);
  }

  Block parseNodeBody() {
    take(Token.startBody);
    if (peekToken() == Token.startIndent) {
      syntaxError('unexpected indent');
    }
    final out = parseStatementList();
    take(Token.endBody);
    return out;
  }

  Block parseStatementList() {
    final lines = <DialogueEntry>[];
    while (true) {
      final nextToken = peekToken();
      if (nextToken == Token.arrow) {
        final option = parseOption();
        if (lines.isNotEmpty && lines.last is DialogueChoice) {
          (lines.last as DialogueChoice).options.add(option);
        } else {
          lines.add(DialogueChoice([option]));
        }
      } else if (nextToken == Token.startCommand) {
        final position0 = position;
        final command = parseCommand();
        if (command is DeclareCommand) {
          position = position0;
          syntaxError('<<declare>> command cannot be used inside a node');
        }
        lines.add(command);
      } else if (nextToken.isText ||
          nextToken.isPerson ||
          nextToken == Token.startExpression ||
          nextToken == Token.startMarkupTag) {
        lines.add(parseDialogueLine());
      } else if (nextToken == Token.newline) {
        position += 1;
      } else {
        break;
      }
    }
    return Block(lines);
  }

  //#region Line parsing

  /// Consumes a regular line of text from the input, up to and including the
  /// NEWLINE token.
  DialogueLine parseDialogueLine() {
    final person = maybeParseLinePerson();
    final content = parseLineContent();
    final tags = maybeParseHashtags();
    if (peekToken() == Token.startCommand) {
      syntaxError('commands are not allowed on a dialogue line');
    }
    takeNewline();
    return DialogueLine(
      character: person,
      content: content,
      tags: tags,
    );
  }

  DialogueOption parseOption() {
    take(Token.arrow);
    final person = maybeParseLinePerson();
    final content = parseLineContent();
    final condition = maybeParseLineCondition();
    final tags = maybeParseHashtags();
    if (peekToken() == Token.startCommand) {
      syntaxError('multiple commands are not allowed on an option line');
    }
    take(Token.newline);
    var block = const Block.empty();
    if (peekToken() == Token.startIndent) {
      position += 1;
      block = parseStatementList();
      take(Token.endIndent);
    }
    return DialogueOption(
      content: content,
      character: person,
      tags: tags,
      condition: condition,
      block: block,
    );
  }

  String? maybeParseLinePerson() {
    final token = peekToken();
    if (token.isPerson) {
      takePerson();
      take(Token.colon);
      return token.content;
    }
    return null;
  }

  LineContent parseLineContent() {
    final stringBuilder = StringBuffer();
    final expressions = <InlineExpression>[];
    final attributes = <MarkupAttribute>[];
    final markupStack = <_Markup>[];
    var subIndex = 0;
    while (true) {
      final token = peekToken();
      if (token.isText) {
        subIndex = 0;
        stringBuilder.write(token.content);
        position += 1;
      } else if (token == Token.startExpression) {
        subIndex += 1;
        take(Token.startExpression);
        final expression = parseExpression();
        take(Token.endExpression);
        expressions.add(
          InlineExpression(
            stringBuilder.length,
            expression.isNumeric
                ? NumToStringFn(expression as NumExpression)
                : expression.isBoolean
                    ? BoolToStringFn(expression as BoolExpression)
                    : expression as StringExpression,
          ),
        );
      } else if (token == Token.startMarkupTag) {
        take(Token.startMarkupTag);
        final position0 = position;
        final markupTag = parseMarkupTag();
        take(Token.endMarkupTag);
        if (markupTag.closing) {
          if (markupStack.isEmpty) {
            position = position0;
            syntaxError('unexpected closing markup tag');
          }
          // close-all tag
          if (markupTag.name == null) {
            while (markupStack.isNotEmpty) {
              final tag = markupStack.removeLast();
              tag.endTextPosition = stringBuilder.length;
              tag.endSubIndex = subIndex;
              attributes.add(tag.build());
            }
          } else {
            final openTag = markupStack.removeLast();
            if (openTag.name != markupTag.name) {
              position = position0 + 1;
              syntaxError('Expected closing tag for [${openTag.name}]');
            }
            openTag.endTextPosition = stringBuilder.length;
            openTag.endSubIndex = subIndex;
            attributes.add(openTag.build());
          }
        } else {
          markupTag.startTextPosition = stringBuilder.length;
          markupTag.startSubIndex = subIndex;
          // TODO(stpasha): check that the name of the markup tag is known
          if (markupTag.selfClosing) {
            markupTag.endTextPosition = stringBuilder.length;
            markupTag.endSubIndex = subIndex;
            attributes.add(markupTag.build());
          } else {
            markupStack.add(markupTag);
          }
        }
      } else {
        break;
      }
    }
    if (markupStack.isNotEmpty) {
      syntaxError('markup tag [${markupStack.last.name}] was not closed');
    }
    return LineContent(
      stringBuilder.toString(),
      expressions.isEmpty ? null : expressions,
      attributes.isEmpty ? null : attributes,
    );
  }

  BoolExpression? maybeParseLineCondition() {
    final token = peekToken();
    if (token == Token.startCommand) {
      position += 1;
      if (peekToken() != Token.commandIf) {
        syntaxError('only "if" command is allowed for an option');
      }
      position += 1;
      take(Token.startExpression);
      final position0 = position;
      final expression = parseExpression();
      take(Token.endExpression);
      if (!expression.isBoolean) {
        position = position0;
        typeError('the condition in "if" should be boolean');
      }
      take(Token.endCommand);
      return expression as BoolExpression;
    }
    return null;
  }

  List<String>? maybeParseHashtags() {
    final out = <String>[];
    while (true) {
      final token = peekToken();
      if (token.isHashtag) {
        out.add(token.content);
        position += 1;
      } else {
        break;
      }
    }
    return out.isEmpty ? null : out;
  }

  _Markup parseMarkupTag() {
    final result = _Markup();
    if (peekToken() == Token.closeMarkupTag) {
      position += 1;
      result.closing = true;
      final nextToken = peekToken();
      if (nextToken.isId) {
        result.name = nextToken.content;
        position += 1;
      } else if (nextToken != Token.endMarkupTag) {
        syntaxError('a markup tag name is expected');
      }
    } else {
      final nextToken = peekToken();
      if (nextToken.isId) {
        result.name = nextToken.content;
        position += 1;
      } else {
        syntaxError('a markup tag name is expected');
      }
      while (peekToken().isId) {
        final position0 = position;
        final parameter = peekToken().content;
        position += 1;
        final Expression expression;
        if (peekToken() == Token.operatorAssign) {
          position += 1;
          expression = parseExpression();
        } else {
          expression = constTrue;
        }
        if (result.parameters.containsKey(parameter)) {
          position = position0;
          syntaxError('duplicate parameter $parameter in a markup attribute');
        }
        result.parameters[parameter] = expression;
      }
      final lastToken = peekToken();
      if (lastToken == Token.closeMarkupTag) {
        result.selfClosing = true;
        position += 1;
      }
    }
    return result;
  }

  //#endregion

  //#region Commands parsing
  //----------------------------------------------------------------------------
  // COMMANDS
  //
  // The commands are the control structures of Yarn. Each builtin command has
  // its own syntax, and therefore has to be parsed separately. In addition,
  // there are also user-defined commands.
  //
  // See https://github.com/YarnSpinnerTool/YarnSpinner/blob/main/Documentation/Yarn-Spec.md#commands
  //----------------------------------------------------------------------------

  /// Parses and returns any line or multi-line command. On the other hand, this
  /// function should not be used to parse line conditionals (i.e. commands at
  /// the end of the line).
  Command parseCommand() {
    assert(peekToken() == Token.startCommand);
    final token = peekToken(1);
    if (token == Token.commandIf) {
      return parseCommandIf();
    } else if (token == Token.commandJump) {
      return parseCommandJump();
    } else if (token == Token.commandStop) {
      return parseCommandStop();
    } else if (token == Token.commandWait) {
      return parseCommandWait();
    } else if (token == Token.commandSet) {
      return parseCommandSet();
    } else if (token == Token.commandDeclare || token == Token.commandLocal) {
      return parseCommandDeclareOrLocal();
    } else if (token == Token.commandElseif ||
        token == Token.commandElse ||
        token == Token.commandEndif) {
      position += 1;
      syntaxError('this command is only allowed after an <<if>>');
    } else {
      assert(token.isCommand, 'unimplemented $token');
      return parseUserDefinedCommand();
    }
  }

  /// Parses the <<if>> command, and the subsequent <<elseif>>, <<else>>, up to
  /// and including the <<endif>>.
  Command parseCommandIf() {
    final parts = <IfBlock>[];
    parts.add(parseCommandIfBlock('if'));

    var hasElse = false;
    while (true) {
      final command = peekToken(1);
      if (command == Token.commandElseif) {
        parts.add(parseCommandIfBlock('elseif'));
      } else if (command == Token.commandElse) {
        if (hasElse) {
          syntaxError('only one <<else>> is allowed');
        }
        parts.add(parseCommandElseBlock());
        hasElse = true;
      } else if (command == Token.commandEndif) {
        take(Token.startCommand);
        take(Token.commandEndif);
        take(Token.endCommand);
        takeNewline();
        break;
      } else {
        syntaxError('<<endif>> expected');
      }
    }
    return IfCommand(parts);
  }

  IfBlock parseCommandIfBlock(String commandName) {
    take(Token.startCommand);
    take(commandName == 'if' ? Token.commandIf : Token.commandElseif);
    take(Token.startExpression);
    final position0 = position;
    final expression = parseExpression();
    if (!expression.isBoolean) {
      position = position0;
      typeError('expression in an <<$commandName>> command must be boolean');
    }
    take(Token.endExpression);
    take(Token.endCommand);
    take(Token.newline);
    if (peekToken() == Token.startCommand) {
      return IfBlock(expression as BoolExpression, const Block.empty());
    }
    if (peekToken() != Token.startIndent) {
      syntaxError('the body of the <<$commandName>> command must be indented');
    }
    take(Token.startIndent);
    final block = parseStatementList();
    take(Token.endIndent);
    return IfBlock(expression as BoolExpression, block);
  }

  IfBlock parseCommandElseBlock() {
    take(Token.startCommand);
    take(Token.commandElse);
    take(Token.endCommand);
    take(Token.newline);
    if (peekToken() == Token.startCommand) {
      return const IfBlock(constTrue, Block.empty());
    }
    if (peekToken() != Token.startIndent) {
      syntaxError('the body of the <<else>> command must be indented');
    }
    take(Token.startIndent);
    final statements = parseStatementList();
    take(Token.endIndent);
    return IfBlock(constTrue, statements);
  }

  Command parseCommandJump() {
    take(Token.startCommand);
    take(Token.commandJump);
    final token = peekToken();
    StringExpression target;
    if (token.isId) {
      // TODO(st-pasha): add verification for node existence at the end of
      //                 project setup
      target = StringLiteral(token.content);
      position += 1;
    } else {
      take(Token.startExpression);
      final expression = parseExpression();
      take(Token.endExpression);
      if (expression.isString) {
        target = expression as StringExpression;
      } else {
        typeError('target of <<jump>> must be a string expression');
      }
    }
    take(Token.endCommand);
    take(Token.newline);
    return JumpCommand(target);
  }

  Command parseCommandStop() {
    take(Token.startCommand);
    take(Token.commandStop);
    take(Token.endCommand);
    take(Token.newline);
    return const StopCommand();
  }

  Command parseCommandWait() {
    take(Token.startCommand);
    take(Token.commandWait);
    final expression = parseExpression();
    if (!expression.isNumeric) {
      typeError('<<wait>> command expects a numeric argument');
    }
    take(Token.endCommand);
    take(Token.newline);
    return WaitCommand(expression as NumExpression);
  }

  Command parseCommandSet() {
    take(Token.startCommand);
    take(Token.commandSet);
    take(Token.startExpression);
    final variableToken = peekToken();
    if (!variableToken.isVariable) {
      syntaxError('variable expected');
    }
    final variableName = variableToken.content;
    final VariableStorage variableStorage;
    if (localVariables?.hasVariable(variableName) ?? false) {
      variableStorage = localVariables!;
    } else if (project.variables.hasVariable(variableName)) {
      variableStorage = project.variables;
    } else {
      nameError('variable $variableName has not been declared');
    }
    position += 1;
    final assignmentToken = peekToken();
    if (!assignmentTokens.containsKey(assignmentToken)) {
      syntaxError('an assignment operator is expected');
    }
    position += 1;
    final expressionStartPosition = position;
    final expression = parseExpression();
    final variableType = variableStorage.getVariableType(variableName);
    if (variableType != expression.type) {
      position = expressionStartPosition;
      typeError(
        'variable $variableName of type ${variableType.name} cannot be '
        'assigned a value of type ${expression.type.name}',
      );
    }
    final assignmentExpression = assignmentTokens[assignmentToken]!(
      variableStorage.getVariableAsExpression(variableName),
      expression,
      expressionStartPosition,
    );
    take(Token.endExpression);
    take(Token.endCommand);
    take(Token.newline);
    return SetCommand(variableName, assignmentExpression, variableStorage);
  }

  Command parseCommandDeclareOrLocal() {
    take(Token.startCommand);
    final isDeclare = peekToken() == Token.commandDeclare;
    final isLocal = peekToken() == Token.commandLocal;
    assert(isDeclare || isLocal);
    position += 1;
    take(Token.startExpression);
    if (isLocal) {
      localVariables ??= VariableStorage();
    }
    final variableToken = peekToken();
    if (!variableToken.isVariable) {
      syntaxError('variable name expected');
    }
    final variableName = variableToken.content;
    if (isLocal && localVariables!.hasVariable(variableName)) {
      nameError('redeclaration of local variable $variableName');
    }
    if (project.variables.hasVariable(variableName)) {
      nameError(
        isLocal
            ? 'variable $variableName shadows a global variable with the '
                'same name'
            : 'variable $variableName has already been declared',
      );
    }
    position += 1;
    late final Expression expression;
    if (peekToken() == Token.asType) {
      if (isLocal) {
        syntaxError('assignment operator is expected');
      }
      take(Token.asType);
      final typeToken = peekToken();
      final typeExpr = typesToDefaultValues[typeToken];
      if (typeExpr == null) {
        syntaxError('a type is expected');
      }
      expression = typeExpr;
      take(typeToken);
    } else if (peekToken() == Token.operatorAssign) {
      take(Token.operatorAssign);
      expression = parseExpression();
      final nextToken = peekToken();
      if (nextToken == Token.asType) {
        take(Token.asType);
        final typeToken = peekToken();
        final typeExpr = typesToDefaultValues[typeToken];
        if (typeExpr == null) {
          syntaxError('a type is expected');
        }
        if (typeExpr.type != expression.type) {
          typeError('the expression evaluates to ${expression.type.name} type');
        }
        take(typeToken);
      }
    } else {
      syntaxError('expected `= value` or `as Type`');
    }
    take(Token.endExpression);
    take(Token.endCommand);
    takeNewline();
    if (isLocal) {
      final dynamic initialValue = typesToDefaultValues.values
          .where((Expression v) => v.type == expression.type)
          .first.value;
      localVariables!.setVariable(variableName, initialValue);
      return LocalCommand(variableName, expression, localVariables!);
    } else {
      project.variables.setVariable(variableName, expression.value);
      return const DeclareCommand();
    }
  }

  Command parseUserDefinedCommand() {
    take(Token.startCommand);
    final commandToken = peekToken();
    position += 1;
    assert(commandToken.isCommand);
    final commandName = commandToken.content;
    if (!project.commands.hasCommand(commandName)) {
      position -= 1;
      nameError('Unknown user-defined command <<$commandName>>');
    }
    final arguments = parseLineContent();
    take(Token.endCommand);
    takeNewline();
    return UserDefinedCommand(commandName, arguments);
  }

  late Map<Token, Expression Function(Expression, Expression, int)>
      assignmentTokens = {
    Token.operatorAssign: (lhs, rhs, pos) => rhs,
    Token.operatorDivideAssign: _divide,
    Token.operatorMinusAssign: _subtract,
    Token.operatorModuloAssign: _modulo,
    Token.operatorMultiplyAssign: _multiply,
    Token.operatorPlusAssign: _add,
  };

  //#endregion

  //#region Expression parsing
  //----------------------------------------------------------------------------
  // EXPRESSIONS
  //
  // Expressions are the mathematical notation used within the commands and
  // interpolated text in order to perform calculations at runtime.
  //
  // See https://github.com/YarnSpinnerTool/YarnSpinner/blob/main/Documentation/Yarn-Spec.md#expressions
  //----------------------------------------------------------------------------

  /// Parses an expression starting from the current [position], and up to the
  /// point where we encounter a token that cannot be interpreted as part of an
  /// expression. Note that the startExpression / endExpressions tokens are not
  /// consumed (nor required) by this method. This makes it suitable to use
  /// this method to both extract an interpolated text expression, and a command
  /// expression.
  ///
  /// If an expression cannot be parsed at the current location at all, the
  /// [constVoid] will be returned.
  Expression parseExpression() {
    // We're using the Operator-Precedence parsing algorithm here, see
    // https://en.wikipedia.org/wiki/Operator-precedence_parser
    final lhs = parsePrimary();
    return _parseExpressionImpl(lhs, 0);
  }

  /// This is an implementation function for the Operator-Precedence parsing
  /// algorithm. It consumes expressions of the form `LHS op RHS op...`, where
  /// the precedence of operators must be greater or equal to [minPrecedence].
  /// The initial [lhs] sub-expression is provided, and the parsing position
  /// should be at the start of the next operator.
  Expression _parseExpressionImpl(Expression lhs, int minPrecedence) {
    var position0 = position;
    var result = lhs;
    while ((precedences[peekToken()] ?? -1) >= minPrecedence) {
      final op = peekToken();
      final opPrecedence = precedences[op]!;
      position += 1;
      var rhs = parsePrimary();
      if (rhs == constVoid) {
        syntaxError('unexpected expression');
      }
      var token = peekToken();
      while ((precedences[token] ?? -1) > opPrecedence) {
        rhs = _parseExpressionImpl(rhs, opPrecedence + 1);
        token = peekToken();
        position0 = position;
      }
      result = binaryOperatorConstructors[op]!(result, rhs, position0);
    }
    return result;
  }

  Expression parsePrimary() {
    final token = peekToken();
    position += 1;
    if (token == Token.startParenthesis) {
      final expression = parseExpression();
      if (peekToken() != Token.endParenthesis) {
        syntaxError('missing closing ")"');
      }
      position += 1;
      return expression;
    } else if (token == Token.operatorMinus) {
      final expression = parsePrimary();
      if (expression is NumLiteral) {
        return NumLiteral(-expression.value);
      } else if (expression.isNumeric) {
        return Negate(expression as NumExpression);
      } else {
        position -= 1;
        typeError('unary minus can only be applied to numbers');
      }
    } else if (token.isNumber) {
      return NumLiteral(num.parse(token.content));
    } else if (token.isString) {
      return StringLiteral(token.content);
    } else if (token == Token.constTrue || token == Token.constFalse) {
      return BoolLiteral(token == Token.constTrue);
    } else if (token.isVariable) {
      final name = token.content;
      if (localVariables?.hasVariable(name) ?? false) {
        return localVariables!.getVariableAsExpression(name);
      } else if (project.variables.hasVariable(name)) {
        return project.variables.getVariableAsExpression(name);
      } else {
        position -= 1;
        nameError('variable $name is not defined');
      }
    } else if (token.isId) {
      // Function call
      throw UnimplementedError();
    } else if (token == Token.operatorNot) {
      final position0 = position;
      final lhs = parsePrimary();
      final arg = _parseExpressionImpl(lhs, precedences[Token.operatorNot]!);
      if (!arg.isBoolean) {
        position = position0;
        typeError('operator `not` can only be applied to booleans');
      }
      return LogicalNot(arg as BoolExpression);
    }
    position -= 1;
    return constVoid;
  }

  Expression _add(Expression lhs, Expression rhs, int opPosition) {
    if (lhs.isNumeric && rhs.isNumeric) {
      return Add(lhs as NumExpression, rhs as NumExpression);
    }
    if (lhs.isString && rhs.isString) {
      return Concatenate([lhs as StringExpression, rhs as StringExpression]);
    }
    position = opPosition;
    typeError('both lhs and rhs of + must be numeric or strings');
  }

  Expression _subtract(Expression lhs, Expression rhs, int opPosition) {
    if (lhs.isNumeric && rhs.isNumeric) {
      return Subtract(lhs as NumExpression, rhs as NumExpression);
    }
    if (lhs.isString && rhs.isString) {
      return Remove(lhs as StringExpression, rhs as StringExpression);
    }
    position = opPosition;
    typeError('both lhs and rhs of - must be numeric or strings');
  }

  Expression _multiply(Expression lhs, Expression rhs, int opPosition) {
    if (lhs.isNumeric && rhs.isNumeric) {
      return Multiply(lhs as NumExpression, rhs as NumExpression);
    }
    position = opPosition;
    typeError('both lhs and rhs of * must be numeric');
  }

  Expression _divide(Expression lhs, Expression rhs, int opPosition) {
    if (lhs.isNumeric && rhs.isNumeric) {
      return Divide(lhs as NumExpression, rhs as NumExpression);
    }
    position = opPosition;
    typeError('both lhs and rhs of / must be numeric');
  }

  Expression _modulo(Expression lhs, Expression rhs, int opPosition) {
    if (lhs.isNumeric && rhs.isNumeric) {
      return Modulo(lhs as NumExpression, rhs as NumExpression);
    }
    position = opPosition;
    typeError('both lhs and rhs of % must be numeric');
  }

  Expression _equal(Expression lhs, Expression rhs, int opPosition) {
    if (lhs.isNumeric && rhs.isNumeric) {
      return NumericEqual(lhs as NumExpression, rhs as NumExpression);
    }
    if (lhs.isString && rhs.isString) {
      return StringEqual(lhs as StringExpression, rhs as StringExpression);
    }
    if (lhs.isBoolean && rhs.isBoolean) {
      return BoolEqual(lhs as BoolExpression, rhs as BoolExpression);
    }
    position = opPosition;
    typeError(
      'equality operator between operands of unrelated types ${lhs.type.name} '
      'and ${rhs.type.name}',
    );
  }

  Expression _notEqual(Expression lhs, Expression rhs, int opPosition) {
    if (lhs.isNumeric && rhs.isNumeric) {
      return NumericNotEqual(lhs as NumExpression, rhs as NumExpression);
    }
    if (lhs.isString && rhs.isString) {
      return StringNotEqual(lhs as StringExpression, rhs as StringExpression);
    }
    if (lhs.isBoolean && rhs.isBoolean) {
      return BoolNotEqual(lhs as BoolExpression, rhs as BoolExpression);
    }
    position = opPosition;
    typeError(
      'inequality operator between operands of unrelated types '
      '${lhs.type.name} and ${rhs.type.name}',
    );
  }

  Expression _greaterOrEqual(Expression lhs, Expression rhs, int opPosition) {
    if (lhs.isNumeric && rhs.isNumeric) {
      return GreaterThanOrEqual(lhs as NumExpression, rhs as NumExpression);
    }
    position = opPosition;
    typeError('both lhs and rhs of ">=" must be numeric');
  }

  Expression _greaterThan(Expression lhs, Expression rhs, int opPosition) {
    if (lhs.isNumeric && rhs.isNumeric) {
      return GreaterThan(lhs as NumExpression, rhs as NumExpression);
    }
    position = opPosition;
    typeError('both lhs and rhs of ">" must be numeric');
  }

  Expression _lessOrEqual(Expression lhs, Expression rhs, int opPosition) {
    if (lhs.isNumeric && rhs.isNumeric) {
      return LessThanOrEqual(lhs as NumExpression, rhs as NumExpression);
    }
    position = opPosition;
    typeError('both lhs and rhs of "<=" must be numeric');
  }

  Expression _lessThan(Expression lhs, Expression rhs, int opPosition) {
    if (lhs.isNumeric && rhs.isNumeric) {
      return LessThan(lhs as NumExpression, rhs as NumExpression);
    }
    position = opPosition;
    typeError('both lhs and rhs of "<" must be numeric');
  }

  Expression _and(Expression lhs, Expression rhs, int opPosition) {
    if (lhs.isBoolean && rhs.isBoolean) {
      return LogicalAnd(lhs as BoolExpression, rhs as BoolExpression);
    }
    position = opPosition;
    typeError('both lhs and rhs of "&&" must be boolean');
  }

  Expression _or(Expression lhs, Expression rhs, int opPosition) {
    if (lhs.isBoolean && rhs.isBoolean) {
      return LogicalOr(lhs as BoolExpression, rhs as BoolExpression);
    }
    position = opPosition;
    typeError('both lhs and rhs of "||" must be boolean');
  }

  Expression _xor(Expression lhs, Expression rhs, int opPosition) {
    if (lhs.isBoolean && rhs.isBoolean) {
      return LogicalXor(lhs as BoolExpression, rhs as BoolExpression);
    }
    position = opPosition;
    typeError('both lhs and rhs of "^" must be boolean');
  }

  static final Map<Token, Expression> typesToDefaultValues = {
    Token.typeBool: constFalse,
    Token.typeNumber: constZero,
    Token.typeString: constEmptyString,
  };

  static final Map<Token, int> precedences = {
    Token.operatorMultiply: 6,
    Token.operatorDivide: 6,
    Token.operatorModulo: 6,
    //
    Token.operatorMinus: 5,
    Token.operatorPlus: 5,
    //
    Token.operatorEqual: 4,
    Token.operatorNotEqual: 4,
    Token.operatorGreaterOrEqual: 4,
    Token.operatorGreaterThan: 4,
    Token.operatorLessOrEqual: 4,
    Token.operatorLessThan: 4,
    //
    Token.operatorNot: 3,
    Token.operatorAnd: 2,
    Token.operatorXor: 2,
    Token.operatorOr: 1,
  };

  late Map<Token, Expression Function(Expression, Expression, int)>
      binaryOperatorConstructors = {
    Token.operatorDivide: _divide,
    Token.operatorMinus: _subtract,
    Token.operatorModulo: _modulo,
    Token.operatorMultiply: _multiply,
    Token.operatorPlus: _add,
    Token.operatorEqual: _equal,
    Token.operatorNotEqual: _notEqual,
    Token.operatorGreaterOrEqual: _greaterOrEqual,
    Token.operatorGreaterThan: _greaterThan,
    Token.operatorLessOrEqual: _lessOrEqual,
    Token.operatorLessThan: _lessThan,
    Token.operatorAnd: _and,
    Token.operatorOr: _or,
    Token.operatorXor: _xor,
  };

  //#endregion

  //----------------------------------------------------------------------------
  // All `take*` methods will consume a single token of the specified kind,
  // advance the parsing [position], and return `true` (for chaining purposes).
  // If, on the other hand, the specified token cannot be found, an exception
  // 'unexpected token' will be thrown.
  //----------------------------------------------------------------------------

  Token peekToken([int delta = 0]) {
    return position + delta < tokens.length
        ? tokens[position + delta]
        : Token.eof;
  }

  bool takeId() => takeTokenType(TokenType.id);
  bool takeText() => takeTokenType(TokenType.text);
  bool takePerson() => takeTokenType(TokenType.person);
  bool takeNewline() {
    if (position >= tokens.length) {
      return true;
    } else if (tokens[position] == Token.newline) {
      position += 1;
      return true;
    }
    syntaxError('expected end of line');
  }

  bool take(Token token) {
    if (position >= tokens.length) {
      syntaxError('unexpected end of file');
    }
    if (tokens[position] == token) {
      position += 1;
      return true;
    }
    return syntaxError('unexpected token');
  }

  bool takeTokenType(TokenType type) {
    if (tokens[position].type == type) {
      position += 1;
      return true;
    }
    return syntaxError('unexpected token');
  }

  Never nameError(String message) => _error(message, NameError.new);
  Never syntaxError(String message) => _error(message, SyntaxError.new);
  Never typeError(String message) => _error(message, TypeError.new);

  Never _error(String message, Exception Function(String) errorConstructor) {
    final newTokens = tokenize(text, addErrorTokenAtIndex: position);
    final errorToken = newTokens[position];
    final location = errorToken.content;
    throw errorConstructor('$message\n$location\n');
  }
}

class _NodeHeader {
  _NodeHeader(this.title, this.tags);
  String? title;
  Map<String, String>? tags;
}

class _Markup {
  bool closing = false;
  bool selfClosing = false;
  String? name;
  int? startTextPosition;
  int? endTextPosition;
  int? startSubIndex;
  int? endSubIndex;
  Map<String, Expression> parameters = {};

  MarkupAttribute build() {
    assert(!closing);
    return MarkupAttribute(
      name!,
      startTextPosition!,
      endTextPosition!,
      startSubIndex!,
      endSubIndex!,
      parameters.isEmpty ? null : parameters,
    );
  }
}<|MERGE_RESOLUTION|>--- conflicted
+++ resolved
@@ -25,10 +25,7 @@
 import 'package:jenny/src/structure/line_content.dart';
 import 'package:jenny/src/structure/markup_attribute.dart';
 import 'package:jenny/src/structure/node.dart';
-<<<<<<< HEAD
 import 'package:jenny/src/variable_storage.dart';
-=======
->>>>>>> f887545b
 import 'package:jenny/src/yarn_project.dart';
 import 'package:meta/meta.dart';
 
@@ -649,7 +646,8 @@
     if (isLocal) {
       final dynamic initialValue = typesToDefaultValues.values
           .where((Expression v) => v.type == expression.type)
-          .first.value;
+          .first
+          .value;
       localVariables!.setVariable(variableName, initialValue);
       return LocalCommand(variableName, expression, localVariables!);
     } else {
