--- conflicted
+++ resolved
@@ -853,46 +853,6 @@
     Token.operatorOr: 1,
   };
 
-<<<<<<< HEAD
-  static const Map<String, FunctionBuilder> builtinFunctions = {
-    'bool': BoolFn.make,
-    'ceil': CeilFn.make,
-    'dec': DecFn.make,
-    'decimal': DecimalFn.make,
-    'dice': DiceFn.make,
-    'floor': FloorFn.make,
-    'inc': IncFn.make,
-    'int': IntFn.make,
-    'number': NumberFn.make,
-    'plural': PluralFn.make,
-    'random': RandomFn.make,
-    'random_range': RandomRangeFn.make,
-    'round': RoundFn.make,
-    'round_places': RoundPlacesFn.make,
-    'string': StringFn.make,
-    'visit_count': VisitCountFn.make,
-    'visited_count': VisitCountFn.make,
-    'visited': VisitedFn.make,
-=======
-  late Map<Token, Expression Function(Expression, Expression, int)>
-      binaryOperatorConstructors = {
-    Token.operatorDivide: _divide,
-    Token.operatorMinus: _subtract,
-    Token.operatorModulo: _modulo,
-    Token.operatorMultiply: _multiply,
-    Token.operatorPlus: _add,
-    Token.operatorEqual: _equal,
-    Token.operatorNotEqual: _notEqual,
-    Token.operatorGreaterOrEqual: _greaterOrEqual,
-    Token.operatorGreaterThan: _greaterThan,
-    Token.operatorLessOrEqual: _lessOrEqual,
-    Token.operatorLessThan: _lessThan,
-    Token.operatorAnd: _and,
-    Token.operatorOr: _or,
-    Token.operatorXor: _xor,
->>>>>>> 9364a0dd
-  };
-
   //#endregion
 
   //----------------------------------------------------------------------------
