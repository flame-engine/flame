library flame_texturepacker;

import 'dart:collection';
import 'dart:convert';

import 'package:collection/collection.dart';
import 'package:cross_file/cross_file.dart';
import 'package:flame/cache.dart';
import 'package:flame/flame.dart';
import 'package:flame_texturepacker/src/model/page.dart';
import 'package:flame_texturepacker/src/model/region.dart';
import 'package:flame_texturepacker/src/texture_packer_sprite.dart';
import 'package:flutter/painting.dart';

/// A texture atlas that contains a collection of [TexturePackerSprite]s.
///
/// This class provides methods to load and query sprites from a texture atlas
/// created by TexturePacker or similar tools.
class TexturePackerAtlas {
  /// List of all sprites contained in this atlas.
  final List<TexturePackerSprite> sprites;

  /// Creates a new [TexturePackerAtlas] with the given [sprites].
  TexturePackerAtlas(this.sprites);

  /// Creates a [TexturePackerAtlas] from parsed atlas data.
  ///
  /// [atlasData] - The parsed atlas data containing pages and regions
  /// [whiteList] - Optional list of sprite names to include.
  ///               If empty, all sprites are included
  /// [useOriginalSize] - Use original sprite dimensions before packing or not.
  factory TexturePackerAtlas.fromAtlas(
    TextureAtlasData atlasData, {
    List<String> whiteList = const [],
    bool useOriginalSize = true,
  }) {
    return TexturePackerAtlas(
      atlasData.regions
          .where(
            (e) {
              return whiteList.isEmpty ||
                  whiteList.any((key) => e.name.contains(key));
            },
          )
          .map(
            (e) => TexturePackerSprite(
              e,
              useOriginalSize: useOriginalSize,
            ),
          )
          .toList(),
    );
  }

  /// Loads a texture atlas from a file path.
  ///
  /// [path] - The path to the atlas file
  /// [fromStorage] - Load from device storage (true) or assets (false)
  /// [useOriginalSize] - Use original sprite dimensions before packing or not.
  /// [images] - Optional Images cache to use for loading textures
  /// [assetsPrefix] - Prefix for asset paths (default: 'images')
  /// [assets] - Optional AssetsCache to use for loading assets
  /// [whiteList] - Optional list of sprite names to include.
  ///               If empty, all sprites are included
  ///
  /// Returns a [Future] that completes with the loaded [TexturePackerAtlas].
  static Future<TexturePackerAtlas> load(
    String path, {
    bool fromStorage = false,
    bool useOriginalSize = true,
    Images? images,
    String assetsPrefix = 'images',
    AssetsCache? assets,
    List<String> whiteList = const [],
  }) async {
    final TextureAtlasData atlasData;

    if (fromStorage) {
      atlasData = await _fromStorage(path, images: images);
    } else {
      atlasData = await _fromAssets(
        path,
        images: images,
        assets: assets,
        assetsPrefix: assetsPrefix,
      );
    }

    return TexturePackerAtlas.fromAtlas(
      atlasData,
      whiteList: whiteList,
      useOriginalSize: useOriginalSize,
    );
  }

  /// Loads atlas data without creating a [TexturePackerAtlas] instance.
  ///
  /// [path] - The path to the atlas file
  /// [fromStorage] - Load from device storage (true) or assets (false)
  /// [images] - Optional Images cache to use for loading textures
  /// [assetsPrefix] - Prefix for asset paths (default: 'images')
  ///
  /// Returns a [Future] that completes with the raw [TextureAtlasData].
  static Future<TextureAtlasData> loadAtlas(
    String path, {
    bool fromStorage = false,
    Images? images,
    String assetsPrefix = 'images',
  }) async {
    if (fromStorage) {
      return _fromStorage(path, images: images);
    } else {
      return _fromAssets(path, images: images, assetsPrefix: assetsPrefix);
    }
  }

  /// Finds a sprite by its name.
  ///
  /// [name] - The name of the sprite to find
  ///
  /// Returns the first [TexturePackerSprite] with the given name
  /// or null if not found.
  TexturePackerSprite? findSpriteByName(String name) {
    return sprites.firstWhereOrNull(
      (e) => e.region.name == name,
    );
  }

  /// Finds a sprite by its name and index.
  ///
  /// [name] - The name of the sprite to find
  /// [index] - The index of the sprite to find
  ///
  /// Returns the [TexturePackerSprite] with the given name and index
  /// or null if not found.
  TexturePackerSprite? findSpriteByNameIndex(String name, int index) {
    return sprites.firstWhereOrNull(
      (sprite) => sprite.region.name == name && sprite.region.index == index,
    );
  }

  /// Finds all sprites with the given name.
  ///
  /// [name] - The name of the sprites to find
  ///
  /// Returns a list of all [TexturePackerSprite]s with the given name.
  List<TexturePackerSprite> findSpritesByName(String name) {
    return sprites
        .where(
          (sprite) => sprite.region.name == name,
        )
        .toList();
  }
}

/// Loads texture atlas data from application assets.
///
/// [path] - The path to the atlas file
/// [assetsPrefix] - Prefix for asset paths
/// [images] - Optional Images cache to use for loading textures
/// [assets] - Optional AssetsCache to use for loading assets
///
/// Returns a [Future] that completes with the loaded [TextureAtlasData].
/// Throws an [Exception] if loading fails.
Future<TextureAtlasData> _fromAssets(
  String path, {
  required String assetsPrefix,
  Images? images,
  AssetsCache? assets,
}) async {
  try {
    return await _parse(
      path,
      fromStorage: false,
      images: images,
      assets: assets,
      assetsPrefix: assetsPrefix,
    );
  } on Exception catch (e, stack) {
    Error.throwWithStackTrace(
      Exception('Error loading $assetsPrefix$path from assets: $e'),
      stack,
    );
  }
}

/// Loads texture atlas data from device storage.
///
/// [path] - The path to the atlas file
/// [images] - Optional Images cache to use for loading textures
///
/// Returns a [Future] that completes with the loaded [TextureAtlasData].
/// Throws an [Exception] if loading fails.
Future<TextureAtlasData> _fromStorage(
  String path, {
  Images? images,
}) async {
  try {
    return await _parse(
      path,
      fromStorage: true,
      images: images,
    );
  } on Exception catch (e, stack) {
    Error.throwWithStackTrace(
      Exception('Error loading $path from storage: $e'),
      stack,
    );
  }
}

/// Parses a texture atlas file and returns the atlas data.
///
/// [path] - The path to the atlas file
/// [fromStorage] - Whether to load from device storage (true) or assets (false)
/// [images] - Optional Images cache to use for loading textures
/// [assets] - Optional AssetsCache to use for loading assets
/// [assetsPrefix] - Prefix for asset paths (required when fromStorage is false)
///
/// Returns a [Future] that completes with the parsed [TextureAtlasData].
Future<TextureAtlasData> _parse(
  String path, {
  required bool fromStorage,
  Images? images,
  AssetsCache? assets,
  String? assetsPrefix,
}) async {
  final pages = <Page>[];
  final regions = <Region>[];
  var hasIndexes = false;

  final fileContent = fromStorage
      ? await XFile(path).readAsString()
      : await (assets ?? Flame.assets).readFile('${assetsPrefix!}/$path');

  final lines =
      LineSplitter.split(fileContent).where((line) => line.trim().isNotEmpty);

  final lineQueue = ListQueue<String>.from(lines);
  images ??= Flame.images;

  while (lineQueue.isNotEmpty) {
    final page = await _parsePage(lineQueue, path, fromStorage, images);
    pages.add(page);

    // Parse regions for this page until we hit another page or end of file
    while (lineQueue.isNotEmpty) {
      final line = lineQueue.first.trim();

      // Check if this line looks like a texture file (has file extension)
      if (_isTextureFile(line)) {
        break; // This is a new page, break out of region parsing
      }

      final region = _parseRegion(lineQueue, page);

      if (region.index != -1) {
        hasIndexes = true;
      }

      regions.add(region);
    }
  }

  if (hasIndexes) {
    regions.sort(
      (a, b) {
        final i1 = a.index == -1 ? 0x7FFFFFFF : a.index;
        final i2 = b.index == -1 ? 0x7FFFFFFF : b.index;
        return i1 - i2;
      },
    );
  }

  return (pages: pages, regions: regions);
}

/// Checks if a line represents a texture file (page) rather than a region name.
///
/// [line] - The line to check
///
/// Returns true if the line looks like a texture file path.
bool _isTextureFile(String line) {
  final trimmed = line.trim();

  // Check for common image file extensions
  const imageExtensions = ['.png', '.jpg', '.jpeg', '.bmp', '.tga', '.webp'];

  for (final ext in imageExtensions) {
    if (trimmed.toLowerCase().endsWith(ext)) {
      return true;
    }
  }

  return false;
}

/// Parses a page definition from the atlas file.
///
/// [lineQueue] - Queue of remaining lines to parse
/// [path] - The path to the atlas file
/// [fromStorage] - Whether loading from device storage
/// [images] - Images cache to use for loading textures
///
/// Returns a [Future] that completes with the parsed [Page].
Future<Page> _parsePage(
  ListQueue<String> lineQueue,
  String path,
  bool fromStorage,
  Images images,
) async {
  final page = Page();
  page.textureFile = lineQueue.removeFirst();

  final parentPath = (path.split('/')..removeLast()).join('/');
  final texturePath =
      parentPath.isEmpty ? page.textureFile : '$parentPath/${page.textureFile}';

  if (fromStorage) {
    final bytes = await XFile(texturePath).readAsBytes();
    final image = await decodeImageFromList(bytes);
    images.add(texturePath, image);
    page.texture = images.fromCache(texturePath);
  } else {
<<<<<<< HEAD
    page.texture = await images.load(texturePath);
=======
    assert(
      assetsPrefix != null,
      'When reading from storage, the assetsPrefix needs to be provided.',
    );
    fileAsString = await (assets ?? Flame.assets).readFile(
      '$assetsPrefix/$path',
    );
>>>>>>> 84a75b02
  }

  _parsePageProperties(lineQueue, page);

  return page;
}

/// Parses page properties from the atlas file.
///
/// [lineQueue] - Queue of remaining lines to parse
/// [page] - The page to populate with properties
void _parsePageProperties(ListQueue<String> lineQueue, Page page) {
  while (lineQueue.isNotEmpty) {
    final line = lineQueue.first;
    final (:count, :entry) = _readEntry(line);

    if (count == 0) {
      break;
    }

    switch (entry[0]) {
      case 'size':
        page.width = int.parse(entry[1]);
        page.height = int.parse(entry[2]);
      case 'filter':
        page.minFilter = entry[1];
        page.magFilter = entry[2];
      case 'format':
        page.format = entry[1];
      case 'repeat':
        page.repeat = entry[1];
      default:
        // Unknown property, consume and stop
        break;
    }

    lineQueue.removeFirst();
  }
}

/// Parses a region definition from the atlas file.
///
/// [lineQueue] - Queue of remaining lines to parse
/// [page] - The page this region belongs to
///
/// Returns the parsed [Region].
Region _parseRegion(ListQueue<String> lineQueue, Page page) {
  final name = lineQueue.removeFirst().trim();
  final values = <String, List<String>>{};

  while (lineQueue.isNotEmpty) {
    final line = lineQueue.first.trim();

    // If this looks like a texture file, stop parsing this region
    if (_isTextureFile(line)) {
      break;
    }

    final (:count, :entry) = _readEntry(line);

    if (count == 0) {
      break;
    }

    values[entry[0]] = entry.sublist(1);
    lineQueue.removeFirst();
  }

  final xy = values['xy'];
  final size = values['size'];
  final bounds = values['bounds'];
  final offset = values['offset'];
  final orig = values['orig'];
  final offsets = values['offsets'];
  final rotate = values['rotate'];
  final index = values['index'];

  final offsetOrNull = offsets ?? offset;

  final offsetX = offsetOrNull != null ? double.parse(offsetOrNull[0]) : 0.0;
  final offsetY = offsetOrNull != null ? double.parse(offsetOrNull[1]) : 0.0;

  final originalWidth = offsets != null
      ? double.parse(offsets[2])
      : (orig != null ? double.parse(orig[0]) : 0.0);

  final finalOriginalWidth = originalWidth == 0.0 ? null : originalWidth;

  final originalHeight = offsets != null
      ? double.parse(offsets[3])
      : (orig != null ? double.parse(orig[1]) : 0.0);

  final finalOriginalHeight = originalHeight == 0.0 ? null : originalHeight;

  return Region(
    page: page,
    name: name,
    left: bounds != null
        ? double.parse(bounds[0])
        : (xy != null ? double.parse(xy[0]) : 0.0),
    top: bounds != null
        ? double.parse(bounds[1])
        : (xy != null ? double.parse(xy[1]) : 0.0),
    width: bounds != null
        ? double.parse(bounds[2])
        : (size != null ? double.parse(size[0]) : 0.0),
    height: bounds != null
        ? double.parse(bounds[3])
        : (size != null ? double.parse(size[1]) : 0.0),
    offsetX: offsetX,
    offsetY: offsetY,
    originalWidth: finalOriginalWidth,
    originalHeight: finalOriginalHeight,
    degrees: _parseDegrees(rotate?.first),
    rotate: _parseDegrees(rotate?.first) == 90,
    index: index != null ? int.parse(index[0]) : -1,
  );
}

/// Parses rotation degrees from a string value.
///
/// [value] - The string value to parse ('true', 'false', or numeric string)
///
/// Returns the rotation in degrees (0, 90, or parsed integer value).
int _parseDegrees(String? value) {
  if (value == null) {
    return 0;
  }

  if (value == 'true') {
    return 90;
  }

  if (value == 'false') {
    return 0;
  }

  return int.parse(value);
}

/// Parses a single entry line from the atlas file.
///
/// [line] - The line to parse
///
/// Returns a record containing the count of parsed values and the entry list.
({int count, List<String> entry}) _readEntry(String line) {
  final trimmedLine = line.trim();

  if (trimmedLine.isEmpty) {
    return (count: 0, entry: []);
  }

  final colonIndex = trimmedLine.indexOf(':');

  if (colonIndex == -1) {
    return (count: 0, entry: []);
  }

  final entry = <String>[];
  entry.add(trimmedLine.substring(0, colonIndex).trim());

  for (var i = 1, lastMatch = colonIndex + 1; ; i++) {
    final commaIndex = trimmedLine.indexOf(',', lastMatch);

    if (commaIndex == -1) {
      entry.add(trimmedLine.substring(lastMatch).trim());
      return (count: i, entry: entry);
    }

    entry.add(trimmedLine.substring(lastMatch, commaIndex).trim());
    lastMatch = commaIndex + 1;

    if (i == 4) {
      return (count: 4, entry: entry);
    }
  }
}

/// Type definition for texture atlas data containing pages and regions.
///
/// This is a record type with two fields:
/// - [List<Page> pages]: List of texture pages
/// - [List<Region> regions]: List of sprite regions
typedef TextureAtlasData = ({List<Page> pages, List<Region> regions});<|MERGE_RESOLUTION|>--- conflicted
+++ resolved
@@ -322,17 +322,7 @@
     images.add(texturePath, image);
     page.texture = images.fromCache(texturePath);
   } else {
-<<<<<<< HEAD
     page.texture = await images.load(texturePath);
-=======
-    assert(
-      assetsPrefix != null,
-      'When reading from storage, the assetsPrefix needs to be provided.',
-    );
-    fileAsString = await (assets ?? Flame.assets).readFile(
-      '$assetsPrefix/$path',
-    );
->>>>>>> 84a75b02
   }
 
   _parsePageProperties(lineQueue, page);
