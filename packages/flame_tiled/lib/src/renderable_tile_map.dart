import 'dart:async';
import 'dart:ui' as ui;

import 'package:flame/extensions.dart';
import 'package:flame/flame.dart';
import 'package:flame/game.dart';
import 'package:flame/sprite.dart';
import 'package:flame_tiled/src/flame_tsx_provider.dart';
import 'package:flame_tiled/src/simple_flips.dart';
import 'package:flutter/painting.dart';
import 'package:tiled/tiled.dart';

/// {@template _renderable_tiled_map}
/// This is a wrapper over Tiled's [TiledMap] which can be rendered to a canvas.
///
/// Internally each layer is wrapped with a [_RenderableLayer] which handles
/// rendering and caching for supported layer types:
///  - [TileLayer] is supported with pre-computed SpriteBatches
///  - [ImageLayer] is supported with [paintImage]
///
/// This also supports the following properties:
///  - [TiledMap.backgroundColor]
///  - [Layer.opacity]
///  - [Layer.offsetX]
///  - [Layer.offsetY]
///  - [Layer.parallaxX] (only supported if [Camera] is supplied)
///  - [Layer.parallaxY] (only supported if [Camera] is supplied)
///
/// {@endtemplate}
class RenderableTiledMap {
  /// [TiledMap] instance for this map.
  final TiledMap map;

  /// Layers to be rendered, in the same order as [TiledMap.layers]
  final List<_RenderableLayer> renderableLayers;

  /// The target size for each tile in the tiled map.
  final Vector2 destTileSize;

  /// Camera used for determining the current viewport for layer rendering.
  /// Optional, but required for parallax support
  Camera? camera;

  /// Paint for the map's background color, if there is one
  late final ui.Paint? _backgroundPaint;

  /// {@macro _renderable_tiled_map}
  RenderableTiledMap(
    this.map,
    this.renderableLayers,
    this.destTileSize, {
    this.camera,
  }) {
    _refreshCache();

    final backgroundColor = _parseTiledColor(map.backgroundColor);
    if (backgroundColor != null) {
      _backgroundPaint = ui.Paint();
      _backgroundPaint!.color = backgroundColor;
    } else {
      _backgroundPaint = null;
    }
  }

  /// Changes the visibility of the corresponding layer, if different
  void setLayerVisibility(int layerId, bool visibility) {
    if (map.layers[layerId].visible != visibility) {
      map.layers[layerId].visible = visibility;
      _refreshCache();
    }
  }

  /// Gets the visibility of the corresponding layer
  bool getLayerVisibility(int layerId) {
    return map.layers[layerId].visible;
  }

  /// Changes the Gid of the corresponding layer at the given position,
  /// if different
  void setTileData({
    required int layerId,
    required int x,
    required int y,
    required Gid gid,
  }) {
    final layer = map.layers[layerId];
    if (layer is TileLayer) {
      final td = layer.tileData;
      if (td != null) {
        if (td[y][x].tile != gid.tile ||
            td[y][x].flips.horizontally != gid.flips.horizontally ||
            td[y][x].flips.vertically != gid.flips.vertically ||
            td[y][x].flips.diagonally != gid.flips.diagonally) {
          td[y][x] = gid;
          _refreshCache();
        }
      }
    }
  }

  /// Gets the Gid  of the corresponding layer at the given position
  Gid? getTileData({required int layerId, required int x, required int y}) {
    final layer = map.layers[layerId];
    if (layer is TileLayer) {
      return layer.tileData?[y][x];
    }
    return null;
  }

  /// Parses a file returning a [RenderableTiledMap].
  ///
  /// NOTE: this method looks for files under the path "assets/tiles/".
  static Future<RenderableTiledMap> fromFile(
    String fileName,
    Vector2 destTileSize, {
    Camera? camera,
  }) async {
    final contents = await Flame.bundle.loadString('assets/tiles/$fileName');
    return fromString(contents, destTileSize, camera: camera);
  }

  /// Parses a string returning a [RenderableTiledMap].
  static Future<RenderableTiledMap> fromString(
    String contents,
    Vector2 destTileSize, {
    Camera? camera,
  }) async {
    final map = await TiledMap.fromString(
      contents,
      FlameTsxProvider.parse,
    );
    return fromTiledMap(map, destTileSize, camera: camera);
  }

  /// Parses a [TiledMap] returning a [RenderableTiledMap].
  static Future<RenderableTiledMap> fromTiledMap(
    TiledMap map,
    Vector2 destTileSize, {
    Camera? camera,
  }) async {
    final renderableLayers =
        await _renderableLayers(map.layers, null, map, destTileSize, camera);

    return RenderableTiledMap(
      map,
      renderableLayers,
      camera: camera,
    );
  }

  static Future<List<_RenderableLayer<Layer>>> _renderableLayers(
    List<Layer> layers,
    _RenderableGroupLayer? parent,
    TiledMap map,
    Vector2 destTileSize,
    Camera? camera,
  ) async {
    return Future.wait(
      layers.where((layer) => layer.visible).toList().map((layer) async {
        switch (layer.runtimeType) {
          case TileLayer:
            return _RenderableTileLayer.load(
              layer as TileLayer,
              parent,
              map,
              destTileSize,
            );
          case ImageLayer:
            return _RenderableImageLayer.load(
              layer as ImageLayer,
              parent,
              camera,
            );

          case Group:
            final groupLayer = layer as Group;
            final childrenCompleter = Completer<List<_RenderableLayer>>();
            final renderableGroup = _RenderableGroupLayer.load(
              groupLayer,
              parent,
              camera,
              childrenCompleter.future,
            );
            final children = _renderableLayers(
              groupLayer.layers,
              await renderableGroup,
              map,
              destTileSize,
              camera,
            );
            childrenCompleter.complete(await children);
            return renderableGroup;

          default:
            return _UnrenderableLayer.load(layer);
        }
      }),
    );
<<<<<<< HEAD
=======

    return RenderableTiledMap(
      map,
      renderableLayers,
      destTileSize,
      camera: camera,
    );
>>>>>>> 29bda336
  }

  /// Handle game resize and propagate it to renderable layers
  void handleResize(Vector2 canvasSize) {
    renderableLayers.forEach((rl) {
      rl.handleResize(canvasSize);
    });
  }

  /// Rebuilds the cache for rendering
  void _refreshCache() {
    renderableLayers.forEach((rl) {
      rl.refreshCache();
    });
  }

  /// Renders each renderable layer in the same order specified by the Tiled map
  void render(Canvas c) {
    if (_backgroundPaint != null) {
      c.drawPaint(_backgroundPaint!);
    }

    // paint each layer in reverse order, because the last layers should be
    // rendered beneath the first layers
    renderableLayers.where((l) => l.visible).forEach((renderableLayer) {
      renderableLayer.render(c, camera);
    });
  }

  /// Returns a layer of type [T] with given [name] from all the layers
  /// of this map. If no such layer is found, null is returned.
  T? getLayer<T extends Layer>(String name) {
    try {
      // layerByName will searches recursively starting with tiled.dart v0.8.5
      return map.layerByName(name) as T;
    } on ArgumentError {
      return null;
    }
  }
}

abstract class _RenderableLayer<T extends Layer> {
  final T layer;

  /// The parent [Group] layer (if it exists)
  final _RenderableGroupLayer? parent;

  _RenderableLayer(this.layer, this.parent);

  bool get visible => layer.visible;

  void render(Canvas canvas, Camera? camera);

  void handleResize(Vector2 canvasSize) {}

  void refreshCache() {}

  double get offsetX {
    if (parent != null) {
      return parent!.offsetX + layer.offsetX;
    } else {
      return layer.offsetX;
    }
  }

  double get offsetY {
    if (parent != null) {
      return parent!.offsetY + layer.offsetY;
    } else {
      return layer.offsetY;
    }
  }

  double get opacity {
    if (parent != null) {
      return parent!.opacity * layer.opacity;
    } else {
      return layer.opacity;
    }
  }

  double get parallaxX {
    if (parent != null) {
      return parent!.parallaxX * layer.parallaxX;
    } else {
      return layer.parallaxX;
    }
  }

  double get parallaxY {
    if (parent != null) {
      return parent!.parallaxY * layer.parallaxY;
    } else {
      return layer.parallaxY;
    }
  }

  /// Calculates the offset we need to apply to the canvas to compensate for
  /// parallax positioning and scroll for the layer and the current camera
  /// position
  /// https://doc.mapeditor.org/en/latest/manual/layers/#parallax-scrolling-factor
  void _applyParallaxOffset(Canvas canvas, Camera camera) {
    final cameraX = camera.position.x;
    final cameraY = camera.position.y;
    final vpCenterX = camera.viewport.effectiveSize.x / 2;
    final vpCenterY = camera.viewport.effectiveSize.y / 2;

    // Due to how Tiled treats the center of the view as the reference
    // point for parallax positioning (see Tiled docs), we need to offset the
    // entire layer
    var x = (1 - parallaxX) * vpCenterX;
    var y = (1 - parallaxY) * vpCenterY;
    // compensate the offset for zoom
    x /= camera.zoom;
    y /= camera.zoom;

    // Now add the scroll for the current camera position
    x += cameraX - (cameraX * parallaxX);
    y += cameraY - (cameraY * parallaxY);

    canvas.translate(x, y);
  }
}

class _RenderableTileLayer extends _RenderableLayer<TileLayer> {
  final TiledMap _map;
  final Vector2 _destTileSize;
  late final _layerPaint = ui.Paint();
  late final Map<String, SpriteBatch> _cachedSpriteBatches;

  _RenderableTileLayer(
    super.layer,
    super.parent,
    this._map,
    this._destTileSize,
    this._cachedSpriteBatches,
  ) {
    _layerPaint.color = Color.fromRGBO(255, 255, 255, opacity);
    _cacheLayerTiles();
  }

  @override
  void refreshCache() {
    _cacheLayerTiles();
  }

  void _cacheLayerTiles() {
    if (_map.orientation == MapOrientation.isometric) {
      _cacheIsometricTiles();
    } else if (_map.orientation == MapOrientation.hexagonal) {
      _cacheHexagonalTiles();
    } else {
      _cacheOrthogonalLayerTiles();
    }
  }

  void _cacheOrthogonalLayerTiles() {
    final tileData = layer.tileData!;
    final batchMap = _cachedSpriteBatches;
    final size = _destTileSize;

    for (var ty = 0; ty < tileData.length; ty++) {
      final tileRow = tileData[ty];

      for (var tx = 0; tx < tileRow.length; tx++) {
        final tileGid = tileRow[tx];
        if (tileGid.tile == 0) {
          continue;
        }

        final tile = _map.tileByGid(tileGid.tile);
        final tileset = _map.tilesetByTileGId(tileGid.tile);
        final img = tile.image ?? tileset.image;
<<<<<<< HEAD
        if (img != null) {
          final batch = batchMap[img.source];
          final src = tileset.computeDrawRect(tile).toRect();
          final flips = SimpleFlips.fromFlips(tileGid.flips);
          final size = _destTileSize;
          final scale = size.x / src.width;
          final anchorX = src.width / 2;
          final anchorY = src.height / 2;
          final offsetX = ((tx + .5) * size.x) + (this.offsetX * scale);
          final offsetY = ((ty + .5) * size.y) + (this.offsetY * scale);
          final scos = flips.cos * scale;
          final ssin = flips.sin * scale;
          if (batch != null) {
            batch.addTransform(
              source: src,
              transform: ui.RSTransform(
                scos,
                ssin,
                offsetX + -scos * anchorX + ssin * anchorY,
                offsetY + -ssin * anchorX - scos * anchorY,
              ),
              flip: flips.flip,
            );
=======
        if (img == null) {
          continue;
        }

        final batch = batchMap[img.source];
        if (batch == null) {
          continue;
        }

        final src = tileset.computeDrawRect(tile).toRect();
        final flips = SimpleFlips.fromFlips(tileGid.flips);
        final scale = size.x / src.width;
        final anchorX = src.width / 2;
        final anchorY = src.height / 2;

        late double offsetX;
        late double offsetY;
        offsetX = (tx + .5) * size.x;
        offsetY = (ty + .5) * size.y;

        final scos = flips.cos * scale;
        final ssin = flips.sin * scale;

        batch.addTransform(
          source: src,
          transform: ui.RSTransform(
            scos,
            ssin,
            offsetX + -scos * anchorX + ssin * anchorY,
            offsetY + -ssin * anchorX - scos * anchorY,
          ),
          flip: flips.flip,
        );
      }
    }
  }

  void _cacheIsometricTiles() {
    final tileData = layer.tileData!;
    final batchMap = _cachedSpriteBatches;
    final halfDestinationTile = _destTileSize / 2;
    final size = _destTileSize;
    final isometricXShift = _map.width * size.x * 0.5;

    for (var ty = 0; ty < tileData.length; ty++) {
      final tileRow = tileData[ty];

      for (var tx = 0; tx < tileRow.length; tx++) {
        final tileGid = tileRow[tx];
        if (tileGid.tile == 0) {
          continue;
        }

        final tile = _map.tileByGid(tileGid.tile);
        final tileset = _map.tilesetByTileGId(tileGid.tile);
        final img = tile.image ?? tileset.image;
        if (img == null) {
          continue;
        }

        final batch = batchMap[img.source];
        if (batch == null) {
          continue;
        }

        final src = tileset.computeDrawRect(tile).toRect();
        final flips = SimpleFlips.fromFlips(tileGid.flips);
        final scale = size.x / src.width;
        final anchorX = src.width / 2;
        final anchorY = src.height / 2;

        late double offsetX;
        late double offsetY;

        offsetX = halfDestinationTile.x * (tx - ty) + isometricXShift;
        offsetY = halfDestinationTile.y * (tx + ty) - size.y;

        final scos = flips.cos * scale;
        final ssin = flips.sin * scale;

        batch.addTransform(
          source: src,
          transform: ui.RSTransform(
            scos,
            ssin,
            offsetX + -scos * anchorX + ssin * anchorY,
            offsetY + -ssin * anchorX - scos * anchorY,
          ),
          flip: flips.flip,
        );
      }
    }
  }

  void _cacheHexagonalTiles() {
    final tileData = layer.tileData!;
    final batchMap = _cachedSpriteBatches;
    final halfDestinationTile = _destTileSize / 2;
    final size = _destTileSize;
    final halfMapTile = Vector2(_map.tileWidth / 2, _map.tileHeight / 2);

    var staggerY = 0.0;
    var staggerX = 0.0;
    if (_map.orientation == MapOrientation.hexagonal) {
      // Hexagonal Ponity Tiles move down by a fractional amount.
      if (_map.staggerAxis == StaggerAxis.y) {
        staggerY = _map.tileHeight * 0.75;
      }
      // Hexagonal Flat Tiles move right by a fractional amount.
      if (_map.staggerAxis == StaggerAxis.x) {
        staggerX = _map.tileWidth * 0.75;
      }
    }

    for (var ty = 0; ty < tileData.length; ty++) {
      final tileRow = tileData[ty];

      // Hexagonal Pointy Tiles shift left and right depending on the row
      if (_map.staggerAxis == StaggerAxis.y) {
        if ((ty.isOdd && _map.staggerIndex == StaggerIndex.odd) ||
            (ty.isEven && _map.staggerIndex == StaggerIndex.even)) {
          staggerX = halfDestinationTile.x;
        } else {
          staggerX = 0.0;
        }
      }

      for (var tx = 0; tx < tileRow.length; tx++) {
        final tileGid = tileRow[tx];
        if (tileGid.tile == 0) {
          continue;
        }

        final tile = _map.tileByGid(tileGid.tile);
        final tileset = _map.tilesetByTileGId(tileGid.tile);
        final img = tile.image ?? tileset.image;
        if (img == null) {
          continue;
        }

        final batch = batchMap[img.source];
        if (batch == null) {
          continue;
        }

        // Hexagonal Flat tiles shift up and down as we move across the row.
        if (_map.staggerAxis == StaggerAxis.x) {
          if ((tx.isOdd && _map.staggerIndex == StaggerIndex.odd) ||
              (tx.isEven && _map.staggerIndex == StaggerIndex.even)) {
            staggerY = halfDestinationTile.y;
          } else {
            staggerY = 0.0;
>>>>>>> 29bda336
          }
        }

        final src = tileset.computeDrawRect(tile).toRect();
        final flips = SimpleFlips.fromFlips(tileGid.flips);
        final scale = size.x / src.width;
        final anchorX = src.width - halfMapTile.x;
        final anchorY = src.height - halfMapTile.y;

        late double offsetX;
        late double offsetY;

        // halfTile.x: shfits the map half a tile forward rather than
        //             lining up on at the center.
        // halfTile.y: shfits the map half a tile down rather than
        //             lining up on at the center.
        // StaggerX/Y: Moves the tile forward/down depending on orientation.
        //  * stagger: Hexagonal tiles move down or right by only a fraction,
        //             specifically 3/4 the width or height, for packing.
        if (_map.staggerAxis == StaggerAxis.y) {
          offsetX = tx * _map.tileWidth + staggerX + halfDestinationTile.x;
          offsetY = ty * staggerY + halfDestinationTile.y;
        } else {
          offsetX = tx * staggerX + halfDestinationTile.x;
          offsetY = ty * _map.tileHeight + staggerY + halfDestinationTile.y;
        }

        final scos = flips.cos * scale;
        final ssin = flips.sin * scale;

        batch.addTransform(
          source: src,
          transform: ui.RSTransform(
            scos,
            ssin,
            offsetX + -scos * anchorX + ssin * anchorY,
            offsetY + -ssin * anchorX - scos * anchorY,
          ),
          flip: flips.flip,
        );
      }
    }
  }

  @override
  void render(Canvas canvas, Camera? camera) {
    canvas.save();

    if (camera != null) {
      _applyParallaxOffset(canvas, camera);
    }

    _cachedSpriteBatches.values.forEach((batch) {
      batch.render(canvas, paint: _layerPaint);
    });

    canvas.restore();
  }

  static Future<_RenderableLayer> load(
    TileLayer layer,
    _RenderableGroupLayer? parent,
    TiledMap map,
    Vector2 destTileSize,
  ) async {
    return _RenderableTileLayer(
      layer,
      parent,
      map,
      destTileSize,
      await _loadImages(map),
    );
  }

  static Future<Map<String, SpriteBatch>> _loadImages(TiledMap map) async {
    final result = <String, SpriteBatch>{};

    for (final img in map.tiledImages()) {
      final src = img.source;
      if (src != null) {
        result[src] = await SpriteBatch.load(src);
      }
    }

    return result;
  }
}

class _RenderableImageLayer extends _RenderableLayer<ImageLayer> {
  final Image _image;
  late final ImageRepeat _repeat;
  Rect _paintArea = Rect.zero;

  _RenderableImageLayer(super.layer, super.parent, this._image) {
    _initImageRepeat();
  }

  @override
  void handleResize(Vector2 canvasSize) {
    _paintArea = Rect.fromLTWH(0, 0, canvasSize.x, canvasSize.y);
  }

  @override
  void render(Canvas canvas, Camera? camera) {
    canvas.save();

    canvas.translate(offsetX, offsetY);

    if (camera != null) {
      _applyParallaxOffset(canvas, camera);
    }

    paintImage(
      canvas: canvas,
      rect: _paintArea,
      image: _image,
      opacity: opacity,
      alignment: Alignment.topLeft,
      repeat: _repeat,
    );

    canvas.restore();
  }

  void _initImageRepeat() {
    if (layer.repeatX && layer.repeatY) {
      _repeat = ImageRepeat.repeat;
    } else if (layer.repeatX) {
      _repeat = ImageRepeat.repeatX;
    } else if (layer.repeatY) {
      _repeat = ImageRepeat.repeatY;
    } else {
      _repeat = ImageRepeat.noRepeat;
    }
  }

  static Future<_RenderableLayer> load(
    ImageLayer layer,
    _RenderableGroupLayer? parent,
    Camera? camera,
  ) async {
    return _RenderableImageLayer(
      layer,
      parent,
      await Flame.images.load(layer.image.source!),
    );
  }
}

class _RenderableGroupLayer extends _RenderableLayer<Group> {
  late final List<_RenderableLayer> children;

  _RenderableGroupLayer(
    super.layer,
    super.parent,
    Future<List<_RenderableLayer>> futureChildren,
  ) {
    futureChildren.then((children) => this.children = children);
  }

  @override
  void render(ui.Canvas canvas, Camera? camera) {
    children.forEach((child) {
      child.render(canvas, camera);
    });
  }

  static Future<_RenderableGroupLayer> load(
    Group layer,
    _RenderableGroupLayer? parent,
    Camera? camera,
    Future<List<_RenderableLayer>> children,
  ) async {
    return _RenderableGroupLayer(layer, parent, children);
  }
}

class _UnrenderableLayer extends _RenderableLayer {
  _UnrenderableLayer(super.layer, super.parent);

  @override
  void render(Canvas canvas, Camera? camera) {
    // nothing to do
  }

  // ignore unrenderable layers when looping over the layers to render
  @override
  bool get visible => false;

  static Future<_RenderableLayer> load(Layer layer) async {
    return _UnrenderableLayer(layer, null);
  }
}

Color? _parseTiledColor(String? tiledColor) {
  int? colorValue;
  if (tiledColor?.length == 7) {
    // parse '#rrbbgg'  as hex '0xaarrggbb' with the alpha channel on full
    colorValue = int.tryParse(tiledColor!.replaceFirst('#', '0xff'));
  } else if (tiledColor?.length == 9) {
    // parse '#aarrbbgg'  as hex '0xaarrggbb'
    colorValue = int.tryParse(tiledColor!.replaceFirst('#', '0x'));
  }
  if (colorValue != null) {
    return Color(colorValue);
  } else {
    return null;
  }
}<|MERGE_RESOLUTION|>--- conflicted
+++ resolved
@@ -144,6 +144,7 @@
     return RenderableTiledMap(
       map,
       renderableLayers,
+      destTileSize,
       camera: camera,
     );
   }
@@ -196,16 +197,6 @@
         }
       }),
     );
-<<<<<<< HEAD
-=======
-
-    return RenderableTiledMap(
-      map,
-      renderableLayers,
-      destTileSize,
-      camera: camera,
-    );
->>>>>>> 29bda336
   }
 
   /// Handle game resize and propagate it to renderable layers
@@ -379,31 +370,7 @@
         final tile = _map.tileByGid(tileGid.tile);
         final tileset = _map.tilesetByTileGId(tileGid.tile);
         final img = tile.image ?? tileset.image;
-<<<<<<< HEAD
-        if (img != null) {
-          final batch = batchMap[img.source];
-          final src = tileset.computeDrawRect(tile).toRect();
-          final flips = SimpleFlips.fromFlips(tileGid.flips);
-          final size = _destTileSize;
-          final scale = size.x / src.width;
-          final anchorX = src.width / 2;
-          final anchorY = src.height / 2;
-          final offsetX = ((tx + .5) * size.x) + (this.offsetX * scale);
-          final offsetY = ((ty + .5) * size.y) + (this.offsetY * scale);
-          final scos = flips.cos * scale;
-          final ssin = flips.sin * scale;
-          if (batch != null) {
-            batch.addTransform(
-              source: src,
-              transform: ui.RSTransform(
-                scos,
-                ssin,
-                offsetX + -scos * anchorX + ssin * anchorY,
-                offsetY + -ssin * anchorX - scos * anchorY,
-              ),
-              flip: flips.flip,
-            );
-=======
+
         if (img == null) {
           continue;
         }
@@ -556,7 +523,6 @@
             staggerY = halfDestinationTile.y;
           } else {
             staggerY = 0.0;
->>>>>>> 29bda336
           }
         }
 
