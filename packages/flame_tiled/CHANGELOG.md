<<<<<<< HEAD
## 3.0.6

- **FEAT**: Enable Tiled layers to respect component ordering for overlays and underlays. e.g. Foreground tiles obscure sprites. 
- `RenderableLayer` is now a part of the public API.
- `RenderableLayer` is now a `Component` with `HasPaint` and `Position` traits. All render and update methods modified to integrate naturally into the Flame lifecycle.
- `RenderableTiledMap` has method `RenderableLayer? getRenderableLayer(String name)` to return the Flame component by name. 
  - e.g. `mapComponent.tileMap.getRenderableLayer('Ground')`
- Expanded the example map to be larger and placed coins beneath one of the layers to demonstrate this effect.
- Adjusted the camera move effect to better show-case this example map as the previous one poorly scrolled too far away.
  
=======
## 3.0.7

 - **REFACTOR**: Move MutableRSTransform out of flame_tiled package and into flame package ([#3695](https://github.com/flame-engine/flame/issues/3695)). ([7d644dd8](https://github.com/flame-engine/flame/commit/7d644dd84ce27e292b53f7310967393cf4c60618))

## 3.0.6

 - Update a dependency to the latest release.

>>>>>>> 1cca70e3
## 3.0.5

 - Update a dependency to the latest release.

## 3.0.4

 - **FIX**: Add optional key parameter to TiledComponent.load method ([#3630](https://github.com/flame-engine/flame/issues/3630)). ([5a27746e](https://github.com/flame-engine/flame/commit/5a27746ee4dbab17565472133274dd1308525978))
 - **FIX**: PostProcessComponent should size dynamically ([#3611](https://github.com/flame-engine/flame/issues/3611)). ([baecb861](https://github.com/flame-engine/flame/commit/baecb86186a1bff7f21d804e7867f894d2f9d23c))

## 3.0.3

 - Update a dependency to the latest release.

## 3.0.2

 - Update a dependency to the latest release.

## 3.0.1

 - Update a dependency to the latest release.

## 3.0.0

> Note: This release has breaking changes.

 - **BREAKING** **FIX**: Add APIs to get TileData by layer index ([#3539](https://github.com/flame-engine/flame/issues/3539)). ([4676b1b7](https://github.com/flame-engine/flame/commit/4676b1b7a5aefe7a958de55b1d209e554c9b02a6))

## 2.0.3

 - Update a dependency to the latest release.

## 2.0.2

 - **DOCS**: Fix workflow status badge paths ([#3517](https://github.com/flame-engine/flame/issues/3517)). ([149f16fe](https://github.com/flame-engine/flame/commit/149f16fe29f1fb14b3612964b2226c9c5c7daf95))

## 2.0.1

 - **DOCS**: Remove AI assist badges ([#3477](https://github.com/flame-engine/flame/issues/3477)). ([51d7fbc0](https://github.com/flame-engine/flame/commit/51d7fbc06d88adec2e0238c9c4738893b807ec80))

## 2.0.0

> Note: This release has breaking changes.

 - **BREAKING** **FIX**: Bump tiled to 0.11.0 and add ColorData extension (#3473).

## 1.21.2

 - **REFACTOR**: Fix lint issues from latest flutter release ([#3390](https://github.com/flame-engine/flame/issues/3390)). ([978ad31b](https://github.com/flame-engine/flame/commit/978ad31b429d1801097b0db385a600c85a157867))

## 1.21.1

 - Update a dependency to the latest release.

## 1.21.0

 - **FEAT**: Add a getter for images cache keys ([#3324](https://github.com/flame-engine/flame/issues/3324)). ([7746f2f8](https://github.com/flame-engine/flame/commit/7746f2f867092c19222a40aec2b66dc80558dccb))

## 1.20.4

 - Update a dependency to the latest release.

## 1.20.3

 - **DOCS**: Add AI assist badge to readme(s) ([#3226](https://github.com/flame-engine/flame/issues/3226)). ([380d6aa9](https://github.com/flame-engine/flame/commit/380d6aa946d6b852c55f4ebbfce53d2087287fa2))

## 1.20.2

 - **REFACTOR**: Modernize switch; use switch-expressions and no break; ([#3133](https://github.com/flame-engine/flame/issues/3133)). ([b283b82f](https://github.com/flame-engine/flame/commit/b283b82f6cfa7e7f2ce5ff7f657e6569667183d4))

## 1.20.1

 - **FIX**: Respect tile offset when drawing tiles ([#3112](https://github.com/flame-engine/flame/issues/3112)). ([e3477474](https://github.com/flame-engine/flame/commit/e34774743038bc75fec14afc3c753fa997e71577))

## 1.20.0

 - **FEAT**: Export `TileAtlas` from `flame_tiled` package ([#3049](https://github.com/flame-engine/flame/issues/3049)). ([41e9e4e3](https://github.com/flame-engine/flame/commit/41e9e4e38c643b07a3a7269b1cd8d3fa60cbeebb))

## 1.19.0

> Note: This release has breaking changes.

 - **FEAT**: Add TiledObjectHealpers extension on TiledObject ([#3032](https://github.com/flame-engine/flame/issues/3032)). ([78380b9d](https://github.com/flame-engine/flame/commit/78380b9d3bb895e20f382c4a1227bcc11e5038b9))
 - **BREAKING** **FIX**: Migrate from `RawKeyEvent` to `KeyEvent` ([#3002](https://github.com/flame-engine/flame/issues/3002)). ([330862c9](https://github.com/flame-engine/flame/commit/330862c98ecc7ed8d94e7cae0c34cd5781da0007))

## 1.18.4

 - Update a dependency to the latest release.

## 1.18.3

 - Update a dependency to the latest release.

## 1.18.2

 - **FIX**: Image layers repeat indefinitely if repeated in Tiled ([#2921](https://github.com/flame-engine/flame/issues/2921)). ([6f79bc5e](https://github.com/flame-engine/flame/commit/6f79bc5ef920ace17d09c88156a73043357d514f))

## 1.18.1

 - Update a dependency to the latest release.

## 1.18.0

 - **FIX**: TiledComponent.atlases had duplicated values ([#2867](https://github.com/flame-engine/flame/issues/2867)). ([e56ad187](https://github.com/flame-engine/flame/commit/e56ad1878333ba19e0c8af3fb9c9758603662330))
 - **FIX**: Minor issues due Flutter 3.16 ([#2856](https://github.com/flame-engine/flame/issues/2856)). ([d51cd584](https://github.com/flame-engine/flame/commit/d51cd584c71a27c242c2f4600282cf8359daaa17))
 - **FEAT**: Adding configurable padding to Tiled atlas packing ([#2868](https://github.com/flame-engine/flame/issues/2868)). ([d0c10cbb](https://github.com/flame-engine/flame/commit/d0c10cbbea20415de471ad0269a22c168082b02d))
 - **FEAT**: Exposing atlases for reading in a TiledComponent ([#2865](https://github.com/flame-engine/flame/issues/2865)). ([e1b4d93a](https://github.com/flame-engine/flame/commit/e1b4d93ad43a4e1b1b55a3843e26612b73d45ed7))

## 1.17.0

 - **FIX**: Configuration useAtlas was not been propagated correctly everywhere ([#2853](https://github.com/flame-engine/flame/issues/2853)). ([2f0dab9e](https://github.com/flame-engine/flame/commit/2f0dab9e59958176e6c46f6e417188e6c4fa3831))
 - **FEAT**: Adding way to configure a layer paint in flame tiled ([#2851](https://github.com/flame-engine/flame/issues/2851)). ([e893d115](https://github.com/flame-engine/flame/commit/e893d1152c2aeb1c976668c875a1c267bbf819c0))
 - **FEAT**: Expose useAtlas on Flame Tiled ([#2852](https://github.com/flame-engine/flame/issues/2852)). ([c4efb4f8](https://github.com/flame-engine/flame/commit/c4efb4f859fe08cc7fbd3e0ddb35c806d0060c78))

## 1.16.0

 - **FEAT**: Allow flame tiled to skip tilesets when packing into a tile atlas ([#2847](https://github.com/flame-engine/flame/issues/2847)). ([b93bdd38](https://github.com/flame-engine/flame/commit/b93bdd38313fd273e3e4cf55f1b142969effbde4))

## 1.15.1

 - Update a dependency to the latest release.

## 1.15.0

 - **REFACTOR**: Remove unnecessary 'async' keyword across the codebase [DCM] ([#2803](https://github.com/flame-engine/flame/issues/2803)). ([2dfe0e5a](https://github.com/flame-engine/flame/commit/2dfe0e5a431213c7148ab6389e3e8c8dc49fbf3d))
 - **FIX**: Remove deprecations for 1.10.0 ([#2809](https://github.com/flame-engine/flame/issues/2809)). ([5b67b8f1](https://github.com/flame-engine/flame/commit/5b67b8f14ad4fdb38a249d0a41ecba49ba2fcc44))
 - **FIX**: Parallax offset calculations in flame_tiled don't scale properly ([#2766](https://github.com/flame-engine/flame/issues/2766)). ([89e8427a](https://github.com/flame-engine/flame/commit/89e8427a7a34258ec20276e4ec64d4a484277cdd))
 - **FEAT**(flame_tiled): Allowing tilesets with images in the same folder to load ([#2814](https://github.com/flame-engine/flame/issues/2814)). ([3b0d7e65](https://github.com/flame-engine/flame/commit/3b0d7e65c2bf158db378d66c4f7e687dd05b46e1))
 - **FEAT**: AssetsBundle can be customized in Images and AssetsCache. ([#2807](https://github.com/flame-engine/flame/issues/2807)). ([a23f80e9](https://github.com/flame-engine/flame/commit/a23f80e94a5d935fc8ba232956fe02e001d5a8f9))
 - **FEAT**: Add overriding of Images and Bundle in all classes ([#2806](https://github.com/flame-engine/flame/issues/2806)). ([2df90c9b](https://github.com/flame-engine/flame/commit/2df90c9ba8f2b1cc088c5270df571eee7e18bb57))

## 1.14.1

 - Update a dependency to the latest release.

## 1.14.0

> Note: This release has breaking changes.

 - **REFACTOR**: Enable DCM linting ([#2667](https://github.com/flame-engine/flame/issues/2667)). ([27a8fd61](https://github.com/flame-engine/flame/commit/27a8fd61cb7f62513e07a93ff61cf03b426353f2))
 - **FEAT**: Expose atlas limits for `TiledComponent` ([#2701](https://github.com/flame-engine/flame/issues/2701)). ([99a1016f](https://github.com/flame-engine/flame/commit/99a1016f72d02f4a989986f224e0e77cddd0dfa8))
 - **FEAT**: Added prefix parameter to TiledComponent.load to specify assets folder for tiled maps ([#2651](https://github.com/flame-engine/flame/issues/2651)). ([d08284dd](https://github.com/flame-engine/flame/commit/d08284ddcaf5d2ad6e5312336a71a113702dc241))
 - **DOCS**: Enable CSpell on tests ([#2723](https://github.com/flame-engine/flame/issues/2723)). ([e051298c](https://github.com/flame-engine/flame/commit/e051298cba76550229780438b1a589557c7b488d))
 - **BREAKING** **FEAT**: Add CameraComponent to FlameGame ([#2740](https://github.com/flame-engine/flame/issues/2740)). ([7c2f4000](https://github.com/flame-engine/flame/commit/7c2f4000761580dbabb5d73b27f64d5819b34e8d))

## 1.13.0

 - **FIX**: Compute scale in TileLayers based on native map tile size rather than image sizes to support oversized/undersized tiles. ([#2634](https://github.com/flame-engine/flame/issues/2634)). ([1c4d6cd0](https://github.com/flame-engine/flame/commit/1c4d6cd0654f133771a7af5795cc1de2343268c1))
 - **FEAT**: Possiblity to pass in FilterQuality to tiled layers ([#2627](https://github.com/flame-engine/flame/issues/2627)). ([f3de6650](https://github.com/flame-engine/flame/commit/f3de66507e623e2fe0100cfd4d002dea14f72470))

## 1.12.0

 - **FIX**: Tiled component orthogonal test ([#2549](https://github.com/flame-engine/flame/issues/2549)). ([34e5f0e4](https://github.com/flame-engine/flame/commit/34e5f0e443e21923c311120ce8634a14339bc71d))
 - **FIX**: Update sdk constraints to >=3.0.0 ([#2554](https://github.com/flame-engine/flame/issues/2554)). ([2f71e06e](https://github.com/flame-engine/flame/commit/2f71e06eb86ffc65cd459c4d722eee2470be13e5))
 - **FEAT**: TiledAtlas.clearCache function ([#2592](https://github.com/flame-engine/flame/issues/2592)). ([d40fefcf](https://github.com/flame-engine/flame/commit/d40fefcf08850a986304472d5369dcd74f2b9d4b))
 - **FEAT**: ComponentKey API ([#2566](https://github.com/flame-engine/flame/issues/2566)). ([b3efb612](https://github.com/flame-engine/flame/commit/b3efb612cb3cb77f69bc030e9ba71516348035d2))
 - **FEAT**: Add option for a custom image and asset loader ([#2569](https://github.com/flame-engine/flame/issues/2569)). ([dfe18251](https://github.com/flame-engine/flame/commit/dfe18251c1bac8aaca9bf146e03320efbbc3ce9c))

## 1.11.0

 - **FIX**: Tiled component orthogonal test ([#2549](https://github.com/flame-engine/flame/issues/2549)). ([34e5f0e4](https://github.com/flame-engine/flame/commit/34e5f0e443e21923c311120ce8634a14339bc71d))
 - **FIX**: Update sdk constraints to >=3.0.0 ([#2554](https://github.com/flame-engine/flame/issues/2554)). ([2f71e06e](https://github.com/flame-engine/flame/commit/2f71e06eb86ffc65cd459c4d722eee2470be13e5))
 - **FEAT**: Add option for a custom image and asset loader ([#2569](https://github.com/flame-engine/flame/issues/2569)). ([dfe18251](https://github.com/flame-engine/flame/commit/dfe18251c1bac8aaca9bf146e03320efbbc3ce9c))

## 1.10.2

 - **FIX**: Update sdk constraints to >=3.0.0 ([#2554](https://github.com/flame-engine/flame/issues/2554)). ([2f71e06e](https://github.com/flame-engine/flame/commit/2f71e06eb86ffc65cd459c4d722eee2470be13e5))
 - **FIX**: Solve warnings from 3.10.0 analyzer ([#2532](https://github.com/flame-engine/flame/issues/2532)). ([b41622db](https://github.com/flame-engine/flame/commit/b41622db8faa7559328f83f8f1d93ec4c6386961))

## 1.10.1

 - **REFACTOR**: Add new lint rules ([#2477](https://github.com/flame-engine/flame/issues/2477)). ([dbda37b8](https://github.com/flame-engine/flame/commit/dbda37b81a9a7411559a6ba919ffbda6018b85c2))

## 1.10.0

 - **REFACTOR**: Divide TileLayer by its Layer type ([#2326](https://github.com/flame-engine/flame/issues/2326)). ([0c14d4cb](https://github.com/flame-engine/flame/commit/0c14d4cb87ba81957221695547bc06111a28617a))
 - **FIX**: TiledComponent now can be safely loaded regardless of the order ([#2391](https://github.com/flame-engine/flame/issues/2391)). ([4ddc4bba](https://github.com/flame-engine/flame/commit/4ddc4bba2b67ebd8c9c0e9e761eee34d2a74f62b))
 - **FEAT**: Use cached image when creating single source TiledAtlas if available ([#2348](https://github.com/flame-engine/flame/issues/2348)). ([73467c94](https://github.com/flame-engine/flame/commit/73467c941d89f68598c6dc297937af9d9896a949))
 - **FEAT**: Add ability to opt-out flip ([#2316](https://github.com/flame-engine/flame/issues/2316)). ([34c3b6bd](https://github.com/flame-engine/flame/commit/34c3b6bdc4c570f4e8641b11b94efe19bdd1ef32))
 - **DOCS**: Update funding links ([#2420](https://github.com/flame-engine/flame/issues/2420)). ([8294a2a1](https://github.com/flame-engine/flame/commit/8294a2a15638c504aa2b77f967f5963af1f23c2c))
 - **DOCS**: Fix broken image link on flame_tiled pub ([#2407](https://github.com/flame-engine/flame/issues/2407)). ([0d24a6c8](https://github.com/flame-engine/flame/commit/0d24a6c8ed4a5d4de2e653a6430a635ef881ee2e))
 - **DOCS**: Fix non-markdown section of README files ([#2406](https://github.com/flame-engine/flame/issues/2406)). ([426b3124](https://github.com/flame-engine/flame/commit/426b3124022e567633c76b80eb389ebce1772ca3))
 - **DOCS**: Update all README files for the bridge packages to be consistent and not broken ([#2402](https://github.com/flame-engine/flame/issues/2402)). ([5e8ecf54](https://github.com/flame-engine/flame/commit/5e8ecf5450688b1287368b3fbc7b0e718a29fce4))

## 1.9.1

 - Update a dependency to the latest release.

## 1.9.0

 - **FEAT**: Rename internal classes clashes with Tiled ([#2139](https://github.com/flame-engine/flame/issues/2139)). ([2224eaac](https://github.com/flame-engine/flame/commit/2224eaac701414deb76bac7f7c40a56387cdf817))

## 1.8.0

 - **REFACTOR**: Split layers into files ([#1916](https://github.com/flame-engine/flame/issues/1916)). ([dac2ee13](https://github.com/flame-engine/flame/commit/dac2ee1375a0ed9535ccd5052e0960043ec8d3d2))
 - **FIX**: Take scale into account ([#1906](https://github.com/flame-engine/flame/issues/1906)). ([27ab12ff](https://github.com/flame-engine/flame/commit/27ab12ff6865e5d3d567c4714c4737cd7a0bc1fa))
 - **FEAT**: Animated tile support! ([#1930](https://github.com/flame-engine/flame/issues/1930)). ([6410dc75](https://github.com/flame-engine/flame/commit/6410dc753ce1d044e2d8ea8061186c88d80589e9))
 - **FEAT**: Add avoid_final_parameters, depend_on_referenced_packages, unnecessary_to_list_in_spreads ([#1927](https://github.com/flame-engine/flame/issues/1927)). ([deccb434](https://github.com/flame-engine/flame/commit/deccb4349d38b6a91ccf5bdf229980b2a3296ce5))
 - **FEAT**: Tiled component is positionable ([#1900](https://github.com/flame-engine/flame/issues/1900)). ([88cb2a05](https://github.com/flame-engine/flame/commit/88cb2a05c37535053ece3eb19311c4c78fac249c))
 - **FEAT**: Add support for isometric staggered maps ([#1895](https://github.com/flame-engine/flame/issues/1895)). ([96be8408](https://github.com/flame-engine/flame/commit/96be840899022a024cef1eb853818d8138592000))
 - **FEAT**: Adding support for Group layer nesting for RenderableTileMap ([#1886](https://github.com/flame-engine/flame/issues/1886)). ([5ed34547](https://github.com/flame-engine/flame/commit/5ed345471da0586a2a3071a523c4e5b6d7f184c0))
 - **FEAT**: Hexagonal maps ([#1892](https://github.com/flame-engine/flame/issues/1892)). ([29bda336](https://github.com/flame-engine/flame/commit/29bda336b8febe9cb08dc621da3dc0271c6d2802))
 - **FEAT**: Add isometric support for flame_tiled ([#1885](https://github.com/flame-engine/flame/issues/1885)). ([cf828823](https://github.com/flame-engine/flame/commit/cf82882390efc45a0b2323463b4b28e557f5df48))

## 1.7.2

 - **FIX**: Remove unnecessary x offset ([#1838](https://github.com/flame-engine/flame/issues/1838)). ([4ea12b72](https://github.com/flame-engine/flame/commit/4ea12b724e04843b3b7dcd02dc2fb5060c9cf283))

## 1.7.1

 - **FIX**: Remove unnecessary x offset ([#1838](https://github.com/flame-engine/flame/issues/1838)). ([4ea12b72](https://github.com/flame-engine/flame/commit/4ea12b724e04843b3b7dcd02dc2fb5060c9cf283))
 - **FEAT**: Adding support for additional layer rendering options ([#1794](https://github.com/flame-engine/flame/issues/1794)). ([112acf2a](https://github.com/flame-engine/flame/commit/112acf2aa70ded86e6c2b661f5d6a4855d043f99))

## 1.7.0

 - **FIX**: Correct flutter constraint ([#1731](https://github.com/flame-engine/flame/issues/1731)). ([c7383843](https://github.com/flame-engine/flame/commit/c738384314a1a5c3695d1c3adaebcb59604df83a))
 - **FIX**: tiled example size ([#1729](https://github.com/flame-engine/flame/issues/1729)). ([8306fc11](https://github.com/flame-engine/flame/commit/8306fc1104cb752ce71108abb3768f05ce1b1dac))
 - **FEAT**: Adding support for additional layer rendering options ([#1794](https://github.com/flame-engine/flame/issues/1794)). ([112acf2a](https://github.com/flame-engine/flame/commit/112acf2aa70ded86e6c2b661f5d6a4855d043f99))
 - **FEAT**: Move to Flutter 3.0.0 and Dart 2.17.0 ([#1713](https://github.com/flame-engine/flame/issues/1713)). ([2a41d0d6](https://github.com/flame-engine/flame/commit/2a41d0d683391194b7209c47bde91199ab7a663e))

## 1.6.0

 - **FIX**: Correct flutter constraint ([#1731](https://github.com/flame-engine/flame/issues/1731)). ([c7383843](https://github.com/flame-engine/flame/commit/c738384314a1a5c3695d1c3adaebcb59604df83a))
 - **FIX**: tiled example size ([#1729](https://github.com/flame-engine/flame/issues/1729)). ([8306fc11](https://github.com/flame-engine/flame/commit/8306fc1104cb752ce71108abb3768f05ce1b1dac))
 - **FEAT**: Move to Flutter 3.0.0 and Dart 2.17.0 ([#1713](https://github.com/flame-engine/flame/issues/1713)). ([2a41d0d6](https://github.com/flame-engine/flame/commit/2a41d0d683391194b7209c47bde91199ab7a663e))

## 1.5.0

 - **REFACTOR**: Move to package imports ([#1625](https://github.com/flame-engine/flame/issues/1625)). ([843ddc36](https://github.com/flame-engine/flame/commit/843ddc36249272fcb518b44672e1012307dfa1b5))
 - **FIX**: performance improvements on `SpriteBatch` APIs ([#1637](https://github.com/flame-engine/flame/issues/1637)). ([4b19a1b2](https://github.com/flame-engine/flame/commit/4b19a1b203c5cfca5bb412b91c795fe6a215506e))
 - **FIX**: Avoid leaks when using PictureRecorders ([#1643](https://github.com/flame-engine/flame/issues/1643)). ([d67065e5](https://github.com/flame-engine/flame/commit/d67065e52db453b0f4f190a7aec1bec6bc389e45))
 - **FIX**: Fix tile flips when using canvas.drawAtlas ([#1610](https://github.com/flame-engine/flame/issues/1610)). ([b4ad498f](https://github.com/flame-engine/flame/commit/b4ad498fe5488795deb2c2e098fcde357b448bf0))
 - **FIX**: Add centered anchor point for tile rotation ([#1570](https://github.com/flame-engine/flame/issues/1570)). ([f64d5264](https://github.com/flame-engine/flame/commit/f64d5264abb9e1548d26ae15269654e563cd0ee9))
 - **FEAT**: Add more lint rules ([#1703](https://github.com/flame-engine/flame/issues/1703)). ([49252f8e](https://github.com/flame-engine/flame/commit/49252f8ef29aa6b77144dcb97c24346f2f39380b))
 - **FEAT**: Bump to Flutter 2.10.0 ([#1617](https://github.com/flame-engine/flame/issues/1617)). ([beac9013](https://github.com/flame-engine/flame/commit/beac901313456cf0b39b6f4e6459f0feed183614))

## 1.4.0

 - **FEAT**: Possibility to create RenderableTiledMap from TiledMap (#1534). ([5ed08333](https://github.com/flame-engine/flame/commit/5ed08333215658b9eaca049f6ba16b6509901bb9))
 - **FEAT**: Added children parameter to Component constructor (#1525). ([f0b31fcf](https://github.com/flame-engine/flame/commit/f0b31fcfc0fc6b0f8f96895ef6a68fd5a30a3159))

## 1.3.0

 - Graduate package to a stable release. See pre-releases prior to this version for changelog entries.

## 1.3.0-releasecandidate.6

 - Update a dependency to the latest release.

## 1.3.0-releasecandidate.5

 - Update a dependency to the latest release.

## 1.3.0-releasecandidate.4

 - Update a dependency to the latest release.

## 1.3.0-releasecandidate.3

 - Update a dependency to the latest release.

## 1.3.0-releasecandidate.2

 - Update a dependency to the latest release.

## 1.3.0-releasecandidate.1

> Note: This release has breaking changes.

 - **FEAT**: Added getImageLayer to flame_tiled (#1405). ([a037ada5](https://github.com/flame-engine/flame/commit/a037ada5ea18b0d1b0be68f9b3d3cceabc8c3b2b))
 - **FEAT**: modifiable Layer and TileData in RenderableTileMap (#1324). ([b56d5f3c](https://github.com/flame-engine/flame/commit/b56d5f3cd7d87a07ab0063defbf14a56c0cca1a5))
 - **FEAT**: Expose priority for TiledComponent (#1259). ([f6be66ab](https://github.com/flame-engine/flame/commit/f6be66abd5321a8c48f7200d62bd9e35a5aa71ff))
 - **DOCS**: Fix various dartdoc warnings (#1353). ([9f096053](https://github.com/flame-engine/flame/commit/9f096053fd3c8ebd52d301710625a187db09704f))
 - **DOCS**: Update flame_tiled readme (#1286). ([ee7298cb](https://github.com/flame-engine/flame/commit/ee7298cbe5cd02825cd7246f86ccb0c3655985a0))
 - **DOCS**: Update contributions to flame_tiled (#1197). ([93b763e1](https://github.com/flame-engine/flame/commit/93b763e1c000b1ebc538e393723aae2a85eb4838))
 - **BREAKING** **FIX**: fix multiple external tilesets (#1344). ([80a483f8](https://github.com/flame-engine/flame/commit/80a483f80df57ce6339f84d03d836efcbbf09579))
 - **BREAKING** **FIX**: Change Tiled batched rendering to batched rendering per layer (#1317). ([30fce398](https://github.com/flame-engine/flame/commit/30fce398dbe397d4368a0f721b20afcd663c489f))

## 1.2.1

> Note: This release has breaking changes that were supposed to be in 1.2.0

 - **BREAKING** **FIX**: fix multiple external tilesets (#1344). ([80a483f8](https://github.com/flame-engine/flame/commit/80a483f80df57ce6339f84d03d836efcbbf09579))

## 1.2.0

 - **FEAT**: modifiable Layer and TileData in RenderableTileMap (#1324). ([b56d5f3c](https://github.com/flame-engine/flame/commit/b56d5f3cd7d87a07ab0063defbf14a56c0cca1a5))

## 1.1.0

 - Change Tiled batched rendering to batched rendering per layer.

## 1.0.0

 - Updated to Flame 1.0.0

## 1.0.0-releasecandidate.15

 - Upgrade to work with latest Flame version
 - Move to the mono-repo

## 0.1.0

 - Updated the Tiled class to use the SpriteBatch API for efficient drawing to canvas.

## 0.0.1

 - Moving code from main repository to its own package<|MERGE_RESOLUTION|>--- conflicted
+++ resolved
@@ -1,5 +1,4 @@
-<<<<<<< HEAD
-## 3.0.6
+## 3.0.8
 
 - **FEAT**: Enable Tiled layers to respect component ordering for overlays and underlays. e.g. Foreground tiles obscure sprites. 
 - `RenderableLayer` is now a part of the public API.
@@ -8,8 +7,7 @@
   - e.g. `mapComponent.tileMap.getRenderableLayer('Ground')`
 - Expanded the example map to be larger and placed coins beneath one of the layers to demonstrate this effect.
 - Adjusted the camera move effect to better show-case this example map as the previous one poorly scrolled too far away.
-  
-=======
+
 ## 3.0.7
 
  - **REFACTOR**: Move MutableRSTransform out of flame_tiled package and into flame package ([#3695](https://github.com/flame-engine/flame/issues/3695)). ([7d644dd8](https://github.com/flame-engine/flame/commit/7d644dd84ce27e292b53f7310967393cf4c60618))
@@ -18,7 +16,6 @@
 
  - Update a dependency to the latest release.
 
->>>>>>> 1cca70e3
 ## 3.0.5
 
  - Update a dependency to the latest release.
