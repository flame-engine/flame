--- conflicted
+++ resolved
@@ -1,7 +1,6 @@
 name: flame_rive
 description: Rive support for the Flame game engine. This uses the rive package and provides wrappers and components to be used inside Flame.
 homepage: https://github.com/flame-engine/flame
-publish_to: 'none'
 version: 1.0.0
 
 environment:
@@ -18,10 +17,5 @@
   dartdoc: ^4.1.0
   flutter_test:
     sdk: flutter
-<<<<<<< HEAD
   dart_code_metrics: ^4.10.0
-  flame_lint:
-    path: ../flame_lint
-=======
-  flame_lint: ^0.0.1
->>>>>>> 9935a502
+  flame_lint: ^0.0.1