name: flame_fire_atlas
description: Easy to use texture atlases for the flame engine created with the fire atlas editor
version: 1.0.0-rc2
homepage: https://github.com/flame-engine/flame/tree/main/packages/flame_fire_atlas
publish_to: 'none'

environment:
  sdk: ">=2.14.0 <3.0.0"
  flutter: ">=2.5.0"

dependencies:
  flutter:
    sdk: flutter
  flame:
    path: ../flame
  archive: ^3.1.5

dev_dependencies:
  flutter_test:
    sdk: flutter
  mocktail: ^0.1.2
<<<<<<< HEAD
  dartdoc: ^0.42.0
  flame_lint:
    path: ../flame_lint

flutter:
=======
  dartdoc: ^0.42.0
>>>>>>> 75618392
<|MERGE_RESOLUTION|>--- conflicted
+++ resolved
@@ -18,13 +18,9 @@
 dev_dependencies:
   flutter_test:
     sdk: flutter
-  mocktail: ^0.1.2
-<<<<<<< HEAD
-  dartdoc: ^0.42.0
   flame_lint:
     path: ../flame_lint
+  mocktail: ^0.1.2
+  dartdoc: ^0.42.0
 
-flutter:
-=======
-  dartdoc: ^0.42.0
->>>>>>> 75618392
+flutter: