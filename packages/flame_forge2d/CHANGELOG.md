--- conflicted
+++ resolved
@@ -2,13 +2,10 @@
 
 ## [Next]
  - Update mechanism by which `BodyComponent`'s are disposed to use the `onRemove` method
-<<<<<<< HEAD
  - Flip y-axis after translation of body position, so that normal flame components can be children
  - Update to Forge2D 0.8.0
  - Update to Flame 1.0.0-releasecandidate.13
-=======
  - Rename `prepareCanvas` to `preRender`
->>>>>>> 5e3b0565
 
 ## [0.7.3-releasecandidate.12]
  - Fix prepareCanvas type error
