name: flame_test_example
description: Example of how to test with the flame_test package

publish_to: 'none'

version: 1.0.0+1

environment:
  sdk: ">=2.14.0 <3.0.0"

dependencies:
  flutter:
    sdk: flutter
  flame:
    path: ../../flame

dev_dependencies:
  flutter_test:
    sdk: flutter
<<<<<<< HEAD
  flame_test:
    path: ..
  test: ^1.17.10
=======
  flame_test: ^1.1.0
  test: ^1.19.3
>>>>>>> 9935a502
  flame_lint: ^0.0.1

flutter:
  assets:
    - assets/images/<|MERGE_RESOLUTION|>--- conflicted
+++ resolved
@@ -1,6 +1,5 @@
 name: flame_test_example
 description: Example of how to test with the flame_test package
-
 publish_to: 'none'
 
 version: 1.0.0+1
@@ -17,14 +16,8 @@
 dev_dependencies:
   flutter_test:
     sdk: flutter
-<<<<<<< HEAD
-  flame_test:
-    path: ..
-  test: ^1.17.10
-=======
   flame_test: ^1.1.0
   test: ^1.19.3
->>>>>>> 9935a502
   flame_lint: ^0.0.1
 
 flutter:
