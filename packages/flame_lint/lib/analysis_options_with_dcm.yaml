--- conflicted
+++ resolved
@@ -11,11 +11,9 @@
     - avoid-top-level-members-in-tests:
         include:
           - 'test/**/*_test.dart'
-<<<<<<< HEAD
     - avoid-unrelated-type-assertions:
-=======
+      ignore-mixins: true
     - avoid-unnecessary-type-assertions:
->>>>>>> 7a1e168a
       ignore-mixins: true
   # flutter rules
     - prefer-define-hero-tag