--- conflicted
+++ resolved
@@ -7,12 +7,9 @@
   # dart rules
     - avoid-cascade-after-if-null
     - avoid-collection-methods-with-unrelated-types
-<<<<<<< HEAD
     - avoid-throw-in-catch-block
-=======
     - avoid-top-level-members-in-tests:
         include:
           - 'test/**/*_test.dart'
->>>>>>> 04b68aa3
   # flutter rules
     - prefer-define-hero-tag