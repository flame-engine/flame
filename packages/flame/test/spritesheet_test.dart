import 'package:flame/sprite.dart';
import 'package:flame/src/extensions/image.dart';
import 'package:flame/src/extensions/vector2.dart';
import 'package:flame_test/flame_test.dart';
import 'package:flutter_test/flutter_test.dart';
import 'package:mocktail/mocktail.dart';

class MockImage extends Mock implements Image {}

void main() {
  group('SpriteSheet', () {
    late final Image image = MockImage();
    when(() => image.width).thenReturn(100);
    when(() => image.height).thenReturn(100);

    test('calculates all field from SpriteSheet', () async {
      final spriteSheet = SpriteSheet(
        image: image,
        srcSize: Vector2(1, 2),
      );

      expect(spriteSheet.rows, 50);
      expect(spriteSheet.columns, 100);
    });

    test('assign the correct time in sprite', () {
      final spriteSheet = SpriteSheet(
        image: image,
        srcSize: Vector2(50, 50),
      );

      final spriteAnimation = spriteSheet.createAnimationWithVariableStepTimes(
        row: 1,
        stepTimes: [2.0, 3.0],
      );

      expect(spriteAnimation.totalDuration(), 5.0);
    });

    test(
      'throws error when stepTimes.length != spriteSheet.length',
      () {
        final spriteSheet = SpriteSheet(
          image: image,
          srcSize: Vector2(50, 50),
        );

        expect(
          () => spriteSheet.createAnimationWithVariableStepTimes(
            row: 1,
            stepTimes: [2.0],
          ),
<<<<<<< HEAD
          throwsA(isA<ArgumentError>()),
=======
          failsAssert('Lengths of stepTimes and sprites lists must be equal'),
>>>>>>> 08e8eac1
        );
      },
    );
  });
}<|MERGE_RESOLUTION|>--- conflicted
+++ resolved
@@ -50,11 +50,7 @@
             row: 1,
             stepTimes: [2.0],
           ),
-<<<<<<< HEAD
-          throwsA(isA<ArgumentError>()),
-=======
           failsAssert('Lengths of stepTimes and sprites lists must be equal'),
->>>>>>> 08e8eac1
         );
       },
     );
