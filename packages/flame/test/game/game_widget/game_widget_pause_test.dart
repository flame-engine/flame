--- conflicted
+++ resolved
@@ -52,23 +52,16 @@
 }
 
 class _MyGame extends FlameGame {
-<<<<<<< HEAD
   int updateCount = 0;
   int renderCount = 0;
-=======
-  int callCount = 0;
   double timePassed = 0;
->>>>>>> a67c6254
 
   @override
   void update(double dt) {
     super.update(dt);
-<<<<<<< HEAD
+    timePassed += dt;
     updateCount++;
   }
-=======
-    timePassed += dt;
->>>>>>> a67c6254
 
   @override
   void render(Canvas canvas) {
@@ -189,7 +182,7 @@
       await tester.pump(const Duration(seconds: 100));
       await tester.pump(frameLength);
 
-      expect(game.callCount, equals(4));
+      expect(game.updateCount, equals(4));
       expect(game.timePassed, equals(3));
     },
   );
