--- conflicted
+++ resolved
@@ -139,7 +139,38 @@
       expect(game.components.length, 1);
     });
 
-<<<<<<< HEAD
+    test("component isn't removed if it is not playing", () {
+      final game = BaseGame();
+      final animation = SpriteAnimation.spriteList(
+        [
+          Sprite(image),
+          Sprite(image),
+        ],
+        stepTime: 1,
+        loop: false,
+      );
+      final component = SpriteAnimationComponent(
+        animation: animation,
+        removeOnFinish: true,
+        playing: false,
+      );
+
+      game.onResize(size);
+      game.add(component);
+
+      // runs a cycle to add the component
+      game.update(0.1);
+      expect(component.shouldRemove, false);
+      expect(game.components.length, 1);
+
+      game.update(2);
+      expect(component.shouldRemove, false);
+
+      // runs a cycle to potentially remove the component
+      game.update(0.1);
+      expect(game.components.length, 1);
+    });
+
     test('Last animation frame is not skipped', () {
       // See issue #895
       final game = BaseGame();
@@ -174,38 +205,6 @@
       expect(callbackInvoked, true);
       expect(animation.currentIndex, 4);
       expect(animation.done(), true);
-=======
-    test("component isn't removed if it is not playing", () {
-      final game = BaseGame();
-      final animation = SpriteAnimation.spriteList(
-        [
-          Sprite(image),
-          Sprite(image),
-        ],
-        stepTime: 1,
-        loop: false,
-      );
-      final component = SpriteAnimationComponent(
-        animation: animation,
-        removeOnFinish: true,
-        playing: false,
-      );
-
-      game.onResize(size);
-      game.add(component);
-
-      // runs a cycle to add the component
-      game.update(0.1);
-      expect(component.shouldRemove, false);
-      expect(game.components.length, 1);
-
-      game.update(2);
-      expect(component.shouldRemove, false);
-
-      // runs a cycle to potentially remove the component
-      game.update(0.1);
-      expect(game.components.length, 1);
->>>>>>> 843c6533
     });
   });
 }