import 'dart:math';
import 'dart:ui';

import 'package:canvas_test/canvas_test.dart';
import 'package:flame/collisions.dart';
import 'package:flame/components.dart';
import 'package:flame/game.dart';
import 'package:flame_test/flame_test.dart';
import 'package:test/test.dart';

void main() {
  group('PositionComponent', () {
    group('Properties getters and setters', () {
      test('get/set x/y or position', () {
        final component = PositionComponent();
        component.position.setValues(2.2, 3.4);
        expect(component.x, 2.2);
        expect(component.y, 3.4);

        component.position = Vector2(1.0, 0.0);
        expect(component.x, 1.0);
        expect(component.y, 0.0);

        component.x = 3.1;
        component.y = -2.2;
        expect(component.position, Vector2(3.1, -2.2));
      });

      test('get/set width/height or size', () {
        final component = PositionComponent();
        component.size.setValues(2.2, 3.4);
        expect(component.size.x, 2.2);
        expect(component.size.y, 3.4);

        component.size = Vector2(1.0, 0.0);
        expect(component.width, 1.0);
        expect(component.height, 0.0);

        component.width = 2.1;
        component.height = 3.3;
        expect(component.size, Vector2(2.1, 3.3));
      });

      test('get/set rect', () {
        final component = PositionComponent(
          position: Vector2(0, 1),
          size: Vector2.all(2),
        );
        final rect = component.toRect();
        expect(rect, const Rect.fromLTWH(0, 1, 2, 2));

        component.setByRect(const Rect.fromLTWH(10.0, 10.0, 1.0, 1.0));
        expect(component.x, 10.0);
        expect(component.y, 10.0);
        expect(component.width, 1.0);
        expect(component.height, 1.0);
      });

      test('get/set rect with anchor', () {
        final component = PositionComponent(
          position: Vector2(0, 1),
          size: Vector2.all(2),
          anchor: Anchor.center,
        );
        final rect = component.toRect();
        expect(rect.left, -1.0);
        expect(rect.top, 0.0);
        expect(rect.width, 2.0);
        expect(rect.height, 2.0);
        expect(component.topLeftPosition, Vector2(-1.0, 0));

        component.setByRect(const Rect.fromLTWH(10.0, 10.0, 1.0, 1.0));
        expect(component.x, 10.5);
        expect(component.y, 10.5);
        expect(component.width, 1.0);
        expect(component.height, 1.0);
      });
    });

    group('Contains point', () {
      test('inside point', () {
        final component = PositionComponent()
          ..position = Vector2(2.0, 2.0)
          ..size = Vector2(4.0, 4.0)
          ..angle = 0.0
          ..anchor = Anchor.center;

        final point = Vector2(2.0, 2.0);
        expect(component.containsPoint(point), true);
      });

      test('point on edge', () {
        final component = PositionComponent();
        component.position.setValues(2.0, 2.0);
        component.size.setValues(2.0, 2.0);
        component.angle = 0.0;
        component.anchor = Anchor.center;

        final point = Vector2(1.0, 1.0);
        expect(component.containsPoint(point), true);
      });

      test('points outside', () {
        final component = PositionComponent();
        component.position.setValues(2.0, 2.0);
        component.size.setValues(2.0, 2.0);
        component.angle = 0.0;
        component.anchor = Anchor.center;

        expect(component.containsPoint(Vector2(4.0, 1.0)), false);
        expect(component.containsPoint(Vector2(1.0, 4.0)), false);
      });

      test('overlapping with angle', () {
        final component = PositionComponent();
        component.position.setValues(2.0, 2.0);
        component.size.setValues(2.0, 2.0);
        component.angle = pi / 4;
        component.anchor = Anchor.center;

        final point = Vector2(3.1, 2.0);
        expect(component.containsPoint(point), true);
      });

      test('not overlapping with angle', () {
        final component = PositionComponent();
        component.position.setValues(2.0, 2.0);
        component.size.setValues(2.0, 2.0);
        component.angle = pi / 4;
        component.anchor = Anchor.center;

        final point = Vector2(1.0, 0.1);
        expect(component.containsPoint(point), false);
      });

      test('overlapping with angle and topLeft anchor', () {
        final component = PositionComponent();
        component.position.setValues(1.0, 1.0);
        component.size.setValues(2.0, 2.0);
        component.angle = pi / 4;
        component.anchor = Anchor.topLeft;

        final point = Vector2(1.0, 3.1);
        expect(component.containsPoint(point), true);
      });

      testWithFlameGame('component with hitbox contains point', (game) async {
        final component = _MyHitboxComponent();
        component.position.setValues(1.0, 1.0);
        component.anchor = Anchor.topLeft;
        component.size.setValues(2.0, 2.0);
        final hitbox = PolygonHitbox([
          Vector2(1, 0),
          Vector2(0, -1),
          Vector2(-1, 0),
          Vector2(0, 1),
        ]);
        component.add(hitbox);
        await game.ensureAdd(component);

        final point = component.position + component.size / 4;
        expect(component.containsPoint(point), true);
      });

      testWithFlameGame(
        'component with anchor topLeft contains point on edge',
        (game) async {
          final component = _MyHitboxComponent();
          component.position.setValues(-1, -1);
          component.anchor = Anchor.topLeft;
          component.size.setValues(2.0, 2.0);
          component.add(RectangleHitbox());
          await game.ensureAdd(component);

          expect(component.containsPoint(Vector2(1, 1)), true);
          expect(component.containsPoint(Vector2(1, -1)), true);
          expect(component.containsPoint(Vector2(-1, -1)), true);
          expect(component.containsPoint(Vector2(-1, 1)), true);
        },
      );

      testWithFlameGame(
        'component with anchor bottomRight contains point on edge',
        (game) async {
          final component = _MyHitboxComponent();
          component.position.setValues(1, 1);
          component.anchor = Anchor.bottomRight;
          component.size.setValues(2.0, 2.0);
          component.add(RectangleHitbox());
          await game.ensureAdd(component);

          expect(component.containsPoint(Vector2(1, 1)), true);
          expect(component.containsPoint(Vector2(1, -1)), true);
          expect(component.containsPoint(Vector2(-1, -1)), true);
          expect(component.containsPoint(Vector2(-1, 1)), true);
        },
      );

      test('component with anchor topRight does not contain close points', () {
        final component = _MyHitboxComponent();
        component.position.setValues(1, 1);
        component.anchor = Anchor.topLeft;
        component.size.setValues(2.0, 2.0);
        final hitbox = RectangleHitbox();
        component.add(hitbox);

        expect(component.containsPoint(Vector2(0.0, 0.0)), false);
        expect(component.containsPoint(Vector2(0.9, 0.9)), false);
        expect(component.containsPoint(Vector2(3.1, 3.1)), false);
        expect(component.containsPoint(Vector2(1.1, 3.1)), false);
      });

      test('component with hitbox does not contains point', () {
        final component = _MyHitboxComponent();
        component.position.setValues(1.0, 1.0);
        component.anchor = Anchor.topLeft;
        component.size.setValues(2.0, 2.0);
        component.add(
          PolygonHitbox([
            Vector2(1, 0),
            Vector2(0, -1),
            Vector2(-1, 0),
            Vector2(0, 1),
          ]),
        );

        final point = Vector2(1.1, 1.1);
        expect(component.containsPoint(point), false);
      });

      test('component with zero size does not contain point', () {
        final component = PositionComponent();
        component.position.setValues(2.0, 2.0);
        component.size.setValues(0.0, 0.0);
        component.angle = 0.0;
        component.anchor = Anchor.center;

        final point = Vector2(2.0, 2.0);
        expect(component.containsPoint(point), false);
      });

      test('component with zero size does not contain point', () {
        final component = PositionComponent();
        component.position.setValues(2.0, 2.0);
        component.size.setValues(0.0, 0.0);
        component.angle = 0.0;
        component.anchor = Anchor.center;

        final point = Vector2(2.0, 2.0);
        expect(component.containsPoint(point), false);
      });

      test('scaled component contains point', () {
        final component = PositionComponent();
        component.anchor = Anchor.center;
        component.position = Vector2.all(10.0);
        component.size = Vector2.all(5.0);

        final topLeftPoint = component.position - component.size / 2;
        final bottomRightPoint = component.position + component.size / 2;
        final topRightPoint = Vector2(bottomRightPoint.x, topLeftPoint.y);
        final bottomLeftPoint = Vector2(topLeftPoint.x, bottomRightPoint.y);
        final epsilon = Vector2.all(0.0001);
        void checkOutsideCorners(
          bool expectedResult, {
          bool? topLeftResult,
          bool? bottomRightResult,
          bool? topRightResult,
          bool? bottomLeftResult,
        }) {
          expect(
            component.containsPoint(topLeftPoint - epsilon),
            topLeftResult ?? expectedResult,
          );
          expect(
            component.containsPoint(bottomRightPoint + epsilon),
            bottomRightResult ?? expectedResult,
          );
          expect(
            component.containsPoint(
              topRightPoint
                ..x += epsilon.x
                ..y -= epsilon.y,
            ),
            topRightResult ?? expectedResult,
          );
          expect(
            component.containsPoint(
              bottomLeftPoint
                ..x -= epsilon.x
                ..y += epsilon.y,
            ),
            bottomLeftResult ?? expectedResult,
          );
        }

        checkOutsideCorners(false);
        component.scale = Vector2.all(1.0001);
        checkOutsideCorners(true);
        component.angle = 1;
        checkOutsideCorners(false);
        component.angle = 0;
        component.anchor = Anchor.topLeft;
        checkOutsideCorners(false, bottomRightResult: true);
        component.anchor = Anchor.bottomRight;
        checkOutsideCorners(false, topLeftResult: true);
        component.anchor = Anchor.topRight;
        checkOutsideCorners(false, bottomLeftResult: true);
        component.anchor = Anchor.bottomLeft;
        checkOutsideCorners(false, topRightResult: true);
      });
    });

    group('Anchor points', () {
      test('component with anchor center has the same center and position', () {
        final component = PositionComponent();
        component.position.setValues(2.0, 1.0);
        component.size.setValues(3.0, 1.0);
        component.anchor = Anchor.center;

        expect(component.center, component.position);
        expect(component.absoluteCenter, component.position);
        expect(
          component.topLeftPosition,
          component.position - component.size / 2,
        );
      });

      test('component with anchor topLeft has the correct center', () {
        final component = PositionComponent();
        component.position.setValues(2.0, 1.0);
        component.size.setValues(3.0, 1.0);
        component.angle = 0.0;
        component.anchor = Anchor.topLeft;

        expect(component.center, component.position + component.size / 2);
        expect(
          component.absoluteCenter,
          component.position + component.size / 2,
        );
      });

      test('component with parent has the correct center', () async {
        final game = FlameGame()..onGameResize(Vector2.all(100));
        final parent = PositionComponent();
        parent.position.setValues(2.0, 1.0);
        parent.anchor = Anchor.topLeft;
        final child = PositionComponent();
        child.position.setValues(2.0, 1.0);
        child.size.setValues(3.0, 1.0);
        child.angle = 0.0;
        child.anchor = Anchor.topLeft;
        parent.add(child);
        game.add(parent);
        await game.ready();

        expect(child.absoluteTopLeftPosition, child.position + parent.position);
        expect(
          child.absoluteTopLeftPosition,
          child.topLeftPosition + parent.topLeftPosition,
        );
        expect(child.absoluteCenter, parent.position + child.center);
      });
    });

    group('Coordinates transforms', () {
      final game = FlameGame();
      game.onGameResize(Vector2.all(100));

      test('width and height', () {
        final component = PositionComponent(size: Vector2.all(3));
        component.scale = Vector2(5, -7);
        expect(component.width, 3);
        expect(component.height, 3);
        expect(component.scaledSize.x, 15);
        expect(component.scaledSize.y, 21);
        component.width = 1;
        component.height = 2;
        expect(component.width, 1);
        expect(component.height, 2);
        expect(component.scaledSize.x, 5);
        expect(component.scaledSize.y, 14);
        // Changing scaledSize won't have any effect...
        component.scaledSize.setValues(1, 1);
        expect(component.scaledSize.x, 5);
        expect(component.scaledSize.y, 14);
      });

      test('positionOf', () {
        final comp = PositionComponent()
          ..size = Vector2(50, 100)
          ..position = Vector2(500, 700)
          ..scale = Vector2(2, 1)
          ..anchor = Anchor.center;
        expect(comp.positionOfAnchor(Anchor.center), Vector2(500, 700));
        expect(comp.positionOfAnchor(Anchor.topLeft), Vector2(450, 650));
        expect(comp.positionOfAnchor(Anchor.topCenter), Vector2(500, 650));
        expect(comp.positionOfAnchor(Anchor.topRight), Vector2(550, 650));
        expect(comp.positionOfAnchor(Anchor.centerLeft), Vector2(450, 700));
        expect(comp.positionOfAnchor(Anchor.centerRight), Vector2(550, 700));
        expect(comp.positionOfAnchor(Anchor.bottomLeft), Vector2(450, 750));
        expect(
          comp.positionOfAnchor(Anchor.bottomCenter),
          Vector2(500, 750),
        );
        expect(comp.positionOfAnchor(Anchor.bottomRight), Vector2(550, 750));
        expect(comp.positionOf(Vector2(-3, 2)), Vector2(444, 652));
        expect(comp.positionOf(Vector2(7, 16)), Vector2(464, 666));
      });

      test('local<->parent transforms', () {
        final component = PositionComponent()
          ..size = Vector2(10, 10)
          ..position = Vector2(50, 20)
          ..anchor = Anchor.center;

        expect(component.positionOf(Vector2(0, 0)), Vector2(45, 15));
        expect(component.positionOf(Vector2(5, 5)), Vector2(50, 20));
        expect(component.positionOf(Vector2(10, 0)), Vector2(55, 15));
        expect(component.positionOf(Vector2(0, 10)), Vector2(45, 25));

        expect(component.toLocal(Vector2(0, 0)), Vector2(-45, -15));
        expect(component.toLocal(Vector2(50, 20)), Vector2(5, 5));
        expect(component.toLocal(Vector2(55, 25)), Vector2(10, 10));
        expect(component.toLocal(Vector2(100, 100)), Vector2(55, 85));
      });

      test('flips', () {
        final component = PositionComponent()
          ..size = Vector2(10, 10)
          ..position = Vector2(50, 20)
          ..anchor = const Anchor(0.6, 0.8);

        expect(component.positionOf(Vector2(6, 8)), Vector2(50, 20));
        expect(component.positionOf(Vector2(0, 0)), Vector2(44, 12));
        component.flipHorizontally();
        expect(component.positionOf(Vector2(6, 8)), Vector2(50, 20));
        expect(component.positionOf(Vector2(0, 0)), Vector2(56, 12));
        component.flipVertically();
        expect(component.positionOf(Vector2(6, 8)), Vector2(50, 20));
        expect(component.positionOf(Vector2(0, 0)), Vector2(56, 28));
        component.flipHorizontally();
        expect(component.positionOf(Vector2(6, 8)), Vector2(50, 20));
        expect(component.positionOf(Vector2(0, 0)), Vector2(44, 28));
        component.flipVertically();
        expect(component.positionOf(Vector2(6, 8)), Vector2(50, 20));
        expect(component.positionOf(Vector2(0, 0)), Vector2(44, 12));
      });

      test('center flips', () {
        final component = PositionComponent()
          ..size = Vector2(10, 10)
          ..position = Vector2(50, 20)
          ..anchor = const Anchor(0.6, 0.8);

        expect(component.positionOf(Vector2(6, 8)), Vector2(50, 20));
        expect(component.positionOf(Vector2(0, 0)), Vector2(44, 12));
        expect(component.positionOf(Vector2(10, 0)), Vector2(54, 12));
        component.flipHorizontallyAroundCenter();
        expect(component.positionOf(Vector2(6, 8)), Vector2(48, 20));
        expect(component.positionOf(Vector2(0, 0)), Vector2(54, 12));
        expect(component.positionOf(Vector2(10, 0)), Vector2(44, 12));
        component.flipVerticallyAroundCenter();
        expect(component.positionOf(Vector2(6, 8)), Vector2(48, 14));
        expect(component.positionOf(Vector2(0, 0)), Vector2(54, 22));
        expect(component.positionOf(Vector2(10, 0)), Vector2(44, 22));
      });

      test('double center flips', () {
        final startPosition = Vector2(50, 20);
        final component = PositionComponent()
          ..size = Vector2(10, 20)
          ..angle = 2
          ..scale = Vector2(2.0, 3.0)
          ..position = startPosition;
        final centerPosition = component.center;

        component.flipVerticallyAroundCenter();
        // Same position after one vertical flip.
        expect(component.center, closeToVector(centerPosition, 1e-14));

        component.flipVerticallyAroundCenter();
        // Same position after flipping back the vertical flip.
        expect(component.center, closeToVector(centerPosition, 1e-14));

        component.flipHorizontallyAroundCenter();
        // Same position after one horizontal flip.
        expect(component.center, closeToVector(centerPosition, 1e-14));

        component.flipHorizontallyAroundCenter();
        // Same position after flipping back the horizontal flip.
        expect(component.center, closeToVector(centerPosition, 1e-14));

        component.flipVerticallyAroundCenter();
        component.flipHorizontallyAroundCenter();
        // Same position after flipping both vertically and horizontally.
        expect(component.center, closeToVector(centerPosition, 1e-14));

        component.flipVerticallyAroundCenter();
        component.flipHorizontallyAroundCenter();
        // Same position after flipping back both vertically and horizontally.
        expect(component.center, closeToVector(centerPosition, 1e-14));

        component.flipHorizontallyAroundCenter();
        component.flipVerticallyAroundCenter();
        // Same position after flipping both horizontally and vertically.
        expect(component.center, closeToVector(centerPosition, 1e-14));

        component.flipVerticallyAroundCenter();
        component.flipHorizontallyAroundCenter();
        // Same position after flipping back both horizontally and vertically in
        // the reverse order.
        expect(component.center, closeToVector(centerPosition, 1e-14));
      });

      test('isHorizontallyFlipped', () {
        final component = PositionComponent()
          ..size = Vector2(10, 10)
          ..position = Vector2(50, 20)
          ..anchor = const Anchor(0.6, 0.8);

        expect(component.isFlippedHorizontally, isFalse);
        component.flipHorizontally();
        expect(component.isFlippedHorizontally, isTrue);
        component.flipHorizontally();
        expect(component.isFlippedHorizontally, isFalse);
        component.flipHorizontallyAroundCenter();
        expect(component.isFlippedHorizontally, isTrue);
        component.flipHorizontallyAroundCenter();
        expect(component.isFlippedHorizontally, isFalse);
      });

      test('isVerticallyFlipped', () {
        final component = PositionComponent()
          ..size = Vector2(10, 10)
          ..position = Vector2(50, 20)
          ..anchor = const Anchor(0.6, 0.8);

        expect(component.isFlippedVertically, isFalse);
        component.flipVertically();
        expect(component.isFlippedVertically, isTrue);
        component.flipVertically();
        expect(component.isFlippedVertically, isFalse);
        component.flipVerticallyAroundCenter();
        expect(component.isFlippedVertically, isTrue);
        component.flipVerticallyAroundCenter();
        expect(component.isFlippedVertically, isFalse);
      });

      test('rotations', () {
        final component = PositionComponent()
          ..size = Vector2(8, 6)
          ..position = Vector2(50, 20)
          ..anchor = Anchor.center;

        // Rotate the component in small increments counterclockwise
        // and track the coordinate of its top-right corner
        for (var i = 0; i < 30; i++) {
          component.angle = -i / 10;
          final cosA = cos(i / 10);
          final sinA = sin(i / 10);
          // The component's diagonal is 10, so it's radius (distance from the
          // center to any vertex) is 5. If we denote φ the angle that the
          // diagonal makes with a bimedian, then the cosine of that angle is
          // 0.8 and the sine is 0.6. Thus, when the whole rectangle is rotated
          // by angle A = i/10, the coordinates of any vertex can be computed
          // from the trigonometric formulas for `sin(φ + A)` and `cos(φ + A)`,
          // scaled by the radius of the rectangle.
          final expectedX = 50 + 5 * (0.8 * cosA - 0.6 * sinA);
          final expectedY = 20 - 5 * (0.6 * cosA + 0.8 * sinA);
          final topRight = component.positionOf(Vector2(8, 0));
          expect(topRight.x, closeTo(expectedX, 1e-13));
          expect(topRight.y, closeTo(expectedY, 1e-13));
        }
      });

      testRandom('random local<->global', (Random rnd) {
        final parent = PositionComponent()..size = Vector2(50, 25);
        final child = PositionComponent()
          ..size = Vector2(10, 8)
          ..position = Vector2(50, 20)
          ..anchor = const Anchor(0.1, 0.2);
        parent.add(child);

        for (var i = 0; i < 100; i++) {
          child.angle = (rnd.nextDouble() - 0.5) * 10;
          child.x = rnd.nextDouble() * 100;
          child.y = rnd.nextDouble() * 70 + 30;
          parent.angle = (rnd.nextDouble() - 0.5) * 5;
          parent.x = rnd.nextDouble() * 300;
          parent.y = rnd.nextDouble() * 1000;
          if (rnd.nextBool()) {
            child.flipHorizontally();
          }
          if (rnd.nextBool()) {
            child.flipVertically();
          }
          if (rnd.nextDouble() < 0.1) {
            parent.flipHorizontally();
          }

          final globalX = (rnd.nextDouble() - 0.3) * 200;
          final globalY = (rnd.nextDouble() - 0.1) * 200;
          final localPoint = child.absoluteToLocal(Vector2(globalX, globalY));
          final globalPoint = child.absolutePositionOf(localPoint);
          expect(globalPoint.x, closeTo(globalX, 1e-10));
          expect(globalPoint.y, closeTo(globalY, 1e-10));
        }
      });

      testRandom('transform matrix', (Random rnd) {
        final component = PositionComponent()
          ..size = Vector2(5, 10)
          ..anchor = Anchor.center;

        for (var i = 0; i < 10; i++) {
          final x = rnd.nextDouble() * 100;
          final y = rnd.nextDouble() * 70 + 30;
          final angle = (rnd.nextDouble() - 0.5) * 10;
          component.x = x;
          component.y = y;
          component.angle = angle;

          final transform = Matrix4.identity()
            ..translate(x, y)
            ..rotateZ(angle)
            ..translate(
              -component.anchor.x * component.width,
              -component.anchor.y * component.height,
            );
          for (var j = 0; j < 16; j++) {
            expect(component.transformMatrix[j], closeTo(transform[j], 1e-13));
          }
        }
      });

      test('change anchor', () {
        final component = PositionComponent()
          ..size = Vector2(10, 10)
          ..position = Vector2(100, 100)
          ..anchor = Anchor.center;

        expect(component.toLocal(Vector2(100, 100)), Vector2(5, 5));
        component.anchor = Anchor.topLeft;
        expect(component.toLocal(Vector2(100, 100)), Vector2(0, 0));
        component.anchor = Anchor.topRight;
        expect(component.toLocal(Vector2(100, 100)), Vector2(10, 0));
        component.anchor = Anchor.bottomLeft;
        expect(component.toLocal(Vector2(100, 100)), Vector2(0, 10));
        component.anchor = Anchor.bottomRight;
        expect(component.toLocal(Vector2(100, 100)), Vector2(10, 10));
        component.anchor = const Anchor(0.1, 0.2);
        expect(component.toLocal(Vector2(100, 100)), Vector2(1, 2));
      });

      test('distance', () {
        final parent = PositionComponent(size: Vector2.all(100));
        final comp1 = PositionComponent(position: Vector2(10, 20));
        final comp2 = PositionComponent(position: Vector2(40, 60));
        parent.add(comp1);
        parent.add(comp2);

        // The distance is the same in both directions
        expect(comp1.distance(comp2), 50);
        expect(comp2.distance(comp1), 50);

        // Rotations/rescaling should not affect the distance
        comp1.angle = 1;
        comp2.angle = -0.5;
        comp1.scale = Vector2(2, 1.1);
        comp2.flipVertically();
        expect(comp1.distance(comp2), 50);

        // The distance is not affected by parent's rescaling
        parent.scale = Vector2.all(10);
        expect(comp1.distance(comp2), 50);
      });

      test('deep nested', () async {
        final game = FlameGame()..onGameResize(Vector2.all(100));
        final c1 = PositionComponent()..position = Vector2(10, 20);
        final c2 = Component();
        final c3 = PositionComponent()..position = Vector2(-1, -1);
        final c4 = Component();
        final c5 = PositionComponent()..position = Vector2(5, 0);
        c1.add(c2);
        c2.add(c3);
        c3.add(c4);
        c4.add(c5);
        game.add(c1);
        await game.ready();
        // Verify that the absolute coordinate is computed correctly even
        // if the component is part of a nested tree where not all of
        // the components are [PositionComponent]s.
        expect(c5.absoluteToLocal(Vector2(14, 19)), Vector2.zero());
      });

      test('auxiliary getters/setters', () async {
        final game = FlameGame()..onGameResize(Vector2.all(100));
        final parent = PositionComponent(position: Vector2(12, 19));
        final child =
            PositionComponent(position: Vector2(11, -1), size: Vector2(4, 6));
        parent.add(child);
        game.add(parent);
        await game.ready();

        expect(child.anchor, Anchor.topLeft);
        expect(child.topLeftPosition, Vector2(11, -1));
        expect(child.absoluteTopLeftPosition, Vector2(23, 18));
        expect(child.center, Vector2(13, 2));
        expect(child.absoluteCenter, Vector2(25, 21));
        expect(child.position, Vector2(11, -1));
        expect(child.absolutePosition, Vector2(23, 18));

        child.center = Vector2(5, 5);
        expect(child.center, Vector2(5, 5));
        expect(child.position, Vector2(3, 2));
        expect(child.absolutePosition, Vector2(15, 21));
      });
    });

    group('Rendering', () {
      test('render in debug mode', () {
        final component = _MyDebugComponent()
          ..position = Vector2(23, 17)
          ..size = Vector2.all(10);
        final canvas = MockCanvas();
        component.renderTree(canvas);
        expect(
          canvas,
          MockCanvas()
            ..translate(23, 17)
            ..drawRect(const Rect.fromLTWH(0, 0, 10, 10))
            ..drawLine(const Offset(0, -2), const Offset(0, 2))
            ..drawLine(const Offset(-2, 0), const Offset(2, 0))
            ..drawParagraph(null, const Offset(-30, -15))
            ..drawParagraph(null, const Offset(-20, 10))
            ..translate(0, 0), // canvas.restore
        );
      });

      test('render without coordinates', () {
        final component = _MyDebugComponent()
          ..position = Vector2(23, 17)
          ..size = Vector2.all(10)
          ..anchor = Anchor.center
          ..precision = null;
        final canvas = MockCanvas();
        component.renderTree(canvas);
        expect(
          canvas,
          MockCanvas()
            ..translate(18, 12)
            ..drawRect(const Rect.fromLTWH(0, 0, 10, 10))
            ..drawLine(const Offset(5, 3), const Offset(5, 7))
            ..drawLine(const Offset(3, 5), const Offset(7, 5))
            ..translate(0, 0), // canvas.restore
        );
      });
    });

    group('Bounding rectangle', () {
      test('Scale/flip', () {
        final component = PositionComponent(
          position: Vector2(5, 5),
          size: Vector2(4, 2),
          anchor: Anchor.center,
        );
        expect(component.toRect(), const Rect.fromLTWH(3, 4, 4, 2));
        component.scale = Vector2(0.5, 1);
        expect(component.toRect(), const Rect.fromLTWH(4, 4, 2, 2));
        component.flipHorizontally();
        expect(component.toRect(), const Rect.fromLTWH(4, 4, 2, 2));
        component.flipVertically();
        expect(component.toRect(), const Rect.fromLTWH(4, 4, 2, 2));
      });

      test('flip with non-central anchor', () {
        final component = PositionComponent(
          position: Vector2(0, 0),
          size: Vector2(4, 2),
        );
        expect(component.toRect(), const Rect.fromLTWH(0, 0, 4, 2));
        component.flipHorizontally();
        expect(component.toRect(), const Rect.fromLTWH(-4, 0, 4, 2));
        component.flipVertically();
        expect(component.toRect(), const Rect.fromLTWH(-4, -2, 4, 2));
      });

      test('rotated component', () {
        const w = 5.0;
        const h = 2.0;
        final component = PositionComponent(size: Vector2(w, h));
        for (var i = 0; i < 10; i++) {
          final a = (i / 10) * Transform2D.tau / 4;
          component.angle = a;
          expect(
            component.toRect(),
            Rect.fromLTRB(
              -h * sin(a),
              0,
              w * cos(a),
              w * sin(a) + h * cos(a),
            ),
          );
        }
<<<<<<< HEAD
      }
    });

    test('change anchor', () {
      final component = PositionComponent()
        ..size = Vector2(10, 10)
        ..position = Vector2(100, 100)
        ..anchor = Anchor.center;

      expect(component.toLocal(Vector2(100, 100)), Vector2(5, 5));
      component.anchor = Anchor.topLeft;
      expect(component.toLocal(Vector2(100, 100)), Vector2(0, 0));
      component.anchor = Anchor.topRight;
      expect(component.toLocal(Vector2(100, 100)), Vector2(10, 0));
      component.anchor = Anchor.bottomLeft;
      expect(component.toLocal(Vector2(100, 100)), Vector2(0, 10));
      component.anchor = Anchor.bottomRight;
      expect(component.toLocal(Vector2(100, 100)), Vector2(10, 10));
      component.anchor = const Anchor(0.1, 0.2);
      expect(component.toLocal(Vector2(100, 100)), Vector2(1, 2));
    });

    test('distance', () {
      final parent = PositionComponent(size: Vector2.all(100));
      final comp1 = PositionComponent(position: Vector2(10, 20));
      final comp2 = PositionComponent(position: Vector2(40, 60));
      parent.add(comp1);
      parent.add(comp2);

      // The distance is the same in both directions
      expect(comp1.distance(comp2), 50);
      expect(comp2.distance(comp1), 50);

      // Rotations/rescaling should not affect the distance
      comp1.angle = 1;
      comp2.angle = -0.5;
      comp1.scale = Vector2(2, 1.1);
      comp2.flipVertically();
      expect(comp1.distance(comp2), 50);

      // The distance is not affected by parent's rescaling
      parent.scale = Vector2.all(10);
      expect(comp1.distance(comp2), 50);
    });

    test('deep nested', () async {
      final game = FlameGame()..onGameResize(Vector2.all(100));
      final c1 = PositionComponent()..position = Vector2(10, 20);
      final c2 = Component();
      final c3 = PositionComponent()..position = Vector2(-1, -1);
      final c4 = Component();
      final c5 = PositionComponent()..position = Vector2(5, 0);
      c1.add(c2);
      c2.add(c3);
      c3.add(c4);
      c4.add(c5);
      game.add(c1);
      await game.ready();
      // Verify that the absolute coordinate is computed correctly even
      // if the component is part of a nested tree where not all of
      // the components are [PositionComponent]s.
      expect(c5.absoluteToLocal(Vector2(14, 19)), Vector2.zero());
    });

    test('auxiliary getters/setters', () async {
      final game = FlameGame()..onGameResize(Vector2.all(100));
      final parent = PositionComponent(position: Vector2(12, 19));
      final child =
          PositionComponent(position: Vector2(11, -1), size: Vector2(4, 6));
      parent.add(child);
      game.add(parent);
      await game.ready();

      expect(child.anchor, Anchor.topLeft);
      expect(child.topLeftPosition, Vector2(11, -1));
      expect(child.absoluteTopLeftPosition, Vector2(23, 18));
      expect(child.center, Vector2(13, 2));
      expect(child.absoluteCenter, Vector2(25, 21));
      expect(child.position, Vector2(11, -1));
      expect(child.absolutePosition, Vector2(23, 18));

      child.center = Vector2(5, 5);
      expect(child.center, Vector2(5, 5));
      expect(child.position, Vector2(3, 2));
      expect(child.absolutePosition, Vector2(15, 21));
    });

    test('lookAt', () {
      final comp = PositionComponent(size: Vector2.all(100));

      final targets = [
        Vector2(0, 1),
        Vector2.all(2),
        Vector2(-1, 0),
        Vector2.all(-50)
      ];
      final expectedAngles = [pi, (3 * pi / 4), (-pi / 2), (-pi / 4)];

      for (var i = 0; i < 4; ++i) {
        comp.lookAt(targets.elementAt(i));
        expectDouble(comp.angle, expectedAngles.elementAt(i), epsilon: 1e-10);
      }
    });

    test('lookAt with native angle', () {
      final comp =
          PositionComponent(size: Vector2.all(100), nativeAngle: pi / 2);

      final targets = [
        Vector2(0, 1),
        Vector2.all(2),
        Vector2(-1, 0),
        Vector2.all(-50)
      ];
      final expectedAngles = [pi / 2, (pi / 4), -pi, (-3 * pi / 4)];

      for (var i = 0; i < 4; ++i) {
        comp.lookAt(targets.elementAt(i));
        expectDouble(comp.angle, expectedAngles.elementAt(i), epsilon: 1e-10);
      }
    });
  });
=======
      });
>>>>>>> 793c8438

      test('absolute toRect', () async {
        final game = FlameGame()..onGameResize(Vector2.all(100));
        final parent = PositionComponent(
          position: Vector2(10, 10),
          size: Vector2(6, 6),
        );
        final child = PositionComponent(
          position: Vector2(-3, 3),
          size: Vector2(1, 1),
        );
        parent.add(child);
        game.add(parent);
        await game.ready();
        expect(child.toRect(), const Rect.fromLTWH(-3, 3, 1, 1));
        expect(child.toAbsoluteRect(), const Rect.fromLTWH(7, 13, 1, 1));
      });
    });
  });
}

class _MyHitboxComponent extends PositionComponent with GestureHitboxes {}

class _MyDebugComponent extends PositionComponent {
  int? precision = 0;

  @override
  bool get debugMode => true;

  @override
  int? get debugCoordinatesPrecision => precision;
}<|MERGE_RESOLUTION|>--- conflicted
+++ resolved
@@ -804,132 +804,7 @@
             ),
           );
         }
-<<<<<<< HEAD
-      }
-    });
-
-    test('change anchor', () {
-      final component = PositionComponent()
-        ..size = Vector2(10, 10)
-        ..position = Vector2(100, 100)
-        ..anchor = Anchor.center;
-
-      expect(component.toLocal(Vector2(100, 100)), Vector2(5, 5));
-      component.anchor = Anchor.topLeft;
-      expect(component.toLocal(Vector2(100, 100)), Vector2(0, 0));
-      component.anchor = Anchor.topRight;
-      expect(component.toLocal(Vector2(100, 100)), Vector2(10, 0));
-      component.anchor = Anchor.bottomLeft;
-      expect(component.toLocal(Vector2(100, 100)), Vector2(0, 10));
-      component.anchor = Anchor.bottomRight;
-      expect(component.toLocal(Vector2(100, 100)), Vector2(10, 10));
-      component.anchor = const Anchor(0.1, 0.2);
-      expect(component.toLocal(Vector2(100, 100)), Vector2(1, 2));
-    });
-
-    test('distance', () {
-      final parent = PositionComponent(size: Vector2.all(100));
-      final comp1 = PositionComponent(position: Vector2(10, 20));
-      final comp2 = PositionComponent(position: Vector2(40, 60));
-      parent.add(comp1);
-      parent.add(comp2);
-
-      // The distance is the same in both directions
-      expect(comp1.distance(comp2), 50);
-      expect(comp2.distance(comp1), 50);
-
-      // Rotations/rescaling should not affect the distance
-      comp1.angle = 1;
-      comp2.angle = -0.5;
-      comp1.scale = Vector2(2, 1.1);
-      comp2.flipVertically();
-      expect(comp1.distance(comp2), 50);
-
-      // The distance is not affected by parent's rescaling
-      parent.scale = Vector2.all(10);
-      expect(comp1.distance(comp2), 50);
-    });
-
-    test('deep nested', () async {
-      final game = FlameGame()..onGameResize(Vector2.all(100));
-      final c1 = PositionComponent()..position = Vector2(10, 20);
-      final c2 = Component();
-      final c3 = PositionComponent()..position = Vector2(-1, -1);
-      final c4 = Component();
-      final c5 = PositionComponent()..position = Vector2(5, 0);
-      c1.add(c2);
-      c2.add(c3);
-      c3.add(c4);
-      c4.add(c5);
-      game.add(c1);
-      await game.ready();
-      // Verify that the absolute coordinate is computed correctly even
-      // if the component is part of a nested tree where not all of
-      // the components are [PositionComponent]s.
-      expect(c5.absoluteToLocal(Vector2(14, 19)), Vector2.zero());
-    });
-
-    test('auxiliary getters/setters', () async {
-      final game = FlameGame()..onGameResize(Vector2.all(100));
-      final parent = PositionComponent(position: Vector2(12, 19));
-      final child =
-          PositionComponent(position: Vector2(11, -1), size: Vector2(4, 6));
-      parent.add(child);
-      game.add(parent);
-      await game.ready();
-
-      expect(child.anchor, Anchor.topLeft);
-      expect(child.topLeftPosition, Vector2(11, -1));
-      expect(child.absoluteTopLeftPosition, Vector2(23, 18));
-      expect(child.center, Vector2(13, 2));
-      expect(child.absoluteCenter, Vector2(25, 21));
-      expect(child.position, Vector2(11, -1));
-      expect(child.absolutePosition, Vector2(23, 18));
-
-      child.center = Vector2(5, 5);
-      expect(child.center, Vector2(5, 5));
-      expect(child.position, Vector2(3, 2));
-      expect(child.absolutePosition, Vector2(15, 21));
-    });
-
-    test('lookAt', () {
-      final comp = PositionComponent(size: Vector2.all(100));
-
-      final targets = [
-        Vector2(0, 1),
-        Vector2.all(2),
-        Vector2(-1, 0),
-        Vector2.all(-50)
-      ];
-      final expectedAngles = [pi, (3 * pi / 4), (-pi / 2), (-pi / 4)];
-
-      for (var i = 0; i < 4; ++i) {
-        comp.lookAt(targets.elementAt(i));
-        expectDouble(comp.angle, expectedAngles.elementAt(i), epsilon: 1e-10);
-      }
-    });
-
-    test('lookAt with native angle', () {
-      final comp =
-          PositionComponent(size: Vector2.all(100), nativeAngle: pi / 2);
-
-      final targets = [
-        Vector2(0, 1),
-        Vector2.all(2),
-        Vector2(-1, 0),
-        Vector2.all(-50)
-      ];
-      final expectedAngles = [pi / 2, (pi / 4), -pi, (-3 * pi / 4)];
-
-      for (var i = 0; i < 4; ++i) {
-        comp.lookAt(targets.elementAt(i));
-        expectDouble(comp.angle, expectedAngles.elementAt(i), epsilon: 1e-10);
-      }
-    });
-  });
-=======
-      });
->>>>>>> 793c8438
+      });
 
       test('absolute toRect', () async {
         final game = FlameGame()..onGameResize(Vector2.all(100));
