import 'dart:math';

import 'package:flame/extensions.dart';
import 'package:flame_test/flame_test.dart';
import 'package:mocktail/mocktail.dart';
import 'package:test/test.dart';

void main() {
  group('Matrix4Extension', () {
    final matrix4 = Matrix4.fromList([
      1, 2, 3, 4, // first row
      5, 6, 7, 8, // second row
      9, 10, 11, 12, // third row
      13, 14, 15, 16, // fourth row
    ]);

    test('test m11', () => expect(matrix4.m11, matrix4.storage[0]));
    test('test m12', () => expect(matrix4.m12, matrix4.storage[1]));
    test('test m13', () => expect(matrix4.m13, matrix4.storage[2]));
    test('test m14', () => expect(matrix4.m14, matrix4.storage[3]));
    test('test m21', () => expect(matrix4.m21, matrix4.storage[4]));
    test('test m22', () => expect(matrix4.m22, matrix4.storage[5]));
    test('test m23', () => expect(matrix4.m23, matrix4.storage[6]));
    test('test m24', () => expect(matrix4.m24, matrix4.storage[7]));
    test('test m31', () => expect(matrix4.m31, matrix4.storage[8]));
    test('test m32', () => expect(matrix4.m32, matrix4.storage[9]));
    test('test m33', () => expect(matrix4.m33, matrix4.storage[10]));
    test('test m34', () => expect(matrix4.m34, matrix4.storage[11]));
    test('test m41', () => expect(matrix4.m41, matrix4.storage[12]));
    test('test m42', () => expect(matrix4.m42, matrix4.storage[13]));
    test('test m43', () => expect(matrix4.m43, matrix4.storage[14]));
    test('test m44', () => expect(matrix4.m44, matrix4.storage[15]));

    testRandom('translate2 calls translate on the matrix with a vector',
        (Random r) {
      final matrix4 = MockMatrix4();
      final v = Vector2(r.nextDouble(), r.nextDouble());
      matrix4.translate2(v);
      verify(() => matrix4.translate(v.x, v.y)).called(1);
    });

    group('transformed2', () {
      test('Without out', () {
        final matrix4 = Matrix4.translation(Vector3(0, 10, 0));
        final input = Vector2.all(10);
        expect(matrix4.transform2(input), closeToVector(Vector2(10, 20)));
      });

      test('With correct out', () {
        final matrix4 = Matrix4.translation(Vector3(0, 10, 0));
        final input = Vector2.all(10);
        final out = Vector2.zero();
        final result = matrix4.transformed2(input, out);

        expect(out, closeToVector(input));
        expect(result, closeToVector(Vector2(10, 20)));
      });

      test('With explicit null out', () {
        final matrix4 = Matrix4.translation(Vector3(0, 10, 0));
        final input = Vector2.all(10);
        // ignore: avoid_redundant_argument_values
        final result = matrix4.transformed2(input, null);

        expect(Vector2.copy(input), closeToVector(input));
        expect(result, closeToVector(Vector2(10, 20)));
      });
    });

    testRandom('scale returns identity scaled', (Random r) {
      final x = r.nextDouble();
      final y = r.nextDouble();
      final z = r.nextDouble();

      final xScaledMatrix = Matrix4Extension.scale(x);
      final xScaledIdentity = Matrix4.fromList([
        x, 0, 0, 0, // first row
        0, x, 0, 0, // second row
        0, 0, x, 0, // third row
        0, 0, 0, 1, // fourth row
      ]);
      expect(xScaledMatrix, xScaledIdentity);

      final xyScaledMatrix = Matrix4Extension.scale(x, y);
      final xyScaledIdentity = Matrix4.fromList([
        x, 0, 0, 0, // first row
        0, y, 0, 0, // second row
        0, 0, x, 0, // third row
        0, 0, 0, 1, // fourth row
      ]);
      expect(xyScaledMatrix, xyScaledIdentity);

      final xyzScaledMatrix = Matrix4Extension.scale(x, y, z);
      final xyzScaledIdentity = Matrix4.fromList([
        x, 0, 0, 0, // first row
        0, y, 0, 0, // second row
        0, 0, z, 0, // third row
        0, 0, 0, 1, // fourth row
      ]);
      expect(xyzScaledMatrix, xyzScaledIdentity);
    });
  });
}

<<<<<<< HEAD
// This need the mixin because Mock's == parameter is not nullable
// but Matrix4's == parameter is nullable
=======
>>>>>>> bf8aecdb
class MockMatrix4 extends Mock implements Matrix4 {}<|MERGE_RESOLUTION|>--- conflicted
+++ resolved
@@ -102,9 +102,4 @@
   });
 }
 
-<<<<<<< HEAD
-// This need the mixin because Mock's == parameter is not nullable
-// but Matrix4's == parameter is nullable
-=======
->>>>>>> bf8aecdb
 class MockMatrix4 extends Mock implements Matrix4 {}