--- conflicted
+++ resolved
@@ -242,15 +242,8 @@
       expect(blockA.endCounter, 1);
       expect(blockB.endCounter, 1);
     },
-<<<<<<< HEAD
-    'end and start callbacks are only called once for hitboxes sharing a side':
+    'callbacks return the parent of the composite hitbox on collisions':
         (game) async {
-=======
-  );
-
-  testCollisionDetectionGame(
-    'callbacks return the parent of the composite hitbox on collisions',
-    (game) async {
       final size = Vector2.all(10);
       final hitboxA = TestHitbox();
       final compositeA = CompositeTestHitbox(size: size, children: [hitboxA]);
@@ -300,12 +293,8 @@
       expect(blockA.collidingWith(blockB), isFalse);
       expect(blockB.collidingWith(blockA), isFalse);
     },
-  );
-
-  testCollisionDetectionGame(
-    'end and start callbacks are only called once for hitboxes sharing a side',
-    (game) async {
->>>>>>> e80412c5
+    'end and start callbacks are only called once for hitboxes sharing a side':
+        (game) async {
       final blockA = TestBlock(
         Vector2.all(10),
         Vector2.all(10),
