--- conflicted
+++ resolved
@@ -386,14 +386,7 @@
       expect(block.onCollisionCounter, 2);
       expect(block.endCounter, 1);
     },
-<<<<<<< HEAD
-  });
-=======
-  );
-
-  testCollisionDetectionGame(
-    'collision callbacks for solid hitbox',
-    (game) async {
+    'collision callbacks for solid hitbox': (game) async {
       final innerBlock = TestBlock(Vector2.zero(), Vector2.all(2))
         ..anchor = Anchor.center
         ..hitbox.isSolid = true;
@@ -414,6 +407,5 @@
       expect(outerBlock.onCollisionCounter, 1);
       expect(outerBlock.endCounter, 1);
     },
-  );
->>>>>>> 4cfcfa64
+  });
 }