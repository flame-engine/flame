import 'package:flame/particles.dart';
import 'package:flame/src/components/particle_system_component.dart';
import 'package:flame_test/flame_test.dart';
import 'package:flutter/material.dart';
import 'package:flutter_test/flutter_test.dart';

void main() {
  group('ComposedParticle', () {
    testWithFlameGame('particles with parent lifespan applied to children',
        (game) async {
      final childParticle1 = CircleParticle(
        paint: Paint()..color = Colors.red,
        lifespan: 1,
      );
      final childParticle2 = CircleParticle(
        paint: Paint()..color = Colors.red,
        lifespan: 3,
      );

      final particle = ComposedParticle(
        children: [
          childParticle1,
          childParticle2,
        ],
        lifespan: 2,
      );

      final component = ParticleSystemComponent(
        particle: particle,
      );

      game.add(component);
      await game.ready();
      game.update(1);

      expect(particle.progress, 0.5);
      expect(childParticle1.progress, 0.5);
      expect(childParticle2.progress, 0.5);
      expect(particle.children.length, 2);

      game.update(1);

      expect(particle.progress, 1);
      expect(childParticle1.progress, 1);
      expect(childParticle2.progress, 1);
      expect(particle.children.length, 2);
    });

    testWithFlameGame('particles without parent lifespan applied to children',
        (game) async {
      final childParticle1 = CircleParticle(
        paint: Paint()..color = Colors.red,
        lifespan: 1,
      );
      final childParticle2 = CircleParticle(
        paint: Paint()..color = Colors.red,
        lifespan: 4,
      );

      final particle = ComposedParticle(
        children: [
          childParticle1,
          childParticle2,
        ],
        lifespan: 2,
        applyLifespanToChildren: false,
      );

      final component = ParticleSystemComponent(
        particle: particle,
      );

      game.add(component);
      await game.ready();
      game.update(1);

      expect(particle.progress, 0.5);
      expect(childParticle1.progress, 1);
      expect(childParticle2.progress, 0.25);
      expect(particle.children.length, 2);

      game.update(1);

      expect(particle.progress, 1);
      expect(childParticle1.progress, 1);
      expect(childParticle2.progress, 0.5);
      expect(particle.children.length, 1);
    });

    testWithFlameGame(
<<<<<<< HEAD
      'generate particles without parent lifespan applied to children',
      (game) async {
        const particlesCount = 15;
        final component = ParticleSystemComponent(
          particle: Particle.generate(
            count: particlesCount,
            generator: (i) {
              return CircleParticle(
                paint: Paint()..color = Colors.red,
                lifespan: 5,
              );
            },
            applyLifespanToChildren: false,
            lifespan: 10,
          ),
        );

        game.add(component);
        await game.ready();
        game.update(1);

        expect(component.particle!.progress, 0.1);
        final children1 = (component.particle! as ComposedParticle).children;
        expect(children1.length, particlesCount);
        for (final child in children1) {
          expect(child.progress, 0.2);
        }

        game.update(1);

        expect(component.particle!.progress, 0.2);
        final children2 = (component.particle! as ComposedParticle).children;
        expect(children2.length, particlesCount);
        for (final child in children2) {
          expect(child.progress, 0.4);
        }
      },
    );
=======
        'generate particles without parent lifespan applied to children',
        (game) async {
      const particlesCount = 15;
      final component = ParticleSystemComponent(
        particle: Particle.generate(
          count: particlesCount,
          generator: (i) {
            return CircleParticle(
              paint: Paint()..color = Colors.red,
              lifespan: 5,
            );
          },
          applyLifespanToChildren: false,
          lifespan: 10,
        ),
      );

      game.add(component);
      await game.ready();
      game.update(1);

      expect(component.particle!.progress, 0.1);
      final children1 = (component.particle! as ComposedParticle).children;
      expect(children1.length, particlesCount);
      for (final child in children1) {
        expect(child.progress, 0.2);
      }

      game.update(1);

      expect(component.particle!.progress, 0.2);
      final children2 = (component.particle! as ComposedParticle).children;
      expect(children2.length, particlesCount);
      for (final child in children2) {
        expect(child.progress, 0.4);
      }
    },);
>>>>>>> 5b99565d
  });
}<|MERGE_RESOLUTION|>--- conflicted
+++ resolved
@@ -88,46 +88,6 @@
     });
 
     testWithFlameGame(
-<<<<<<< HEAD
-      'generate particles without parent lifespan applied to children',
-      (game) async {
-        const particlesCount = 15;
-        final component = ParticleSystemComponent(
-          particle: Particle.generate(
-            count: particlesCount,
-            generator: (i) {
-              return CircleParticle(
-                paint: Paint()..color = Colors.red,
-                lifespan: 5,
-              );
-            },
-            applyLifespanToChildren: false,
-            lifespan: 10,
-          ),
-        );
-
-        game.add(component);
-        await game.ready();
-        game.update(1);
-
-        expect(component.particle!.progress, 0.1);
-        final children1 = (component.particle! as ComposedParticle).children;
-        expect(children1.length, particlesCount);
-        for (final child in children1) {
-          expect(child.progress, 0.2);
-        }
-
-        game.update(1);
-
-        expect(component.particle!.progress, 0.2);
-        final children2 = (component.particle! as ComposedParticle).children;
-        expect(children2.length, particlesCount);
-        for (final child in children2) {
-          expect(child.progress, 0.4);
-        }
-      },
-    );
-=======
         'generate particles without parent lifespan applied to children',
         (game) async {
       const particlesCount = 15;
@@ -165,6 +125,5 @@
         expect(child.progress, 0.4);
       }
     },);
->>>>>>> 5b99565d
   });
 }