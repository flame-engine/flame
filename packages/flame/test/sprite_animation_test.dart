--- conflicted
+++ resolved
@@ -44,7 +44,6 @@
     test('onStart called for single-frame animation', () {
       var counter = 0;
       final sprite = MockSprite();
-<<<<<<< HEAD
       final animation =
           SpriteAnimation.spriteList([sprite], stepTime: 1, loop: false)
             ..onStart = () => counter++;
@@ -81,14 +80,9 @@
     test('onComplete called for single-frame animation', () {
       var counter = 0;
       final sprite = MockSprite();
-=======
->>>>>>> a50d4a1e
-      final animation = SpriteAnimation.spriteList(
-        [sprite],
-        stepTime: 1,
-        loop: false,
-      )..onComplete = () => counter++;
-
+      final animation =
+          SpriteAnimation.spriteList([sprite], stepTime: 1, loop: false)
+            ..onComplete = () => counter++;
       expect(counter, 0);
       animation.update(0.5);
       expect(counter, 0);
@@ -98,7 +92,6 @@
       expect(counter, 1);
     });
 
-<<<<<<< HEAD
     test(
         'verify call is being made at the first of the frame for multi-frame animation',
         () {
@@ -110,7 +103,7 @@
       final animation =
           SpriteAnimation.spriteList(spriteList, stepTime: 1, loop: false);
       animation.onFrame = (index) {
-        expect(timePassed, closeTo(index * 1.0, dt/2));
+        expect(timePassed, closeTo(index * 1.0, dt / 2));
         timesCalled++;
       };
       while (timePassed <= spriteList.length) {
@@ -149,8 +142,6 @@
       expect(animationComplete, true);
     });
 
-=======
->>>>>>> a50d4a1e
     test('completed completes', () {
       final sprite = MockSprite();
       final animation = SpriteAnimation.spriteList(
