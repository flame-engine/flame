--- conflicted
+++ resolved
@@ -77,17 +77,9 @@
     required super.priority,
     required super.anchor,
     required super.children,
-<<<<<<< HEAD
   })  : _crossAxisAlignment = crossAxisAlignment,
         _mainAxisAlignment = mainAxisAlignment,
         _gap = gap;
-=======
-    required super.size,
-    super.priority,
-  }) : _crossAxisAlignment = crossAxisAlignment,
-       _mainAxisAlignment = mainAxisAlignment,
-       _gap = gap;
->>>>>>> 1cca70e3
 
   factory LinearLayoutComponent.fromDirection(
     Direction direction, {
@@ -335,44 +327,29 @@
     /// - Half of [LinearLayoutComponent.gap] when
     ///   [MainAxisAlignment.spaceAround]
     required Offset initialOffset,
+
+    /// true if laying out from the end (bottom/right)
+    bool reverse = false,
   }) {
     final mainAxisVectorIndex = direction.mainAxisVectorIndex;
-<<<<<<< HEAD
-    PositionComponent? previousChild;
-    for (final component in components) {
-      late final Vector2 reference;
-      if (previousChild == null) {
-        reference = initialOffset.toVector2();
-      } else {
-        final previousChildSize = previousChild.size;
-        reference = previousChild.topLeftPosition +
-            previousChildSize +
-            Vector2.all(gap);
-      }
-      component.topLeftPosition[mainAxisVectorIndex] =
-          reference[mainAxisVectorIndex];
-      previousChild = component;
-=======
     final componentList = reverse ? components.reversed : components;
     for (final (index, component) in componentList.indexed) {
-      final previousChild = index > 0
-          ? componentList.elementAt(index - 1)
-          : null;
+      final previousChild =
+          index > 0 ? componentList.elementAt(index - 1) : null;
       final reference = previousChild == null
           // Essentially the same as start, but gap is set.
           ? initialOffset.toVector2()
           // The "end" at any loop other than the first is the previous
           // child's top left position minus the gap.
           : previousChild.topLeftPosition +
-                (reverse
-                    ? -Vector2.all(gap)
-                    : previousChild.size + Vector2.all(gap));
+              (reverse
+                  ? -Vector2.all(gap)
+                  : previousChild.size + Vector2.all(gap));
       final positionOffset = reverse ? component.size : Vector2.zero();
       final newPosition = Vector2.zero();
       newPosition[mainAxisVectorIndex] =
           (reference - positionOffset)[mainAxisVectorIndex];
       component.topLeftPosition.setFrom(newPosition);
->>>>>>> 1cca70e3
     }
   }
 
@@ -472,7 +449,6 @@
     // This should only apply when mainAxisAlignment is start, center, or end.
     // spaceAround, spaceBetween, and spaceEvenly requires the size as a
     // constraint.
-<<<<<<< HEAD
     final cumulativeMainAxisLength = ((positionChildren.length - 1) * gap) +
         positionChildren.map((component) {
           if (component is ExpandedComponent) {
@@ -481,13 +457,6 @@
             return component.size[mainAxisVectorIndex];
           }
         }).sum;
-=======
-    final cumulativeMainAxisLength =
-        ((positionChildren.length - 1) * gap) +
-        positionChildren
-            .map((component) => component.size[mainAxisVectorIndex])
-            .sum;
->>>>>>> 1cca70e3
     final out = Vector2.zero();
     out[mainAxisVectorIndex] = cumulativeMainAxisLength;
     out[crossAxisVectorIndex] = largestCrossAxisLength;
