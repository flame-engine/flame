--- conflicted
+++ resolved
@@ -77,26 +77,9 @@
       'A Viewport may only be attached to a CameraComponent',
     );
   }
-<<<<<<< HEAD
-
-  @override
-  void renderTree(Canvas canvas) {
-    final camera = parent! as CameraComponent;
-    canvas.save();
-    canvas.translate(_position.x, _position.y);
-    canvas.save();
-    clip(canvas);
-    camera.viewfinder.renderFromViewport(canvas);
-    canvas.restore();
-    // Render viewport's children
-    super.renderTree(canvas);
-    canvas.restore();
-  }
 
   @override
   Vector2 get effectPosition => _position;
   @override
   set effectPosition(Vector2 value) => _position.setFrom(value);
-=======
->>>>>>> 6434829b
 }