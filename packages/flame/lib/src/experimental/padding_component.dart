--- conflicted
+++ resolved
@@ -1,3 +1,4 @@
+import 'package:flame/components.dart';
 import 'package:flame/experimental.dart';
 import 'package:flame/extensions.dart';
 import 'package:flutter/rendering.dart';
@@ -19,18 +20,12 @@
     EdgeInsets? padding,
     super.anchor,
     super.position,
-<<<<<<< HEAD
     super.priority,
-    super.size,
-    super.child,
-  }) : _padding = padding ?? EdgeInsets.zero;
-=======
     PositionComponent? child,
-  }) : _padding = padding ?? EdgeInsets.zero,
-       super(size: null) {
+  })  : _padding = padding ?? EdgeInsets.zero,
+        super(size: null, child: null) {
     this.child = child;
   }
->>>>>>> 1cca70e3
 
   EdgeInsets _padding;
 
