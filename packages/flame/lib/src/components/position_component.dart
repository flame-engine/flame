import 'dart:math' as math;

import 'dart:ui' hide Offset;

import 'package:collection/collection.dart';
import 'package:flame/camera.dart';
import 'package:flame/src/anchor.dart';
import 'package:flame/src/collisions/hitboxes/shape_hitbox.dart';
import 'package:flame/src/components/core/component.dart';
import 'package:flame/src/components/mixins/coordinate_transform.dart';
import 'package:flame/src/effects/provider_interfaces.dart';
import 'package:flame/src/extensions/offset.dart';
import 'package:flame/src/extensions/vector2.dart';
import 'package:flame/src/game/notifying_vector2.dart';
import 'package:flame/src/game/transform2d.dart';
import 'package:flame/src/rendering/decorator.dart';
import 'package:flame/src/rendering/transform2d_decorator.dart';

/// A [Component] implementation that represents an object that can be
/// freely moved around the screen, rotated, and scaled.
///
/// The [PositionComponent] class has no visual representation of its own
/// (except in debug mode). It is common, therefore, to derive from this
/// class, implementing a specific rendering logic. For example:
/// ```dart
/// class MyCircle extends PositionComponent {
///   MyCircle({required double radius, Paint? paint, Vector2? position})
///     : _radius = radius,
///       _paint = paint ?? Paint()..color=Color(0xFF80C080),
///       super(
///         position: position,
///         size: Vector2.all(2 * radius),
///         anchor: Anchor.center,
///       );
///
///   double _radius;
///   Paint _paint;
///
///   @override
///   void render(Canvas canvas) {
///     super.render(canvas);
///     canvas.drawCircle(Offset(_radius, _radius), _radius, _paint);
///   }
/// }
/// ```
///
/// The base [PositionComponent] class can also be used as a container
/// for several other components. In this case, changing the position,
/// rotating or scaling the [PositionComponent] will affect the whole
/// group as if it was a single entity.
///
/// The main properties of this class is the [transform] (which combines
/// the [position], [angle] of rotation, and [scale]), the [size], and
/// the [anchor]. Thus, the [PositionComponent] can be imagined as an
/// abstract picture whose of a certain [size]. Within that picture
/// a point at location [anchor] is selected, and that point is designated as
/// a "logical center" of the picture. Then, a sequence of transforms is
/// applied: the picture is moved so that the anchor becomes at point
/// [position] on the screen, then the picture is rotated for [angle]
/// radians around the anchor point, and finally scaled by [scale] also
/// around the anchor point.
///
/// The [size] property of the [PositionComponent] is used primarily for
/// tap and collision detection. Thus, the [size] should be set equal to
/// the approximate bounding rectangle of the rendered picture. If you
/// do not specify the size of a PositionComponent, then it will be
/// equal to zero and the component won't be able to respond to taps.
class PositionComponent extends Component
    implements
        AnchorProvider,
        AngleProvider,
        PositionProvider,
        ScaleProvider,
        SizeProvider,
        CoordinateTransform {
  PositionComponent({
    Vector2? position,
    Vector2? size,
    Vector2? scale,
    double? angle,
    this.nativeAngle = 0,
    Anchor? anchor,
    super.children,
    super.priority,
    super.key,
  })  : transform = Transform2D(),
        _anchor = anchor ?? Anchor.topLeft,
        _size = NotifyingVector2.copy(size ?? Vector2.zero()) {
    decorator = Transform2DDecorator(transform);
    if (position != null) {
      transform.position = position;
    }
    if (angle != 0) {
      transform.angle = angle ?? 0;
    }
    if (scale != null) {
      transform.scale = scale;
    }
    _size.addListener(_onModifiedSizeOrAnchor);
    _onModifiedSizeOrAnchor();
  }

  final Transform2D transform;
  final NotifyingVector2 _size;
  Anchor _anchor;

  /// The angle where this component is looking at when it is in
  /// the default state, i.e. when [angle] is equal to zero.
  /// For example, a nativeAngle of
  ///     0 implies up/north direction
  ///  pi/2 implies right/east direction
  ///    pi implies down/south direction
  /// -pi/2 implies left/west direction
  double nativeAngle;

  /// The decorator is used to apply visual effects to a component.
  ///
  /// By default, the [PositionComponent] is equipped with a
  /// [Transform2DDecorator] which makes sure the component is rendered at a
  /// proper location on the canvas. It is possible to replace this decorator
  /// with another one if a different functionality is desired.
  ///
  /// A more common use for this field, however, is to apply additional visual
  /// effects such as tints/shadows/etc using [Decorator.addLast].
  late Decorator decorator;

  /// The total transformation matrix for the component. This matrix combines
  /// translation, rotation and scale transforms into a single entity. The
  /// matrix is cached and gets recalculated only as necessary.
  Matrix4 get transformMatrix => transform.transformMatrix;

  /// The position of this component's anchor on the screen.
  @override
  NotifyingVector2 get position => transform.position;
  @override
  set position(Vector2 position) => transform.position = position;

  /// X position of this component's anchor on the screen.
  double get x => transform.x;
  set x(double x) => transform.x = x;

  /// Y position of this component's anchor on the screen.
  double get y => transform.y;
  set y(double y) => transform.y = y;

  /// Rotation angle (in radians) of the component. The component will be
  /// rotated around its anchor point in the clockwise direction if the
  /// angle is positive, or counterclockwise if the angle is negative.
  @override
  double get angle => transform.angle;
  @override
  set angle(double a) => transform.angle = a;

  /// The scale factor of this component. The scale can be different along
  /// the X and Y dimensions. A scale greater than 1 makes the component
  /// bigger, and less than 1 smaller. The scale can also be negative,
  /// which results in a mirror reflection along the corresponding axis.
  @override
  NotifyingVector2 get scale => transform.scale;
  @override
  set scale(Vector2 scale) => transform.scale = scale;

  /// Anchor point for this component. An anchor point describes a point
  /// within the rectangle of size [size]. This point is considered to
  /// be the logical "center" of the component. This can be visualized
  /// as the point where Flame "grabs" the component. All transforms
  /// occur around this point: the [position] is where the anchor point
  /// will end up after the component is translated; the rotation and
  /// scaling also happen around this anchor point.
  ///
  /// The [anchor] of a component can be modified during runtime. When
  /// this happens, the [position] of the component will remain unchanged,
  /// which means that visually the component will shift on the screen
  /// so that its new anchor will be at the same screen coordinates as
  /// the old anchor was.
  @override
  Anchor get anchor => _anchor;
  @override
  set anchor(Anchor anchor) {
    _anchor = anchor;
    _onModifiedSizeOrAnchor();
  }

  /// The logical size of the component. The game assumes that this is the
  /// approximate size of the object that will be drawn on the screen.
  /// This size will therefore be used for collision detection and tap
  /// handling.
  ///
  /// This property can be reassigned at runtime, although this is not
  /// recommended. Instead, in order to make the [PositionComponent] larger
  /// or smaller, change its [scale].
  @override
  NotifyingVector2 get size => _size;

  @override
  set size(Vector2 size) {
    _size.setFrom(size);
    if (hasChildren) {
      children.forEach((child) => child.onParentResize(_size));
    }
  }

  /// The width of the component in local coordinates. Note that the object
  /// may visually appear larger or smaller due to application of [scale].
  double get width => _size.x;
  set width(double w) => _size.x = w;

  /// The height of the component in local coordinates. Note that the object
  /// may visually appear larger or smaller due to application of [scale].
  double get height => _size.y;
  set height(double h) => _size.y = h;

  /// The "physical" size of the component. This is the size of the
  /// component as seen from the parent's perspective, and it is equal to
  /// [size] * [scale]. This is a computed property and cannot be
  /// modified by the user.
  Vector2 get scaledSize {
    return Vector2(width * scale.x.abs(), height * scale.y.abs());
  }

  /// The resulting size after all the ancestors and the components own scale
  /// has been applied.
  Vector2 get absoluteScaledSize {
    final absoluteScale = this.absoluteScale;
    return Vector2(
      width * absoluteScale.x.abs(),
      height * absoluteScale.y.abs(),
    );
  }

  /// The resulting angle after all the ancestors and the components own angle
  /// has been applied.
  double get absoluteAngle {
    // TODO(spydon): take scale into consideration
    return ancestors(includeSelf: true)
        .whereType<ReadOnlyAngleProvider>()
        .map((c) => c.angle)
        .sum;
  }

  /// The resulting scale after all the ancestors and the components own scale
  /// has been applied.
  Vector2 get absoluteScale {
    return ancestors().whereType<PositionComponent>().fold<Vector2>(
          scale.clone(),
          (totalScale, c) => totalScale..multiply(c.scale),
        );
  }

  /// Measure the distance (in parent's coordinate space) between this
  /// component's anchor and the [other] component's anchor.
  double distance(PositionComponent other) =>
      position.distanceTo(other.position);

  //#region Coordinate transformations

  /// Test whether the `point` (given in local coordinates) lies within this
  /// component. The top and the left borders of the component are inclusive,
  /// while the bottom and the right borders are exclusive.
  @override
  bool containsLocalPoint(Vector2 point) {
    return (point.x >= 0) &&
        (point.y >= 0) &&
        (point.x < _size.x) &&
        (point.y < _size.y);
  }

  /// Test whether the `point` (given in global coordinates) lies within this
  /// component. The top and the left borders of the component are inclusive,
  /// while the bottom and the right borders are exclusive.
  @override
  bool containsPoint(Vector2 point) {
    return containsLocalPoint(absoluteToLocal(point));
  }

  @override
  Vector2 parentToLocal(Vector2 point, {Vector2? output}) =>
      transform.globalToLocal(point, output: output);

  @override
  Vector2 localToParent(Vector2 point, {Vector2? output}) =>
      transform.localToGlobal(point, output: output);

  /// Convert local coordinates of a point [point] inside the component
  /// into the parent's coordinate space.
  Vector2 positionOf(Vector2 point) {
    return transform.localToGlobal(point);
  }

  /// Similar to [positionOf()], but applies to any anchor point within
  /// the component.
  Vector2 positionOfAnchor(Anchor anchor) {
    if (anchor == _anchor) {
      return position;
    }
    return positionOf(Vector2(anchor.x * size.x, anchor.y * size.y));
  }

  /// Convert local coordinates of a point [point] inside the component
  /// into the global (world) coordinate space.
  Vector2 absolutePositionOf(Vector2 point) {
    var parentPoint = positionOf(point);
    var ancestor = parent;
    while (ancestor != null) {
      if (ancestor is PositionComponent) {
        parentPoint = ancestor.positionOf(parentPoint);
      }
      ancestor = ancestor.parent;
    }
    return parentPoint;
  }

  /// Similar to [absolutePositionOf()], but applies to any anchor
  /// point within the component.
  Vector2 absolutePositionOfAnchor(Anchor anchor) =>
      absolutePositionOf(Vector2(anchor.x * size.x, anchor.y * size.y));

  /// Transform [point] from the parent's coordinate space into the local
  /// coordinates. This function is the inverse of [positionOf()].
  Vector2 toLocal(Vector2 point) => transform.globalToLocal(point);

  /// Transform [point] from the global (world) coordinate space into the
  /// local coordinates. This function is the inverse of
  /// [absolutePositionOf()].
  ///
  /// This can be used, for example, to detect whether a specific point
  /// on the screen lies within this [PositionComponent], and where
  /// exactly it hits.
  Vector2 absoluteToLocal(Vector2 point) {
    var c = parent;
    while (c != null) {
      if (c is PositionComponent) {
        return toLocal(c.absoluteToLocal(point));
      }
      c = c.parent;
    }
    return toLocal(point);
  }

  /// The top-left corner's position in the parent's coordinates.
  Vector2 get topLeftPosition => positionOfAnchor(Anchor.topLeft);
  set topLeftPosition(Vector2 point) {
    position += point - topLeftPosition;
  }

  /// The position of the center of the component's bounding rectangle
  /// in the parent's coordinates.
  Vector2 get center => positionOfAnchor(Anchor.center);
  set center(Vector2 point) {
    position += point - center;
  }

  /// The [anchor]'s position in absolute (world) coordinates.
  Vector2 get absolutePosition => absolutePositionOfAnchor(_anchor);

  /// The absolute top left position regardless of whether it is a child or not.
  Vector2 get absoluteTopLeftPosition =>
      absolutePositionOfAnchor(Anchor.topLeft);

  /// The absolute center of the component.
  Vector2 get absoluteCenter => absolutePositionOfAnchor(Anchor.center);

  /// Returns the angle formed by component's orientation vector and a vector
  /// starting at component's absolute position and ending at [target]. This
  /// angle is measured in clockwise direction. [target] should be in absolute/world
  /// coordinate system.
  ///
  /// Uses [nativeAngle] to decide the orientation direction of the component.
  /// See [lookAt] to make the component instantly rotate towards target.
  ///
  /// Note: If target coincides with the current component, then it is treated
  /// as being north.
  double angleTo(Vector2 target) {
    return math.atan2(
          target.x - absolutePosition.x,
          absolutePosition.y - target.y,
        ) -
        (nativeAngle + absoluteAngle);
  }

  /// Rotates/snaps the component to look at the [target].
  ///
  /// This method sets the [angle] so that the component's orientation
  /// vector (as determined by the [nativeAngle]) is pointing at the target.
  /// [target] should to be in absolute/world coordinate system.
  ///
  /// See also: [angleTo]
  void lookAt(Vector2 target) => angle += angleTo(target);

  //#endregion

  //#region Mutators

  /// Flip the component horizontally around its anchor point.
  void flipHorizontally() => transform.flipHorizontally();

  /// Flip the component vertically around its anchor point.
  void flipVertically() => transform.flipVertically();

  /// Flip the component horizontally around its center line.
  void flipHorizontallyAroundCenter() {
    if (_anchor.x != 0.5) {
      final delta = (1 - 2 * _anchor.x) * width * transform.scale.x;
      transform.x += delta * math.cos(transform.angle);
      transform.y += delta * math.sin(transform.angle);
    }
    transform.flipHorizontally();
  }

  /// Flip the component vertically around its center line.
  void flipVerticallyAroundCenter() {
    if (anchor.y != 0.5) {
      final delta = (1 - 2 * _anchor.y) * height * transform.scale.y;
      transform.x += -delta * math.sin(transform.angle);
      transform.y += delta * math.cos(transform.angle);
    }
    transform.flipVertically();
  }

<<<<<<< HEAD
  /// Flip the component horizontally around the anchor point of a
=======
  /// Flip the component horizontally around the anchor point of a 
>>>>>>> 38ab9a46
  /// child [ShapeHitbox].
  void flipHorizontallyAroundHitbox(ShapeHitbox hitboxComponent) {
    final delta = (1 - 2 * _anchor.x) *
        (hitboxComponent.position.x * 2) *
        transform.scale.x;
    transform.x += delta * math.cos(transform.angle);
    transform.y += delta * math.sin(transform.angle);
    transform.flipHorizontally();
  }

<<<<<<< HEAD
  /// Flip the component horizontally around the anchor point of a
=======
  /// Flip the component horizontally around the anchor point of a 
>>>>>>> 38ab9a46
  /// child [ShapeHitbox].
  void flipVerticallyAroundHitbox(ShapeHitbox hitboxComponent) {
    final delta = (1 - 2 * _anchor.y) *
        (hitboxComponent.position.y * 2) *
        transform.scale.y;
    transform.x += -delta * math.sin(transform.angle);
    transform.y += delta * math.cos(transform.angle);
    transform.flipVertically();
  }

<<<<<<< HEAD
  /// Flip the component horizontally around the center line of a
=======
  /// Flip the component horizontally around the center line of a 
>>>>>>> 38ab9a46
  /// child [ShapeHitbox].
  void flipHorizontallyAroundHitboxCenter(ShapeHitbox hitboxComponent) {
    final delta = (1 - 2 * _anchor.x) *
        (hitboxComponent.position.x * 2 +
            ((1 - 2 * hitboxComponent.anchor.x) * hitboxComponent.width)) *
        transform.scale.x;
    transform.x += delta * math.cos(transform.angle);
    transform.y += delta * math.sin(transform.angle);
    transform.flipHorizontally();
  }

<<<<<<< HEAD
  /// Flip the component vertically around the center line of a
=======
  /// Flip the component vertically around the center line of a 
>>>>>>> 38ab9a46
  /// child [ShapeHitbox].
  void flipVerticallyAroundHitboxCenter(ShapeHitbox hitboxComponent) {
    final delta = (1 - 2 * _anchor.y) *
        (hitboxComponent.position.y * 2 +
            ((1 - 2 * hitboxComponent.anchor.y) * hitboxComponent.height)) *
        transform.scale.y;
    transform.x += -delta * math.sin(transform.angle);
    transform.y += delta * math.cos(transform.angle);
    transform.flipVertically();
  }

  /// Whether it is currently flipped horizontally.
  bool get isFlippedHorizontally => transform.scale.x.isNegative;

  /// Whether it is currently flipped vertically.
  bool get isFlippedVertically => transform.scale.y.isNegative;

  //#endregion

  /// Internal handler that must be invoked whenever either the [size]
  /// or the [anchor] change.
  void _onModifiedSizeOrAnchor() {
    transform.offset = Vector2(-_anchor.x * _size.x, -_anchor.y * _size.y);
  }

  @override
  void renderDebugMode(Canvas canvas) {
    final zoom = CameraComponent.currentCamera?.viewfinder.zoom ?? 1.0;
    super.renderDebugMode(canvas);
    final precision = debugCoordinatesPrecision;
    canvas.drawRect(size.toRect(), debugPaint);
    // draw small cross at the anchor point
    final p0 = -transform.offset;
    canvas.drawLine(Offset(p0.x, p0.y - 2), Offset(p0.x, p0.y + 2), debugPaint);
    canvas.drawLine(Offset(p0.x - 2, p0.y), Offset(p0.x + 2, p0.y), debugPaint);
    if (precision != null) {
      // print coordinates at the top-left corner
      final p1 = absolutePositionOfAnchor(Anchor.topLeft);
      final x1str = p1.x.toStringAsFixed(precision);
      final y1str = p1.y.toStringAsFixed(precision);
      debugTextPaint.render(
        canvas,
        'x:$x1str y:$y1str',
        Vector2(-10 * (precision + 3) / zoom, -15 / zoom),
      );
      // print coordinates at the bottom-right corner
      final p2 = absolutePositionOfAnchor(Anchor.bottomRight);
      final x2str = p2.x.toStringAsFixed(precision);
      final y2str = p2.y.toStringAsFixed(precision);
      debugTextPaint.render(
        canvas,
        'x:$x2str y:$y2str',
        Vector2(size.x - 10 * (precision + 3) / zoom, size.y),
      );
    }
  }

  @override
  void renderTree(Canvas canvas) {
    decorator.applyChain(super.renderTree, canvas);
  }

  /// Returns the bounding rectangle for this component.
  ///
  /// The bounding rectangle is given in parent's coordinate space, and is
  /// defined as the smallest axes-aligned rectangle that can fit this
  /// component. The aspect ratio of the bounding rectangle may be different
  /// from [size] if the component was scaled and/or rotated.
  Rect toRect() => _toRectImpl(positionOfAnchor);

  /// The bounding rectangle of the component in global coordinate space.
  ///
  /// This is similar to [toRect()], except the rectangle is projected into the
  /// outermost coordinate frame.
  Rect toAbsoluteRect() => _toRectImpl(absolutePositionOfAnchor);

  Rect _toRectImpl(Vector2 Function(Anchor point) projector) {
    final topLeft = projector(Anchor.topLeft);
    final bottomRight = projector(Anchor.bottomRight);
    if (angle == 0) {
      return Rect.fromPoints(topLeft.toOffset(), bottomRight.toOffset());
    } else {
      final topRight = projector(Anchor.topRight);
      final bottomLeft = projector(Anchor.bottomLeft);
      final xs = [topLeft.x, topRight.x, bottomLeft.x, bottomRight.x]..sort();
      final ys = [topLeft.y, topRight.y, bottomLeft.y, bottomRight.y]..sort();
      return Rect.fromLTRB(xs.first, ys.first, xs.last, ys.last);
    }
  }

  /// Mutates position and size using the provided [rect] as basis.
  /// This is a relative rect, same definition that [toRect] use
  /// (therefore both methods are compatible,
  /// i.e. setByRect ∘ toRect = identity).
  void setByRect(Rect rect) {
    size.setValues(rect.width, rect.height);
    topLeftPosition = rect.topLeft.toVector2();
  }

  @override
  String toString() {
    // ignore_for_file: no_runtimeType_toString
    return '''
$runtimeType(
  position: ${position.toStringWithMaxPrecision(4)},
  size: ${size.toStringWithMaxPrecision(4)},
  angle: $angle,
  scale: $scale,
)''';
  }
}<|MERGE_RESOLUTION|>--- conflicted
+++ resolved
@@ -417,11 +417,7 @@
     transform.flipVertically();
   }
 
-<<<<<<< HEAD
-  /// Flip the component horizontally around the anchor point of a
-=======
   /// Flip the component horizontally around the anchor point of a 
->>>>>>> 38ab9a46
   /// child [ShapeHitbox].
   void flipHorizontallyAroundHitbox(ShapeHitbox hitboxComponent) {
     final delta = (1 - 2 * _anchor.x) *
@@ -432,11 +428,7 @@
     transform.flipHorizontally();
   }
 
-<<<<<<< HEAD
-  /// Flip the component horizontally around the anchor point of a
-=======
   /// Flip the component horizontally around the anchor point of a 
->>>>>>> 38ab9a46
   /// child [ShapeHitbox].
   void flipVerticallyAroundHitbox(ShapeHitbox hitboxComponent) {
     final delta = (1 - 2 * _anchor.y) *
@@ -447,11 +439,7 @@
     transform.flipVertically();
   }
 
-<<<<<<< HEAD
-  /// Flip the component horizontally around the center line of a
-=======
   /// Flip the component horizontally around the center line of a 
->>>>>>> 38ab9a46
   /// child [ShapeHitbox].
   void flipHorizontallyAroundHitboxCenter(ShapeHitbox hitboxComponent) {
     final delta = (1 - 2 * _anchor.x) *
@@ -463,11 +451,7 @@
     transform.flipHorizontally();
   }
 
-<<<<<<< HEAD
-  /// Flip the component vertically around the center line of a
-=======
   /// Flip the component vertically around the center line of a 
->>>>>>> 38ab9a46
   /// child [ShapeHitbox].
   void flipVerticallyAroundHitboxCenter(ShapeHitbox hitboxComponent) {
     final delta = (1 - 2 * _anchor.y) *
