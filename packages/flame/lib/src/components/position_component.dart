import 'dart:math' as math;
import 'dart:ui' hide Offset;

import '../anchor.dart';
import '../effects/provider_interfaces.dart';
import '../extensions/offset.dart';
import '../extensions/vector2.dart';
import '../game/notifying_vector2.dart';
import '../game/transform2d.dart';
import 'component.dart';
import 'mixins/coordinate_transform.dart';

/// A [Component] implementation that represents an object that can be
/// freely moved around the screen, rotated, and scaled.
///
/// The [PositionComponent] class has no visual representation of its own
/// (except in debug mode). It is common, therefore, to derive from this
/// class, implementing a specific rendering logic. For example:
/// ```dart
/// class MyCircle extends PositionComponent {
///   MyCircle({required double radius, Paint? paint, Vector2? position})
///     : _radius = radius,
///       _paint = paint ?? Paint()..color=Color(0xFF80C080),
///       super(
///         position: position,
///         size: Vector2.all(2 * radius),
///         anchor: Anchor.center,
///       );
///
///   double _radius;
///   Paint _paint;
///
///   @override
///   void render(Canvas canvas) {
///     super.render(canvas);
///     canvas.drawCircle(Offset(_radius, _radius), _radius, _paint);
///   }
/// }
/// ```
///
/// The base [PositionComponent] class can also be used as a container
/// for several other components. In this case, changing the position,
/// rotating or scaling the [PositionComponent] will affect the whole
/// group as if it was a single entity.
///
/// The main properties of this class is the [transform] (which combines
/// the [position], [angle] of rotation, and [scale]), the [size], and
/// the [anchor]. Thus, the [PositionComponent] can be imagined as an
/// abstract picture whose of a certain [size]. Within that picture
/// a point at location [anchor] is selected, and that point is designated as
/// a "logical center" of the picture. Then, a sequence of transforms is
/// applied: the picture is moved so that the anchor becomes at point
/// [position] on the screen, then the picture is rotated for [angle]
/// radians around the anchor point, and finally scaled by [scale] also
/// around the anchor point.
///
/// The [size] property of the [PositionComponent] is used primarily for
/// tap and collision detection. Thus, the [size] should be set equal to
/// the approximate bounding rectangle of the rendered picture. If you
/// do not specify the size of a PositionComponent, then it will be
/// equal to zero and the component won't be able to respond to taps.
class PositionComponent extends Component
<<<<<<< HEAD
    implements PositionProvider, CoordinateTransform {
=======
    implements AngleProvider, PositionProvider, ScaleProvider {
>>>>>>> a0ff2d18
  PositionComponent({
    Vector2? position,
    Vector2? size,
    Vector2? scale,
    double? angle,
    Anchor? anchor,
    Iterable<Component>? children,
    int? priority,
  })  : transform = Transform2D(),
        _anchor = anchor ?? Anchor.topLeft,
        _size = NotifyingVector2.copy(size ?? Vector2.zero()),
        super(children: children, priority: priority) {
    if (position != null) {
      transform.position = position;
    }
    if (angle != 0) {
      transform.angle = angle ?? 0;
    }
    if (scale != null) {
      transform.scale = scale;
    }
    _size.addListener(_onModifiedSizeOrAnchor);
    _onModifiedSizeOrAnchor();
  }

  final Transform2D transform;
  final NotifyingVector2 _size;
  Anchor _anchor;

  /// The total transformation matrix for the component. This matrix combines
  /// translation, rotation and scale transforms into a single entity. The
  /// matrix is cached and gets recalculated only as necessary.
  Matrix4 get transformMatrix => transform.transformMatrix;

  /// The position of this component's anchor on the screen.
  @override
  NotifyingVector2 get position => transform.position;
  @override
  set position(Vector2 position) => transform.position = position;

  /// X position of this component's anchor on the screen.
  double get x => transform.x;
  set x(double x) => transform.x = x;

  /// Y position of this component's anchor on the screen.
  double get y => transform.y;
  set y(double y) => transform.y = y;

  /// Rotation angle (in radians) of the component. The component will be
  /// rotated around its anchor point in the clockwise direction if the
  /// angle is positive, or counterclockwise if the angle is negative.
  @override
  double get angle => transform.angle;
  @override
  set angle(double a) => transform.angle = a;

  /// The scale factor of this component. The scale can be different along
  /// the X and Y dimensions. A scale greater than 1 makes the component
  /// bigger, and less than 1 smaller. The scale can also be negative,
  /// which results in a mirror reflection along the corresponding axis.
  @override
  NotifyingVector2 get scale => transform.scale;
  @override
  set scale(Vector2 scale) => transform.scale = scale;

  /// Anchor point for this component. An anchor point describes a point
  /// within the rectangle of size [size]. This point is considered to
  /// be the logical "center" of the component. This can be visualized
  /// as the point where Flame "grabs" the component. All transforms
  /// occur around this point: the [position] is where the anchor point
  /// will end up after the component is translated; the rotation and
  /// scaling also happen around this anchor point.
  ///
  /// The [anchor] of a component can be modified during runtime. When
  /// this happens, the [position] of the component will remain unchanged,
  /// which means that visually the component will shift on the screen
  /// so that its new anchor will be at the same screen coordinates as
  /// the old anchor was.
  Anchor get anchor => _anchor;
  set anchor(Anchor anchor) {
    _anchor = anchor;
    _onModifiedSizeOrAnchor();
  }

  /// The logical size of the component. The game assumes that this is the
  /// approximate size of the object that will be drawn on the screen.
  /// This size will therefore be used for collision detection and tap
  /// handling.
  ///
  /// This property can be reassigned at runtime, although this is not
  /// recommended. Instead, in order to make the [PositionComponent] larger
  /// or smaller, change its [scale].
  NotifyingVector2 get size => _size;
  set size(Vector2 size) => _size.setFrom(size);

  /// The width of the component in local coordinates. Note that the object
  /// may visually appear larger or smaller due to application of [scale].
  double get width => _size.x;
  set width(double w) => _size.x = w;

  /// The height of the component in local coordinates. Note that the object
  /// may visually appear larger or smaller due to application of [scale].
  double get height => _size.y;
  set height(double h) => _size.y = h;

  /// The "physical" size of the component. This is the size of the
  /// component as seen from the parent's perspective, and it is equal to
  /// [size] * [scale]. This is a computed property and cannot be
  /// modified by the user.
  Vector2 get scaledSize {
    return Vector2(width * scale.x.abs(), height * scale.y.abs());
  }

  /// The resulting size after all the ancestors and the components own scale
  /// has been applied.
  Vector2 get absoluteScaledSize {
    final absoluteScale = this.absoluteScale;
    return Vector2(
      width * absoluteScale.x.abs(),
      height * absoluteScale.y.abs(),
    );
  }

  /// The resulting angle after all the ancestors and the components own angle
  /// has been applied.
  double get absoluteAngle {
    // TODO(spydon): take scale into consideration
    return ancestors()
        .whereType<PositionComponent>()
        .fold<double>(angle, (totalAngle, c) => totalAngle + c.angle);
  }

  /// The resulting scale after all the ancestors and the components own scale
  /// has been applied.
  Vector2 get absoluteScale {
    return ancestors().whereType<PositionComponent>().fold<Vector2>(
          scale.clone(),
          (totalScale, c) => totalScale..multiply(c.scale),
        );
  }

  /// Measure the distance (in parent's coordinate space) between this
  /// component's anchor and the [other] component's anchor.
  double distance(PositionComponent other) =>
      position.distanceTo(other.position);

  //#region Coordinate transformations

  /// Test whether the `point` (given in global coordinates) lies within this
  /// component. The top and the left borders of the component are inclusive,
  /// while the bottom and the right borders are exclusive.
  @override
  bool containsLocalPoint(Vector2 point) {
    return (point.x >= 0) &&
        (point.y >= 0) &&
        (point.x < _size.x) &&
        (point.y < _size.y);
  }

  @override
  bool containsPoint(Vector2 point) {
    return containsLocalPoint(absoluteToLocal(point));
  }

  @override
  Vector2 parentToLocal(Vector2 point) => transform.globalToLocal(point);

  @override
  Vector2 localToParent(Vector2 point) => transform.localToGlobal(point);

  /// Convert local coordinates of a point [point] inside the component
  /// into the parent's coordinate space.
  Vector2 positionOf(Vector2 point) {
    return transform.localToGlobal(point);
  }

  /// Similar to [positionOf()], but applies to any anchor point within
  /// the component.
  Vector2 positionOfAnchor(Anchor anchor) {
    if (anchor == _anchor) {
      return position;
    }
    return positionOf(Vector2(anchor.x * size.x, anchor.y * size.y));
  }

  /// Convert local coordinates of a point [point] inside the component
  /// into the global (world) coordinate space.
  Vector2 absolutePositionOf(Vector2 point) {
    var parentPoint = positionOf(point);
    var ancestor = parent;
    while (ancestor != null) {
      if (ancestor is PositionComponent) {
        parentPoint = ancestor.positionOf(parentPoint);
      }
      ancestor = ancestor.parent;
    }
    return parentPoint;
  }

  /// Similar to [absolutePositionOf()], but applies to any anchor
  /// point within the component.
  Vector2 absolutePositionOfAnchor(Anchor anchor) =>
      absolutePositionOf(Vector2(anchor.x * size.x, anchor.y * size.y));

  /// Transform [point] from the parent's coordinate space into the local
  /// coordinates. This function is the inverse of [positionOf()].
  Vector2 toLocal(Vector2 point) => transform.globalToLocal(point);

  /// Transform [point] from the global (world) coordinate space into the
  /// local coordinates. This function is the inverse of
  /// [absolutePositionOf()].
  ///
  /// This can be used, for example, to detect whether a specific point
  /// on the screen lies within this [PositionComponent], and where
  /// exactly it hits.
  Vector2 absoluteToLocal(Vector2 point) {
    var c = parent;
    while (c != null) {
      if (c is PositionComponent) {
        return toLocal(c.absoluteToLocal(point));
      }
      c = c.parent;
    }
    return toLocal(point);
  }

  /// The top-left corner's position in the parent's coordinates.
  Vector2 get topLeftPosition => positionOfAnchor(Anchor.topLeft);
  set topLeftPosition(Vector2 point) {
    position += point - topLeftPosition;
  }

  /// The position of the center of the component's bounding rectangle
  /// in the parent's coordinates.
  Vector2 get center => positionOfAnchor(Anchor.center);
  set center(Vector2 point) {
    position += point - center;
  }

  /// The [anchor]'s position in absolute (world) coordinates.
  Vector2 get absolutePosition => absolutePositionOfAnchor(_anchor);

  /// The absolute top left position regardless of whether it is a child or not.
  Vector2 get absoluteTopLeftPosition =>
      absolutePositionOfAnchor(Anchor.topLeft);

  /// The absolute center of the component.
  Vector2 get absoluteCenter => absolutePositionOfAnchor(Anchor.center);

  //#endregion

  //#region Mutators

  /// Flip the component horizontally around its anchor point.
  void flipHorizontally() => transform.flipHorizontally();

  /// Flip the component vertically around its anchor point.
  void flipVertically() => transform.flipVertically();

  /// Flip the component horizontally around its center line.
  void flipHorizontallyAroundCenter() {
    if (_anchor.x != 0.5) {
      final delta = (1 - 2 * _anchor.x) * width * transform.scale.x;
      transform.x += delta * math.cos(transform.angle);
      transform.y += delta * math.sin(transform.angle);
    }
    transform.flipHorizontally();
  }

  /// Flip the component vertically around its center line.
  void flipVerticallyAroundCenter() {
    if (anchor.y != 0.5) {
      final delta = (1 - 2 * _anchor.y) * height * transform.scale.y;
      transform.x += -delta * math.sin(transform.angle);
      transform.y += delta * math.cos(transform.angle);
    }
    transform.flipVertically();
  }

  //#endregion

  /// Internal handler that must be invoked whenever either the [size]
  /// or the [anchor] change.
  void _onModifiedSizeOrAnchor() {
    transform.offset = Vector2(-_anchor.x * _size.x, -_anchor.y * _size.y);
  }

  @override
  void renderDebugMode(Canvas canvas) {
    super.renderDebugMode(canvas);
    final precision = debugCoordinatesPrecision;
    canvas.drawRect(size.toRect(), debugPaint);
    // draw small cross at the anchor point
    final p0 = -transform.offset;
    canvas.drawLine(Offset(p0.x, p0.y - 2), Offset(p0.x, p0.y + 2), debugPaint);
    canvas.drawLine(Offset(p0.x - 2, p0.y), Offset(p0.x + 2, p0.y), debugPaint);
    if (precision != null) {
      // print coordinates at the top-left corner
      final p1 = absolutePositionOfAnchor(Anchor.topLeft);
      final x1str = p1.x.toStringAsFixed(precision);
      final y1str = p1.y.toStringAsFixed(precision);
      debugTextPaint.render(
        canvas,
        'x:$x1str y:$y1str',
        Vector2(-10 * (precision + 3), -15),
      );
      // print coordinates at the bottom-right corner
      final p2 = absolutePositionOfAnchor(Anchor.bottomRight);
      final x2str = p2.x.toStringAsFixed(precision);
      final y2str = p2.y.toStringAsFixed(precision);
      debugTextPaint.render(
        canvas,
        'x:$x2str y:$y2str',
        Vector2(size.x - 10 * (precision + 3), size.y),
      );
    }
  }

  @override
  void renderTree(Canvas canvas) {
    canvas.save();
    canvas.transform(transformMatrix.storage);
    super.renderTree(canvas);
    canvas.restore();
  }

  /// Returns the bounding rectangle for this component.
  ///
  /// The bounding rectangle is given in parent's coordinate space, and is
  /// defined as the smallest axes-aligned rectangle that can fit this
  /// component. The aspect ratio of the bounding rectangle may be different
  /// from [size] if the component was scaled and/or rotated.
  Rect toRect() => _toRectImpl(positionOfAnchor);

  /// The bounding rectangle of the component in global coordinate space.
  ///
  /// This is similar to [toRect()], except the rectangle is projected into the
  /// outermost coordinate frame.
  Rect toAbsoluteRect() => _toRectImpl(absolutePositionOfAnchor);

  Rect _toRectImpl(Vector2 Function(Anchor point) projector) {
    final topLeft = projector(Anchor.topLeft);
    final bottomRight = projector(Anchor.bottomRight);
    if (angle == 0) {
      return Rect.fromPoints(topLeft.toOffset(), bottomRight.toOffset());
    } else {
      final topRight = projector(Anchor.topRight);
      final bottomLeft = projector(Anchor.bottomLeft);
      final xs = [topLeft.x, topRight.x, bottomLeft.x, bottomRight.x]..sort();
      final ys = [topLeft.y, topRight.y, bottomLeft.y, bottomRight.y]..sort();
      return Rect.fromLTRB(xs.first, ys.first, xs.last, ys.last);
    }
  }

  /// Mutates position and size using the provided [rect] as basis.
  /// This is a relative rect, same definition that [toRect] use
  /// (therefore both methods are compatible,
  /// i.e. setByRect ∘ toRect = identity).
  void setByRect(Rect rect) {
    size.setValues(rect.width, rect.height);
    topLeftPosition = rect.topLeft.toVector2();
  }
}<|MERGE_RESOLUTION|>--- conflicted
+++ resolved
@@ -60,11 +60,11 @@
 /// do not specify the size of a PositionComponent, then it will be
 /// equal to zero and the component won't be able to respond to taps.
 class PositionComponent extends Component
-<<<<<<< HEAD
-    implements PositionProvider, CoordinateTransform {
-=======
-    implements AngleProvider, PositionProvider, ScaleProvider {
->>>>>>> a0ff2d18
+    implements
+        AngleProvider,
+        PositionProvider,
+        ScaleProvider,
+        CoordinateTransform {
   PositionComponent({
     Vector2? position,
     Vector2? size,
