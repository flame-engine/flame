--- conflicted
+++ resolved
@@ -23,7 +23,6 @@
 /// They are translated by this component's (x,y). They do not need to fit
 /// within this component's (width, height).
 abstract class PositionComponent extends BaseComponent {
-<<<<<<< HEAD
   /// The matrix that combines all the transforms into a single entity.
   /// This matrix is cached and automatically recalculated when the position/
   /// rotation/scale of the component changes.
@@ -42,12 +41,6 @@
     _recalculateTransform = true;
     _position.setFrom(position);
   }
-=======
-  /// The position of this component on the screen (relative to the anchor).
-  Vector2 get position => _position;
-  set position(Vector2 position) => _position.setFrom(position);
-  final Vector2 _position;
->>>>>>> 7f38bce7
 
   /// X position of this component's anchor on the screen.
   double get x => _position.x;
@@ -63,7 +56,6 @@
     _position.y = y;
   }
 
-<<<<<<< HEAD
   /// The logical size of the component. The game assumes that this is the
   /// approximate size of the object that will be drawn on the screen.
   /// This size will therefore be used for collision detection and tap
@@ -76,36 +68,26 @@
   }
 
   /// Width (size) that this component is rendered with.
-  double get width => _size.x;
+  double get width => scaledSize.x;
   set width(double width) {
     _recalculateTransform = true;
-    _size.x = width;
-  }
-
-  /// Height (size) that this component is rendered with.
-  double get height => size.y;
-  set height(double height) {
-    _recalculateTransform = true;
-    _size.y = height;
-=======
-  /// The size that this component is rendered with before [scale] is applied.
-  /// This is not necessarily the source size of the asset.
-  Vector2 get size => _size;
-  set size(Vector2 size) => _size.setFrom(size);
-  final Vector2 _size;
-
-  /// Width (size) that this component is rendered with.
-  double get width => scaledSize.x;
-  set width(double width) => size.x = width / scale.x;
+    _size.x = width / scale.x;
+  }
 
   /// Height (size) that this component is rendered with.
   double get height => scaledSize.y;
-  set height(double height) => size.y = height / scale.y;
+  set height(double height) {
+    _recalculateTransform = true;
+    _size.y = height / scale.y;
+  }
 
   /// The scale factor of this component
+  late _NotifyingVector2 _scale;
   Vector2 get scale => _scale;
-  set scale(Vector2 scale) => _scale.setFrom(scale);
-  final Vector2 _scale;
+  set scale(Vector2 scale) {
+    _recalculateTransform = true;
+    _scale.setFrom(scale);
+  }
 
   /// Cache to store the calculated scaled size
   final ValueCache<Vector2> _scaledSizeCache = ValueCache();
@@ -119,7 +101,6 @@
       );
     }
     return _scaledSizeCache.value!;
->>>>>>> 7f38bce7
   }
 
   /// Get the absolute position, with the anchor taken into consideration
@@ -136,11 +117,7 @@
 
   /// Set the top left position regardless of the anchor
   set topLeftPosition(Vector2 position) {
-<<<<<<< HEAD
-    this.position = position + (_anchor.toVector2()..multiply(size));
-=======
     this.position = position + (anchor.toVector2()..multiply(scaledSize));
->>>>>>> 7f38bce7
   }
 
   /// Get the absolute top left position regardless of whether it is a child or not
@@ -170,11 +147,7 @@
     if (_anchor == Anchor.center) {
       return position;
     } else {
-<<<<<<< HEAD
-      return _anchor.toOtherAnchorPosition(position, Anchor.center, size)
-=======
       return anchor.toOtherAnchorPosition(position, Anchor.center, scaledSize)
->>>>>>> 7f38bce7
         ..rotate(angle, center: absolutePosition);
     }
   }
@@ -192,37 +165,33 @@
     _angle = a;
   }
 
-  /// Scale factor applied to the component.
-  double _scaleX;
-  double _scaleY;
-
   /// Flip the component horizontally around its anchor point.
   void flipHorizontally() {
     _recalculateTransform = true;
-    _scaleX = -_scaleX;
+    _scale.x = -_scale.x;
   }
 
   /// Flip the component horizontally around its center line.
   void flipHorizontallyAroundCenter() {
-    final delta = (1 - 2 * _anchor.x) * _size.x * _scaleX;
+    final delta = (1 - 2 * _anchor.x) * _size.x * _scale.x;
     _position.x += delta * math.cos(_angle);
     _position.y += delta * math.sin(_angle);
-    _scaleX = -_scaleX;
+    _scale.x = -_scale.x;
     _recalculateTransform = true;
   }
 
   /// Flip the component vertically around its anchor point.
   void flipVertically() {
     _recalculateTransform = true;
-    _scaleY = -_scaleY;
+    _scale.y = -_scale.y;
   }
 
   /// Flip the component vertically around its center line.
   void flipVerticallyAroundCenter() {
-    final delta = (1 - 2 * _anchor.y) * _size.y * _scaleY;
+    final delta = (1 - 2 * _anchor.y) * _size.y * _scale.y;
     _position.x += -delta * math.sin(_angle);
     _position.y += delta * math.cos(_angle);
-    _scaleY = -_scaleY;
+    _scale.y = -_scale.y;
     _recalculateTransform = true;
   }
 
@@ -245,7 +214,7 @@
   PositionComponent({
     Vector2? position,
     Vector2? size,
-<<<<<<< HEAD
+    Vector2? scale,
     double angle = 0.0,
     Anchor anchor = Anchor.topLeft,
     this.renderFlipX = false,
@@ -253,13 +222,12 @@
     int? priority,
   })  : _anchor = anchor,
         _angle = angle,
-        _scaleX = 1.0,
-        _scaleY = 1.0,
         _transformMatrix = Matrix4.identity(),
         _recalculateTransform = true,
         super(priority: priority) {
     _position = _NotifyingVector2(this)..setFrom(position ?? Vector2.zero());
     _size = _NotifyingVector2(this)..setFrom(size ?? Vector2.zero());
+    _scale = _NotifyingVector2(this)..setFrom(scale ?? Vector2(1, 1));
   }
 
   /// The total transformation matrix for the component. This matrix combines
@@ -278,28 +246,16 @@
       final sinA = math.sin(_angle);
       final deltaX = -_anchor.x * _size.x;
       final deltaY = -_anchor.y * _size.y;
-      m[0] = cosA * _scaleX;
-      m[1] = sinA * _scaleX;
-      m[4] = -sinA * _scaleY;
-      m[5] = cosA * _scaleY;
+      m[0] = cosA * _scale.x;
+      m[1] = sinA * _scale.x;
+      m[4] = -sinA * _scale.y;
+      m[5] = cosA * _scale.y;
       m[12] = _position.x + m[0] * deltaX + m[4] * deltaY;
       m[13] = _position.y + m[1] * deltaX + m[5] * deltaY;
       _recalculateTransform = false;
     }
     return _transformMatrix;
   }
-=======
-    Vector2? scale,
-    this.angle = 0.0,
-    this.anchor = Anchor.topLeft,
-    this.renderFlipX = false,
-    this.renderFlipY = false,
-    int? priority,
-  })  : _position = position ?? Vector2.zero(),
-        _size = size ?? Vector2.zero(),
-        _scale = scale ?? Vector2.all(1.0),
-        super(priority: priority);
->>>>>>> 7f38bce7
 
   /// Transform `point` from local coordinates into the parent coordinate space.
   Vector2 localToParent(Vector2 point) {
@@ -393,84 +349,22 @@
     );
   }
 
-  final Matrix4 _preRenderMatrix = Matrix4.identity();
-
   @override
   void preRender(Canvas canvas) {
-<<<<<<< HEAD
     canvas.transform(transformMatrix.storage);
-=======
-    // Move canvas to the components anchor position.
-    _preRenderMatrix.translate(x, y);
-    // Rotate canvas around anchor
-    _preRenderMatrix.rotateZ(angle);
-    // Scale canvas if it should be scaled
-    if (scale.x != 1.0 || scale.y != 1.0) {
-      _preRenderMatrix.scale(scale.x, scale.y);
-    }
-    canvas.transform(_preRenderMatrix.storage);
-    _preRenderMatrix.setIdentity();
-
-    final delta = anchor.toVector2()..multiply(scaledSize);
-    canvas.translate(-delta.x, -delta.y);
->>>>>>> 7f38bce7
 
     // Handle inverted rendering by moving center and flipping.
+    // TODO(st-pasha): remove this, using `flipHorizontallyAroundCenter()` instead
     if (renderFlipX || renderFlipY) {
       final size = scaledSize;
-      _preRenderMatrix.translate(size.x / 2, size.y / 2);
-      _preRenderMatrix.scale(
+      canvas.translate(size.x / 2, size.y / 2);
+      canvas.scale(
         renderFlipX ? -1.0 : 1.0,
         renderFlipY ? -1.0 : 1.0,
       );
-      canvas.transform(_preRenderMatrix.storage);
       canvas.translate(-size.x / 2, -size.y / 2);
-      _preRenderMatrix.setIdentity();
-    }
-  }
-<<<<<<< HEAD
-} // ignore: number-of-methods
-
-class _NotifyingVector2 extends Vector2 {
-  final PositionComponent _parent;
-
-  _NotifyingVector2(this._parent) : super.zero();
-
-  @override
-  void setValues(double x, double y) {
-    super.setValues(x, y);
-    _parent._recalculateTransform = true;
-  }
-
-  @override
-  void setFrom(Vector2 v) {
-    super.setFrom(v);
-    _parent._recalculateTransform = true;
-  }
-
-  @override
-  void setZero() {
-    super.setZero();
-    _parent._recalculateTransform = true;
-  }
-
-  @override
-  void splat(double arg) {
-    super.splat(arg);
-    _parent._recalculateTransform = true;
-  }
-
-  @override
-  set x(double x) {
-    super.x = x;
-    _parent._recalculateTransform = true;
-  }
-
-  @override
-  set y(double y) {
-    super.y = y;
-    _parent._recalculateTransform = true;
-=======
+    }
+  }
 
   /// Returns the relative position/size of this component.
   /// Relative because it might be translated by their parents (which is not considered here).
@@ -486,6 +380,47 @@
   void setByRect(Rect rect) {
     size.setValues(rect.width, rect.height);
     topLeftPosition = rect.topLeft.toVector2();
->>>>>>> 7f38bce7
+  }
+} // ignore: number-of-methods
+
+class _NotifyingVector2 extends Vector2 {
+  final PositionComponent _parent;
+
+  _NotifyingVector2(this._parent) : super.zero();
+
+  @override
+  void setValues(double x, double y) {
+    super.setValues(x, y);
+    _parent._recalculateTransform = true;
+  }
+
+  @override
+  void setFrom(Vector2 v) {
+    super.setFrom(v);
+    _parent._recalculateTransform = true;
+  }
+
+  @override
+  void setZero() {
+    super.setZero();
+    _parent._recalculateTransform = true;
+  }
+
+  @override
+  void splat(double arg) {
+    super.splat(arg);
+    _parent._recalculateTransform = true;
+  }
+
+  @override
+  set x(double x) {
+    super.x = x;
+    _parent._recalculateTransform = true;
+  }
+
+  @override
+  set y(double y) {
+    super.y = y;
+    _parent._recalculateTransform = true;
   }
 }