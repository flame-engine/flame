--- conflicted
+++ resolved
@@ -4,16 +4,10 @@
 
 import 'package:flame/components.dart';
 import 'package:flame/src/palette.dart';
+import 'package:flame/src/text/text_renderer.dart';
 import 'package:flutter/widgets.dart' hide Image;
 import 'package:meta/meta.dart';
 
-<<<<<<< HEAD
-import '../../components.dart';
-import '../palette.dart';
-import '../text/text_renderer.dart';
-
-=======
->>>>>>> 843ddc36
 /// A set of configurations for the [TextBoxComponent] itself, as opposed to
 /// the [TextRenderer], which contains the configuration for how to render the
 /// text only (font size, color, family, etc).
