--- conflicted
+++ resolved
@@ -23,10 +23,10 @@
   /// that uses the Component's priority for sorting.
   ComponentSet({
     int Function(Component e1, Component e2)? comparator,
-    bool strictMode = true,
+    bool? strictMode,
   }) : super(
           comparator: comparator ?? Comparing.on<Component>((c) => c.priority),
-          strictMode: strictMode,
+          strictMode: strictMode ?? defaultStrictMode,
         );
 
   // When we switch to Dart 2.15 this can be replaced with constructor tear-off
@@ -50,30 +50,14 @@
   /// we can only do that after each update to avoid concurrency issues.
   final Set<Component> _changedPriorities = {};
 
-<<<<<<< HEAD
+  static bool defaultStrictMode = false;
+
   /// Registers the component to be added on the next call to
   /// `updateComponentList()`.
   @internal
   void addChild(Component component) {
     _addLater.add(component);
   }
-=======
-  /// This is the "prepare" function that will be called *before* the
-  /// component is added to the component list by the add/addAll methods.
-  /// It is also called when the component changes parent.
-  final Component parent;
-
-  static bool defaultStrictMode = false;
-
-  ComponentSet(
-    int Function(Component e1, Component e2)? comparator,
-    this.parent, {
-    bool? strictMode,
-  }) : super(
-          comparator: comparator,
-          strictMode: strictMode ?? defaultStrictMode,
-        );
->>>>>>> 86394dd3
 
   /// Prohibit method `add()` inherited from the [QueryableOrderedSet]. If this
   /// was allowed, then the user would be able to bypass standard lifecycle
@@ -217,23 +201,4 @@
     parents.forEach((parent) => parent.reorderChildren());
     _changedPriorities.clear();
   }
-<<<<<<< HEAD
-=======
-
-  /// Creates a [ComponentSet] with a default value for the compare function,
-  /// using the Component's priority for sorting.
-  ///
-  /// You must provide the parent so that it can be handed to the children that
-  /// will be added.
-  static ComponentSet createDefault(
-    Component parent, {
-    bool? strictMode,
-  }) {
-    return ComponentSet(
-      Comparing.on<Component>((c) => c.priority),
-      parent,
-      strictMode: strictMode ?? defaultStrictMode,
-    );
-  }
->>>>>>> 86394dd3
 }