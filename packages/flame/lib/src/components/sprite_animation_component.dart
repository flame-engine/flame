import 'dart:ui';

import 'package:flame/components.dart';
import 'package:flame/src/effects/provider_interfaces.dart';
import 'package:flame/src/sprite_animation_ticker.dart';
import 'package:meta/meta.dart';

export '../sprite_animation.dart';

class SpriteAnimationComponent extends PositionComponent
    with HasPaint
    implements SizeProvider {
<<<<<<< HEAD
  /// Returns the current [SpriteAnimation].
  SpriteAnimation? get animation => _animationTicker?.spriteAnimation;

  /// Sets the given [value] as current [animation].
  set animation(SpriteAnimation? value) {
    if (animation != value) {
      if (value != null) {
        _animationTicker = value.ticker();
      } else {
        _animationTicker = null;
      }
    }
  }

  /// The animation ticker used for updating [animation].
  SpriteAnimationTicker? _animationTicker;

  /// Returns the animation ticker for current [animation].
  SpriteAnimationTicker? get animationTicker => _animationTicker;
=======
  /// The animation used by the component.
  SpriteAnimation? _animation;
>>>>>>> 6fa9e9d5

  /// If the component should be removed once the animation has finished.
  /// Needs the animation to have `loop = false` to ever remove the component,
  /// since it will never finish otherwise.
  bool removeOnFinish;

  /// Whether the animation is paused or playing.
  bool playing;

  /// When set to true, the component is auto-resized to match the
  /// size of current animation sprite.
  bool _autoResize;

  /// Creates a component with an empty animation which can be set later
  SpriteAnimationComponent({
    SpriteAnimation? animation,
    bool? autoResize,
    this.removeOnFinish = false,
    this.playing = true,
    Paint? paint,
    super.position,
    super.size,
    super.scale,
    super.angle,
    super.nativeAngle,
    super.anchor,
    super.children,
    super.priority,
  })  : assert(
          (size == null) == (autoResize ?? size == null),
          '''If size is set, autoResize should be false or size should be null when autoResize is true.''',
        ),
        _animation = animation,
        _autoResize = autoResize ?? size == null,
        _animationTicker = animation?.ticker() {
    if (paint != null) {
      this.paint = paint;
    }
<<<<<<< HEAD
    _resizeToSprite();
=======

    /// Register a listener to differentiate between size modification done by
    /// external calls v/s the ones done by [_resizeToSprite].
    this.size.addListener(_handleAutoResizeState);
>>>>>>> 6fa9e9d5
  }

  /// Creates a SpriteAnimationComponent from a [size], an [image] and [data].
  /// Check [SpriteAnimationData] for more info on the available options.
  ///
  /// Optionally [removeOnFinish] can be set to true to have this component be
  /// auto removed from the FlameGame when the animation is finished.
  SpriteAnimationComponent.fromFrameData(
    Image image,
    SpriteAnimationData data, {
    bool? autoResize,
    bool removeOnFinish = false,
    bool playing = true,
    Paint? paint,
    Vector2? position,
    Vector2? size,
    Vector2? scale,
    double? angle,
    Anchor? anchor,
    int? priority,
  }) : this(
          animation: SpriteAnimation.fromFrameData(image, data),
          autoResize: autoResize,
          removeOnFinish: removeOnFinish,
          playing: playing,
          paint: paint,
          position: position,
          size: size,
          scale: scale,
          angle: angle,
          anchor: anchor,
          priority: priority,
        );

  /// Returns current value of auto resize flag.
  bool get autoResize => _autoResize;

  /// Sets the given value of autoResize flag. Will update the [size]
  /// to fit srcSize of current sprite if set to  true.
  set autoResize(bool value) {
    _autoResize = value;
    _resizeToSprite();
  }

  /// This flag helps in detecting if the size modification is done by
  /// some external call vs [_autoResize]ing code from [_resizeToSprite].
  bool _isAutoResizing = false;

  /// Returns the [SpriteAnimation] used by this component.
  SpriteAnimation? get animation => _animation;

  /// Sets the given [value] as [SpriteAnimation] to be used.
  set animation(SpriteAnimation? value) {
    if (_animation != value) {
      _animation = value;
      _resizeToSprite();
    }
  }

  @mustCallSuper
  @override
  void render(Canvas canvas) {
<<<<<<< HEAD
    _animationTicker?.getSprite().render(
=======
    _animation?.getSprite().render(
>>>>>>> 6fa9e9d5
          canvas,
          size: size,
          overridePaint: paint,
        );
  }

  @mustCallSuper
  @override
  void update(double dt) {
    if (playing) {
<<<<<<< HEAD
      _animationTicker?.update(dt);
      _resizeToSprite();
    }
    if (removeOnFinish && (_animationTicker?.done() ?? false)) {
=======
      _animation?.update(dt);
      _resizeToSprite();
    }
    if (removeOnFinish && (_animation?.done() ?? false)) {
>>>>>>> 6fa9e9d5
      removeFromParent();
    }
  }

  /// Updates the size to current [animation] sprite's srcSize if
  /// [autoResize] is true.
  void _resizeToSprite() {
    if (_autoResize) {
<<<<<<< HEAD
      if (_animationTicker != null) {
        size.setFrom(_animationTicker!.getSprite().srcSize);
=======
      _isAutoResizing = true;
      if (_animation != null) {
        size.setFrom(_animation!.getSprite().srcSize);
>>>>>>> 6fa9e9d5
      } else {
        size.setZero();
      }
      _isAutoResizing = false;
    }
  }

  /// Turns off [_autoResize]ing if a size modification is done by user.
  void _handleAutoResizeState() {
    if (_autoResize && (!_isAutoResizing)) {
      _autoResize = false;
    }
  }
}<|MERGE_RESOLUTION|>--- conflicted
+++ resolved
@@ -10,30 +10,11 @@
 class SpriteAnimationComponent extends PositionComponent
     with HasPaint
     implements SizeProvider {
-<<<<<<< HEAD
-  /// Returns the current [SpriteAnimation].
-  SpriteAnimation? get animation => _animationTicker?.spriteAnimation;
-
-  /// Sets the given [value] as current [animation].
-  set animation(SpriteAnimation? value) {
-    if (animation != value) {
-      if (value != null) {
-        _animationTicker = value.ticker();
-      } else {
-        _animationTicker = null;
-      }
-    }
-  }
-
   /// The animation ticker used for updating [animation].
   SpriteAnimationTicker? _animationTicker;
 
   /// Returns the animation ticker for current [animation].
   SpriteAnimationTicker? get animationTicker => _animationTicker;
-=======
-  /// The animation used by the component.
-  SpriteAnimation? _animation;
->>>>>>> 6fa9e9d5
 
   /// If the component should be removed once the animation has finished.
   /// Needs the animation to have `loop = false` to ever remove the component,
@@ -66,20 +47,16 @@
           (size == null) == (autoResize ?? size == null),
           '''If size is set, autoResize should be false or size should be null when autoResize is true.''',
         ),
-        _animation = animation,
         _autoResize = autoResize ?? size == null,
         _animationTicker = animation?.ticker() {
     if (paint != null) {
       this.paint = paint;
     }
-<<<<<<< HEAD
-    _resizeToSprite();
-=======
 
     /// Register a listener to differentiate between size modification done by
     /// external calls v/s the ones done by [_resizeToSprite].
-    this.size.addListener(_handleAutoResizeState);
->>>>>>> 6fa9e9d5
+    size.addListener(_handleAutoResizeState);
+    _resizeToSprite();
   }
 
   /// Creates a SpriteAnimationComponent from a [size], an [image] and [data].
@@ -128,13 +105,17 @@
   /// some external call vs [_autoResize]ing code from [_resizeToSprite].
   bool _isAutoResizing = false;
 
-  /// Returns the [SpriteAnimation] used by this component.
-  SpriteAnimation? get animation => _animation;
+  /// Returns the current [SpriteAnimation].
+  SpriteAnimation? get animation => _animationTicker?.spriteAnimation;
 
-  /// Sets the given [value] as [SpriteAnimation] to be used.
+  /// Sets the given [value] as current [animation].
   set animation(SpriteAnimation? value) {
-    if (_animation != value) {
-      _animation = value;
+    if (animation != value) {
+      if (value != null) {
+        _animationTicker = value.ticker();
+      } else {
+        _animationTicker = null;
+      }
       _resizeToSprite();
     }
   }
@@ -142,11 +123,7 @@
   @mustCallSuper
   @override
   void render(Canvas canvas) {
-<<<<<<< HEAD
     _animationTicker?.getSprite().render(
-=======
-    _animation?.getSprite().render(
->>>>>>> 6fa9e9d5
           canvas,
           size: size,
           overridePaint: paint,
@@ -157,17 +134,10 @@
   @override
   void update(double dt) {
     if (playing) {
-<<<<<<< HEAD
       _animationTicker?.update(dt);
       _resizeToSprite();
     }
     if (removeOnFinish && (_animationTicker?.done() ?? false)) {
-=======
-      _animation?.update(dt);
-      _resizeToSprite();
-    }
-    if (removeOnFinish && (_animation?.done() ?? false)) {
->>>>>>> 6fa9e9d5
       removeFromParent();
     }
   }
@@ -176,14 +146,9 @@
   /// [autoResize] is true.
   void _resizeToSprite() {
     if (_autoResize) {
-<<<<<<< HEAD
+      _isAutoResizing = true;
       if (_animationTicker != null) {
         size.setFrom(_animationTicker!.getSprite().srcSize);
-=======
-      _isAutoResizing = true;
-      if (_animation != null) {
-        size.setFrom(_animation!.getSprite().srcSize);
->>>>>>> 6fa9e9d5
       } else {
         size.setZero();
       }
