import 'package:flame/src/components/component.dart';
import 'package:flame/src/components/overlay_route.dart';
import 'package:flame/src/components/route.dart';
import 'package:flame/src/components/value_route.dart';
import 'package:meta/meta.dart';

/// [RouterComponent] handles transitions between multiple pages of a game.
///
/// The term **page** is used descriptively here: it is any full-screen (or
/// partial-screen) component. For example: a starting page, a settings page,
/// the main game world page, and so on. A page can also be any individual piece
/// of UI, such as a confirmation dialog box, or a user inventory pop-up.
///
/// The router doesn't handle the pages directly -- instead, it operates a stack
/// of [Route]s. Each route, in turn, manages a single page component. However,
/// routes are lazy: they will only build their pages when they become active.
///
/// Internally, the router maintains a stack of Routes. In the beginning,
/// the stack will contain the [initialRoute]. New routes can be added via the
/// [pushNamed] method, and removed with [pop]. However, the stack must be
/// kept non-empty: it is an error to attempt to remove the only remaining route
/// from the stack.
///
/// Routes that are on the stack are mounted as components. When a route is
/// popped, it is removed from the stack and unmounted. Routes can be either
/// transparent or opaque. An opaque route prevents all routes below it from
/// rendering, and also stops pointer events. In addition, routes are able to
/// stop or slow down time for the pages that they control, or to apply visual
/// effects (via decorators) to those pages.
class RouterComponent extends Component {
  RouterComponent({
    required this.initialRoute,
    required Map<String, Route> routes,
    Map<String, _RouteFactory>? routeFactories,
    this.onUnknownRoute,
  })  : _routes = routes,
        _routeFactories = routeFactories ?? {} {
    routes.forEach((name, route) => route.name = name);
  }

  /// Route that will be placed on the stack in the beginning.
  final String initialRoute;

  /// The stack of all currently active routes. This stack must not be empty
  /// (it will be populated with the [initialRoute] in the beginning).
  ///
  /// The routes in this list are also added to the Router as child
  /// components. However, due to the fact that children are usually added or
  /// removed with a delay, there could be temporary discrepancies between this
  /// list and the list of children.
  final List<Route> _routeStack = [];
  @visibleForTesting
  List<Route> get stack => _routeStack;

  /// The map of all routes known to the Router, each route will have a
  /// unique name. This map is initialized in the constructor; in addition, any
  /// routes produced by the [_routeFactories] will also be cached here.
  Map<String, Route> get routes => _routes;
  final Map<String, Route> _routes;

  /// Set of functions that are able to resolve routes dynamically.
  ///
  /// Route factories will be used to resolve pages with names like
  /// "prefix/arg". For such a name, we will call the factory "prefix" with the
  /// argument "arg". The produced route will be cached in the main [_routes]
  /// map, and then built and mounted normally.
  final Map<String, _RouteFactory> _routeFactories;

  /// Function that will be called to resolve any route names that couldn't be
  /// resolved via [_routes] or [_routeFactories]. Unlike with routeFactories,
  /// the route returned by this function will not be cached.
  final _RouteFactory? onUnknownRoute;

  /// Returns the route that is currently at the top of the stack.
  Route get currentRoute => _routeStack.last;

  /// Returns the route that is below the current topmost route, if it exists.
  Route? get previousRoute {
    return _routeStack.length >= 2 ? _routeStack[_routeStack.length - 2] : null;
  }

  /// Puts the route [name] on top of the navigation stack.
  ///
  /// If the route is already in the stack, it will be simply moved to the top.
  /// Otherwise the route will be mounted and added at the top. We will also
  /// initiate building the route's page if it hasn't been built before. If the
  /// route is already on top of the stack, this method will do nothing.
  ///
  /// The method calls the [Route.didPush] callback for the newly activated
  /// route.
  void pushNamed(String name) {
    final route = _resolveRoute(name);
    if (route == currentRoute) {
      return;
    }
    if (_routeStack.contains(route)) {
      _routeStack.remove(route);
    } else {
      add(route);
    }
    _routeStack.add(route);
    _adjustRoutesOrder();
    route.didPush(previousRoute);
    _adjustRoutesVisibility();
  }

  /// Puts a new [route] on top of the navigation stack.
  ///
  /// The route may also be given a [name], in which case it will be cached in
  /// the [routes] map under this name (if there was already a route with the
  /// same name, it will be overwritten).
  ///
  /// The method calls [Route.didPush] for this new route after it is added.
  void pushRoute(Route route, {String name = ''}) {
    route.name = name;
    if (name.isNotEmpty) {
      _routes[name] = route;
    }
    add(route);
    _routeStack.add(route);
    _adjustRoutesOrder();
    route.didPush(previousRoute);
    _adjustRoutesVisibility();
  }

<<<<<<< HEAD
  /// Puts the overlay route [name] on top of the navigation stack.
  ///
  /// If [name] was already registered as a name of an overlay route, then this
  /// method is equivalent to [pushNamed]. If not, then a new [OverlayRoute]
  /// will be created based on the overlay with the same name within the root
  /// game.
  void pushOverlay(String name) {
    if (_routes.containsKey(name)) {
      assert(_routes[name] is OverlayRoute, '"$name" is not an overlay route');
      pushNamed(name);
    } else {
      pushRoute(OverlayRoute.existing(), name: name);
    }
=======
  /// Puts [route] on top of the stack and waits until that route is popped.
  ///
  /// More precisely, this method returns a future that can be awaited until
  /// the route is popped; the value returned by this future is generated by
  /// the route as the "return value". This can be useful for creating dialog
  /// boxes that take user input and then return it to the user.
  Future<T> pushAndWait<T>(ValueRoute<T> route) {
    pushRoute(route);
    return route.future;
>>>>>>> 8dd52c33
  }

  /// Removes the topmost route from the stack, and also removes it as a child
  /// of the Router.
  ///
  /// The method calls [Route.didPop] for the route that was removed.
  ///
  /// It is an error to attempt to pop the last remaining route on the stack.
  void pop() {
    assert(
      _routeStack.length > 1,
      'Cannot pop the last route from the Router',
    );
    final route = _routeStack.removeLast();
    _adjustRoutesOrder();
    _adjustRoutesVisibility();
    route.didPop(_routeStack.last);
    route.removeFromParent();
  }

  /// Removes routes from the top of the stack until reaches the route with the
  /// given [name].
  ///
  /// After this method, the route [name] will be at the top of the stack. An
  /// error will occur if this method is run when there is no route with the
  /// specified name on the stack.
  void popUntilNamed(String name) {
    while (currentRoute.name != name) {
      pop();
    }
  }

  /// Removes routes from the stack until [route] is removed. This is equivalent
  /// to [pop] if [route] is currently on top of the stack.
  void popRoute(Route route) {
    while (currentRoute != route) {
      pop();
    }
    pop();
  }

  /// Attempts to resolve the route with the given [name] by searching in the
  /// [_routes] map, or invoking one of the [_routeFactories], or, lastly,
  /// falling back to the [onUnknownRoute] function. If none of these methods
  /// is able to produce a valid [Route], an exception will be raised.
  Route _resolveRoute(String name) {
    final existingRoute = _routes[name];
    if (existingRoute != null) {
      return existingRoute;
    }
    if (name.contains('/')) {
      final i = name.indexOf('/');
      final factoryName = name.substring(0, i);
      final factory = _routeFactories[factoryName];
      if (factory != null) {
        final argument = name.substring(i + 1);
        final generatedRoute = factory(argument)..name = name;
        _routes[name] = generatedRoute;
        return generatedRoute;
      }
    }
    if (onUnknownRoute != null) {
      return onUnknownRoute!(name)..name = name;
    }
    throw ArgumentError('Route "$name" could not be resolved by the Router');
  }

  void _adjustRoutesOrder() {
    for (var i = 0; i < _routeStack.length; i++) {
      _routeStack[i].changePriorityWithoutResorting(i);
    }
    reorderChildren();
  }

  void _adjustRoutesVisibility() {
    var render = true;
    for (var i = _routeStack.length - 1; i >= 0; i--) {
      _routeStack[i].isRendered = render;
      render &= _routeStack[i].transparent;
    }
  }

  @override
  void onMount() {
    super.onMount();
    final route = _resolveRoute(initialRoute);
    _routeStack.add(route);
    add(route);
    route.didPush(null);
  }
}

typedef _RouteFactory = Route Function(String parameter);<|MERGE_RESOLUTION|>--- conflicted
+++ resolved
@@ -123,7 +123,6 @@
     _adjustRoutesVisibility();
   }
 
-<<<<<<< HEAD
   /// Puts the overlay route [name] on top of the navigation stack.
   ///
   /// If [name] was already registered as a name of an overlay route, then this
@@ -137,7 +136,7 @@
     } else {
       pushRoute(OverlayRoute.existing(), name: name);
     }
-=======
+
   /// Puts [route] on top of the stack and waits until that route is popped.
   ///
   /// More precisely, this method returns a future that can be awaited until
@@ -147,7 +146,6 @@
   Future<T> pushAndWait<T>(ValueRoute<T> route) {
     pushRoute(route);
     return route.future;
->>>>>>> 8dd52c33
   }
 
   /// Removes the topmost route from the stack, and also removes it as a child
