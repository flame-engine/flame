--- conflicted
+++ resolved
@@ -53,18 +53,6 @@
   /// - [Game.overlays]
   final Map<String, OverlayWidgetBuilder<T>>? overlayBuilderMap;
 
-<<<<<<< HEAD
-=======
-  /// A List of the initially active overlays, this is used only on the first
-  /// build of the widget.
-  /// To control the overlays that are active use [Game.overlays].
-  ///
-  /// See also:
-  /// - [GameWidget]
-  /// - [Game.overlays]
-  final List<String>? initialActiveOverlays;
-
->>>>>>> d67065e5
   /// The [FocusNode] to control the games focus to receive event inputs.
   /// If omitted, defaults to an internally controlled focus node.
   final FocusNode? focusNode;
