import 'package:flame/events.dart';
import 'package:flame/src/events/flame_drag_adapter.dart';
import 'package:flame/src/game/mixins/game.dart';
import 'package:flutter/gestures.dart';
import 'package:flutter/widgets.dart';

bool hasGestureDetectors(Game game) {
  return game is TapDetector ||
      game is SecondaryTapDetector ||
      game is DoubleTapDetector ||
      game is LongPressDetector ||
      game is VerticalDragDetector ||
      game is HorizontalDragDetector ||
      game is ForcePressDetector ||
      game is PanDetector ||
<<<<<<< HEAD
      game is ScaleDetector;
}

bool hasAdvancedGestureDetectors(Game game) {
  return game is MultiTapListener || game is MultiDragListener;
=======
      game is ScaleDetector ||
      game is MultiTapListener ||
      game is MultiTouchDragDetector ||
      game is HasDraggables;
>>>>>>> f08f8e12
}

bool hasMouseDetectors(Game game) {
  return game is MouseMovementDetector ||
      game is ScrollDetector ||
      game is HasHoverables;
}

Widget applyGesturesDetectors(Game game, Widget child) {
  final gestures = <Type, GestureRecognizerFactory>{};

  void addRecognizer<T extends GestureRecognizer>(
    T Function() factory,
    void Function(T) handlers,
  ) {
    gestures[T] = GestureRecognizerFactoryWithHandlers<T>(factory, handlers);
  }

  if (game is TapDetector || game is SecondaryTapDetector) {
    addRecognizer(
      TapGestureRecognizer.new,
      (TapGestureRecognizer instance) {
        if (game is TapDetector) {
          instance.onTap = game.onTap;
          instance.onTapCancel = game.onTapCancel;
          instance.onTapUp = game.handleTapUp;
          instance.onTapDown = game.handleTapDown;
        }
        if (game is SecondaryTapDetector) {
          instance.onSecondaryTapCancel = game.onSecondaryTapCancel;
          instance.onSecondaryTapUp = game.handleSecondaryTapUp;
          instance.onSecondaryTapDown = game.handleSecondaryTapDown;
        }
      },
    );
  }
  if (game is DoubleTapDetector) {
    addRecognizer(
      DoubleTapGestureRecognizer.new,
      (DoubleTapGestureRecognizer instance) {
        instance.onDoubleTap = game.onDoubleTap;
        instance.onDoubleTapDown = game.handleDoubleTapDown;
        instance.onDoubleTapCancel = game.onDoubleTapCancel;
      },
    );
  }
  if (game is LongPressDetector) {
    addRecognizer(
      LongPressGestureRecognizer.new,
      (LongPressGestureRecognizer instance) {
        instance.onLongPress = game.onLongPress;
        instance.onLongPressStart = game.handleLongPressStart;
        instance.onLongPressMoveUpdate = game.handleLongPressMoveUpdate;
        instance.onLongPressEnd = game.handleLongPressEnd;
        instance.onLongPressUp = game.onLongPressUp;
        instance.onLongPressCancel = game.onLongPressCancel;
      },
    );
  }
  if (game is VerticalDragDetector) {
    addRecognizer(
      VerticalDragGestureRecognizer.new,
      (VerticalDragGestureRecognizer instance) {
        instance.onDown = game.handleVerticalDragDown;
        instance.onStart = game.handleVerticalDragStart;
        instance.onUpdate = game.handleVerticalDragUpdate;
        instance.onEnd = game.handleVerticalDragEnd;
        instance.onCancel = game.onVerticalDragCancel;
      },
    );
  }
  if (game is HorizontalDragDetector) {
    addRecognizer(
      HorizontalDragGestureRecognizer.new,
      (HorizontalDragGestureRecognizer instance) {
        instance.onDown = game.handleHorizontalDragDown;
        instance.onStart = game.handleHorizontalDragStart;
        instance.onUpdate = game.handleHorizontalDragUpdate;
        instance.onEnd = game.handleHorizontalDragEnd;
        instance.onCancel = game.onHorizontalDragCancel;
      },
    );
  }
  if (game is ForcePressDetector) {
    addRecognizer(
      ForcePressGestureRecognizer.new,
      (ForcePressGestureRecognizer instance) {
        instance.onStart = game.handleForcePressStart;
        instance.onPeak = game.handleForcePressPeak;
        instance.onUpdate = game.handleForcePressUpdate;
        instance.onEnd = game.handleForcePressEnd;
      },
    );
  }
  if (game is PanDetector) {
    addRecognizer(
      PanGestureRecognizer.new,
      (PanGestureRecognizer instance) {
        instance.onDown = game.handlePanDown;
        instance.onStart = game.handlePanStart;
        instance.onUpdate = game.handlePanUpdate;
        instance.onEnd = game.handlePanEnd;
        instance.onCancel = game.onPanCancel;
      },
    );
  }
  if (game is ScaleDetector) {
    addRecognizer(
      ScaleGestureRecognizer.new,
      (ScaleGestureRecognizer instance) {
        instance.onStart = game.handleScaleStart;
        instance.onUpdate = game.handleScaleUpdate;
        instance.onEnd = game.handleScaleEnd;
      },
    );
  }
  if (game is MultiTapListener) {
    addRecognizer(
      MultiTapGestureRecognizer.new,
      (MultiTapGestureRecognizer instance) {
        final g = game as MultiTapListener;
        instance.longTapDelay = Duration(
          milliseconds: (g.longTapDelay * 1000).toInt(),
        );
        instance.onTap = g.handleTap;
        instance.onTapDown = g.handleTapDown;
        instance.onTapUp = g.handleTapUp;
        instance.onTapCancel = g.handleTapCancel;
        instance.onLongTapDown = g.handleLongTapDown;
      },
    );
  }
  if (game is MultiDragListener) {
    addRecognizer(
      ImmediateMultiDragGestureRecognizer.new,
      (ImmediateMultiDragGestureRecognizer instance) {
        final g = game as MultiDragListener;
        instance.onStart = (Offset point) => FlameDragAdapter(g, point);
      },
    );
  }
  return RawGestureDetector(
    gestures: gestures,
    behavior: HitTestBehavior.opaque,
    child: child,
  );
}

Widget applyMouseDetectors(Game game, Widget child) {
  final mouseMoveFn = game is MouseMovementDetector
      ? game.onMouseMove
      : (game is HasHoverables ? game.onMouseMove : null);
  return Listener(
    child: MouseRegion(
      child: child,
      onHover: (e) => mouseMoveFn?.call(PointerHoverInfo.fromDetails(game, e)),
    ),
    onPointerSignal: (event) =>
        game is ScrollDetector && event is PointerScrollEvent
            ? game.onScroll(PointerScrollInfo.fromDetails(game, event))
            : null,
  );
}<|MERGE_RESOLUTION|>--- conflicted
+++ resolved
@@ -13,18 +13,9 @@
       game is HorizontalDragDetector ||
       game is ForcePressDetector ||
       game is PanDetector ||
-<<<<<<< HEAD
-      game is ScaleDetector;
-}
-
-bool hasAdvancedGestureDetectors(Game game) {
-  return game is MultiTapListener || game is MultiDragListener;
-=======
       game is ScaleDetector ||
       game is MultiTapListener ||
-      game is MultiTouchDragDetector ||
-      game is HasDraggables;
->>>>>>> f08f8e12
+      game is MultiDragListener;
 }
 
 bool hasMouseDetectors(Game game) {
