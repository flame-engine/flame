// ignore_for_file: deprecated_member_use_from_same_package

import 'dart:async';
import 'dart:ui';

import 'package:flame/components.dart';
import 'package:flame/src/components/core/component_tree_root.dart';
import 'package:flame/src/effects/provider_interfaces.dart';
import 'package:flame/src/game/camera/camera.dart';
import 'package:flame/src/game/camera/camera_wrapper.dart';
import 'package:flame/src/game/game.dart';
import 'package:flame/src/game/projector.dart';
import 'package:meta/meta.dart';

/// This is a more complete and opinionated implementation of [Game].
///
/// [FlameGame] can be extended to add your game logic, or you can keep the
/// logic in child [Component]s.
///
/// This is the recommended base class to use for most games made with Flame.
/// It is based on the Flame Component System (also known as FCS).
class FlameGame<W extends World> extends ComponentTreeRoot
    with Game
    implements ReadOnlySizeProvider {
  FlameGame({
    super.children,
    W? world,
    CameraComponent? camera,
    Camera? oldCamera,
  })  : assert(
<<<<<<< HEAD
          world is W || (world == null && W is World),
=======
          world != null || W == World,
>>>>>>> 7c2f4000
          'The generics type $W does not conform to the type of '
          '${world?.runtimeType ?? 'World'}.',
        ),
        _world = world ?? World() as W,
        _camera = camera ?? CameraComponent() {
    assert(
      Component.staticGameInstance == null,
      '$this instantiated, while another game ${Component.staticGameInstance} '
      'declares itself to be a singleton',
    );
    _cameraWrapper = CameraWrapper(oldCamera ?? Camera(), children);
    _camera.world = _world;
    add(_camera);
    add(_world);
  }

  /// The [World] that the [camera] is rendering.
  /// Inside of this world is where most of your components should be added.
  ///
  /// You don't have to add the world to the tree after setting it here, it is
  /// done automatically.
  W get world => _world;
  set world(W newWorld) {
<<<<<<< HEAD
=======
    if (newWorld == _world) {
      return;
    }
>>>>>>> 7c2f4000
    _world.removeFromParent();
    camera.world = newWorld;
    _world = newWorld;
    if (_world.parent == null) {
      add(_world);
    }
  }

  W _world;

  /// The component that is responsible for rendering your [world].
  ///
  /// In this component you can set different viewports, viewfinders, follow
  /// components, set bounds for where the camera can move etc.
  ///
  /// You don't have to add the CameraComponent to the tree after setting it
  /// here, it is done automatically.
  CameraComponent get camera => _camera;
  set camera(CameraComponent newCameraComponent) {
    _camera.removeFromParent();
    _camera = newCameraComponent;
    if (_camera.parent == null) {
      add(_camera);
    }
  }

  CameraComponent _camera;

  late final CameraWrapper _cameraWrapper;

  @internal
  late final List<ComponentsNotifier> notifiers = [];

  /// The camera translates the coordinate space after the viewport is applied.
  @Deprecated('''
    In the future (maybe as early as v1.10.0) this camera will be removed,
    please use the CameraComponent instead, which has a default camera at 
    `FlameGame.camera`.
    
    This is the simplest way of using the CameraComponent:
    1. Instead of adding the root components directly to your game with `add`,
       add them to the world.
       
       world.add(yourComponent);
    
    2. (Optional) If you want to add a HUD component, instead of using
       PositionType, add the component as a child of the viewport.
       
       camera.viewport.add(yourHudComponent);
    ''')
  Camera get oldCamera => _cameraWrapper.camera;

  /// This is overwritten to consider the viewport transformation.
  ///
  /// Which means that this is the logical size of the game screen area as
  /// exposed to the canvas after viewport transformations and camera zooming.
  ///
  /// This does not match the Flutter widget size; for that see [canvasSize].
  @override
  Vector2 get size => oldCamera.gameSize;

  @override
  @internal
  void mount() {
    super.mount();
    setMounted();
  }

  /// This implementation of render renders each component, making sure the
  /// canvas is reset for each one.
  ///
  /// You can override it further to add more custom behavior.
  /// Beware of that if you are rendering components without using this method;
  /// you must be careful to save and restore the canvas to avoid components
  /// interfering with each others rendering.
  @override
  @mustCallSuper
  void render(Canvas canvas) {
    if (parent == null) {
      renderTree(canvas);
    }
  }

  @override
  void renderTree(Canvas canvas) {
    // Don't call super.renderTree, since the tree is rendered by the camera
    _cameraWrapper.render(canvas);
  }

  @override
  @mustCallSuper
  void update(double dt) {
    if (parent == null) {
      updateTree(dt);
    }
    _cameraWrapper.update(dt);
  }

  @override
  void updateTree(double dt) {
    processLifecycleEvents();
    if (parent != null) {
      update(dt);
    }
    children.forEach((c) => c.updateTree(dt));
    processRebalanceEvents();
  }

  /// This passes the new size along to every component in the tree via their
  /// [Component.onGameResize] method, enabling each one to make their decision
  /// of how to handle the resize event.
  ///
  /// It also updates the [size] field of the class to be used by later added
  /// components and other methods.
  /// You can override it further to add more custom behavior, but you should
  /// seriously consider calling the super implementation as well.
  /// This implementation also uses the current [oldCamera] in order to
  /// transform the coordinate system appropriately for those using the old
  /// camera.
  @override
  @mustCallSuper
  void onGameResize(Vector2 size) {
    oldCamera.handleResize(size);
    super.onGameResize(size);
    // [onGameResize] is declared both in [Component] and in [Game]. Since
    // there is no way to explicitly call the [Component]'s implementation,
    // we propagate the event to [FlameGame]'s children manually.
    handleResize(size);
    children.forEach((child) => child.onParentResize(size));
  }

  /// Ensure that all pending tree operations finish.
  ///
  /// This is mainly intended for testing purposes: awaiting on this future
  /// ensures that the game is fully loaded, and that all pending operations
  /// of adding the components into the tree are fully materialized.
  ///
  /// Warning: awaiting on a game that was not fully connected will result in an
  /// infinite loop. For example, this could occur if you run `x.add(y)` but
  /// then forget to mount `x` into the game.
  Future<void> ready() async {
    var repeat = true;
    while (repeat) {
      // Give chance to other futures to execute first
      await Future<void>.delayed(Duration.zero);
      repeat = false;
      processLifecycleEvents();
      repeat |= hasLifecycleEvents;
    }
  }

  /// Whether a point is within the boundaries of the visible part of the game.
  @override
  bool containsLocalPoint(Vector2 p) {
    return p.x >= 0 && p.y >= 0 && p.x < size.x && p.y < size.y;
  }

  /// Returns the current time in seconds with microseconds precision.
  ///
  /// This is compatible with the `dt` value used in the [update] method.
  double currentTime() {
    return DateTime.now().microsecondsSinceEpoch.toDouble() /
        Duration.microsecondsPerSecond;
  }

  @override
  Projector get viewportProjector => oldCamera.viewport;

  @override
  Projector get projector => oldCamera.combinedProjector;

  /// Returns a [ComponentsNotifier] for the given type [W].
  ///
  /// This method handles duplications, so there will never be
  /// more than one [ComponentsNotifier] for a given type, meaning
  /// that this method can be called as many times as needed for a type.
  ComponentsNotifier<T> componentsNotifier<T extends Component>() {
    for (final notifier in notifiers) {
      if (notifier is ComponentsNotifier<T>) {
        return notifier;
      }
    }
    final notifier = ComponentsNotifier<T>(
      descendants().whereType<T>().toList(),
    );
    notifiers.add(notifier);
    return notifier;
  }

  @internal
  void propagateToApplicableNotifiers(
    Component component,
    void Function(ComponentsNotifier) callback,
  ) {
    for (final notifier in notifiers) {
      if (notifier.applicable(component)) {
        callback(notifier);
      }
    }
  }
}<|MERGE_RESOLUTION|>--- conflicted
+++ resolved
@@ -28,11 +28,7 @@
     CameraComponent? camera,
     Camera? oldCamera,
   })  : assert(
-<<<<<<< HEAD
-          world is W || (world == null && W is World),
-=======
           world != null || W == World,
->>>>>>> 7c2f4000
           'The generics type $W does not conform to the type of '
           '${world?.runtimeType ?? 'World'}.',
         ),
@@ -56,12 +52,9 @@
   /// done automatically.
   W get world => _world;
   set world(W newWorld) {
-<<<<<<< HEAD
-=======
     if (newWorld == _world) {
       return;
     }
->>>>>>> 7c2f4000
     _world.removeFromParent();
     camera.world = newWorld;
     _world = newWorld;
