name: flame_example
<<<<<<< HEAD
description: A very basic example of Flame.
=======
description: Simple example of a Flame game

publish_to: 'none'

>>>>>>> 23b1dd8b
version: 0.1.0
publish_to: 'none'

environment:
  sdk: ">=2.14.0 <3.0.0"
  flutter: ">=2.5.0"

dependencies:
  flame:
    path: ../
  flutter:
    sdk: flutter

dev_dependencies:
  flutter_test:
    sdk: flutter
  flame_lint:
    path: ../../flame_lint<|MERGE_RESOLUTION|>--- conflicted
+++ resolved
@@ -1,12 +1,5 @@
 name: flame_example
-<<<<<<< HEAD
-description: A very basic example of Flame.
-=======
 description: Simple example of a Flame game
-
-publish_to: 'none'
-
->>>>>>> 23b1dd8b
 version: 0.1.0
 publish_to: 'none'
 
