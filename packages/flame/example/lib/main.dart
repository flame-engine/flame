--- conflicted
+++ resolved
@@ -26,16 +26,11 @@
   @override
   void onTapUp(int id, TapUpInfo info) {
     super.onTapUp(id, info);
-<<<<<<< HEAD
-
-    final touchPoint = info.eventPosition.game;
-    add(Square(touchPoint));
-=======
+    
     if (!info.handled) {
       final touchPoint = info.eventPosition.game;
       add(Square(touchPoint));
     }
->>>>>>> 987a44f4
   }
 }
 
@@ -73,11 +68,7 @@
   @override
   bool onTapUp(TapUpInfo info) {
     removeFromParent();
-<<<<<<< HEAD
-    return false;
-=======
     info.handled = true;
     return true;
->>>>>>> 987a44f4
   }
 }