--- conflicted
+++ resolved
@@ -8,10 +8,6 @@
  - Add new extensions to handle math.Rectangles nicely
  - Implement color parsing methods
  - Migrated the `Particle` API to `Vector2`
-<<<<<<< HEAD
- - Adding SpriteAnimation support to parallax
- - Fixing Parallax alignment for images with different width and height
-=======
  - Add copyWith function to TextRenderer
  - Fix debug mode is not propagated to children of non-Position components
  - Fix size property of TextComponent was not correctly set
@@ -22,8 +18,8 @@
  - Refactor TextBoxComponent
  - Fix bugs with TextBoxComponent
  - Improve error message for composed components
-
->>>>>>> 3fcf211c
+ - Adding SpriteAnimation support to parallax
+ - Fixing Parallax alignment for images with different width and height
 
 ## [1.0.0-releasecandidate.11]
  - Replace deprecated analysis option lines-of-executable-code with source-lines-of-code
