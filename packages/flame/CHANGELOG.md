--- conflicted
+++ resolved
@@ -17,12 +17,9 @@
  - Create default implementations of `RectangleComponent`, `CircleComponent` and `PolygonComponent`
  - Streamlined the argument list for all components extending `PositionComponent`
  - Improved interaction between viewport and isHud components
-<<<<<<< HEAD
  - `randomColor` method in the `Color` extension
-=======
  - Calling super-method in `.render()` is now optional
  - Components that manipulate canvas state are now responsible for saving/restoring that state
->>>>>>> e1f1ddd9
 
 ## [1.0.0-releasecandidate.16]
  - `changePriority` no longer breaks game loop iteration
