# CHANGELOG

<<<<<<< HEAD
## [next]
 - Add `SpriteAnimationWidgetBuilder`
 - Add `SpriteWidgetBuilder`
 - Add `SpriteButtonBuilder`
 - Add `NineTileBoxBuilder`
=======
## [Next]
 - Fix camera not ending up in the correct position on long jumps
 - Make the `JoystickPlayer` a `PositionComponent`
 - Extract shared logic when handling components set in BaseComponent and BaseGame to ComponentSet.
>>>>>>> cd37a752

## [1.0.0-releasecandidate.12]
 - Fix link to code in example stories
 - Fix RotateEffect with negative deltas
 - Add isDragged to Draggable
 - Fix anchor of rendered text in TextComponent
 - Add new extensions to handle math.Rectangles nicely
 - Implement color parsing methods
 - Migrated the `Particle` API to `Vector2`
 - Add copyWith function to TextRenderer
 - Fix debug mode is not propagated to children of non-Position components
 - Fix size property of TextComponent was not correctly set
 - Fix anchor property was being incorrectly passed along to text renderer
 - All components take priority as an argument on their constructors
 - Fix renderRotated
 - Use QueryableOrderedSet for Collidables
 - Refactor TextBoxComponent
 - Fix bugs with TextBoxComponent
 - Improve error message for composed components
 - Fix `game.size` to take zoom into consideration 
 - Fix `camera.followComponent` when `zoom != 1`
 - Add `anchor` for `ShapeComponent` constructor
 - Fix rendering of polygons in `ShapeComponent`
 - Add `SpriteAnimation` support to parallax
 - Fix `Parallax` alignment for images with different width and height
 - Fix `ImageComposition` image bounds validation
 - Improved the internal `RenderObject` widget performance
 - Add `Matrix4` extensions
 - `Camera.apply` is done with matrix transformations
 - `Camera` zooming is taking current `relativeOffset` into account
 - Fix gestures for when `isHud = true` and `Camera` is modified
 - Fix `Camera` zoom behaviour with offset/anchor

## [1.0.0-releasecandidate.11]
 - Replace deprecated analysis option lines-of-executable-code with source-lines-of-code
 - Fix the anchor of SpriteWidget
 - Add test for re-adding previously removed component
 - Add possibility to dynamically change priority of components
 - Add onCollisionEnd to make it possible for the user to easily detect when a collision ends
 - Adding test coverage to packages
 - Possibility to have non-fullscreen ParallaxComponent
 - No need to send size in ParallaxComponent.fromParallax since Parallax already contains it
 - Fix Text Rendering not working properly
 - Add more useful methods to the IsometricTileMap component
 - Add Hoverables
 - Brief semantic update to second tutorial.

## [1.0.0-rc10]
 - Updated tutorial documentation to indicate use of new version
 - Fix bounding box check in collision detection
 - Refactor on flame input system to correctly take camera into account
 - Adding `SpriteAnimationGroupComponent`
 - Allow isometric tile maps with custom heights
 - Add a new renderRect method to Sprite
 - Addresses the TODO to change the camera public APIs to take Anchors for relativePositions
 - Adds methods to support moving the camera relative to its current position
 - Abstracting the text api to allow custom text renderers on the framework
 - Set the same debug mode for children as for the parent when added
 - Fix camera projections when camera is zoomed
 - Fix collision detection system with angle and parentAngle
 - Fix rendering of shapes that aren't HitboxShape

## [1.0.0-rc9]
 - Fix input bug with other anchors than center
 - Fixed `Shape` so that the `position` is now a `late`
 - Updated the documentation for the supported platforms
 - Add clear function to BaseGame to allow the removal of all components
 - Moving tutorials to the Flame main repository
 - Transforming `PaletteEntry.paint` to be a method instead of a getter
 - Adding some more basic colors entries to the `BasicPalette`
 - Fixing Flutter and Dart version constraints
 - Exporting Images and AssetsCache
 - Make `size` and `position` in `PositionComponent` final
 - Add a `snapTo` and `onPositionUpdate` method to the `Camera`
 - Remove the SpriteAnimationComponent when the animation is really done, not when it is on the last frame
 - Revamp all the docs to be up to date with v1.0.0
 - Make Assets and Images caches have a configurable prefix
 - Add `followVector2` method to the `Camera`
 - Make `gameRef` late
 - Fix Scroll example
 - Add a `renderPoint` method to `Canvas`
 - Add zoom to the camera
 - Add `moveToTarget` as an extension method to `Vector2`
 - Bring back collision detection examples
 - Fix collision detection in Collidable with multiple offset shapes
 - Publishing Flame examples on github pages

## 1.0.0-rc8
 - Migrate to null safety
 - Refactor the joystick code
 - Fix example app
 - Rename points to intersectionPoints for collision detection
 - Added CollidableType to make collision detection more efficient
 - Rename CollidableType.static to passive
 - Add srcPosition and srcSize for SpriteComponent
 - Improve collision detection with bounding boxes

## 1.0.0-rc7
 - Moving device related methods (like `fullScreen`) from `util.dart` to `device.dart`
 - Moving render functions from `util.dart` to `extensions/canvas.dart`
 - Adapting ParallaxComponent contructors to match the pattern followed on other components
 - Adapting SpriteBatchComponent constructors to match the pattern used on other components
 - Improving Parallax APIs regarding handling its size and the use outside FCS
 - Enabling direct import of Sprite and SpriteAnimation
 - Renamed `Composition` to `ImageComposition` to prevent confusion with the composition component
 - Added `rotation` and `anchor` arguments to `ImageComposition.add`
 - Added `Image` extensions
 - Added `Color` extensions
 - Change RaisedButton to ElevatedButton in timer example
 - Overhaul the draggables api to fix issues relating to local vs global positions
 - Preventing errors caused by the premature use of size property on game
 - Added a hitbox mixin for PositionComponent to make more accurate gestures
 - Added a collision detection system
 - Added geometrical shapes
 - Fix `SpriteAnimationComponent.shouldRemove` use `Component.shouldRemove`
 - Add assertion to make sure Draggables are safe to add
 - Add utility methods to the Anchor class to make it more "enum like"
 - Enable user-defined anchors
 - Added `toImage` method for the `Sprite` class
 - Uniform use of `dt` instead of `t` in all update methods
 - Add more optional arguments for unified constructors of components
 - Fix order that parent -> children render in

## 1.0.0-rc6
 - Use `Offset` type directly in `JoystickAction.update` calculations
 - Changed `parseAnchor` in `examples/widgets` to throw an exception instead of returning null when it cannot parse an anchor name
 - Code improvements and preparing APIs to null-safety
 - BaseComponent removes children marked as shouldRemove during update
 - Use `find` instead of `globstar` pattern in `scripts/lint.sh` as the later isn't enabled by default in bash
 - Fixes aseprite constructor bug
 - Improve error handling for the onLoad function
 - Add test for child removal
 - Fix bug where `Timer` callback doesn't fire for non-repeating timers, also fixing bug with `Particle` lifespan
 - Adding shortcut for loading Sprites and SpriteAnimation from the global cache
 - Adding loading methods for the different `ParallaxComponent` parts and refactor how the delta velocity works
 - Add tests for `Timer` and fix a bug where `progress` was not reported correctly
 - Refactored the `SpriteBatch` class to be more elegant and to support `Vector2`.
 - Added fallback support for the web on the `SpriteBatch` class
 - Added missing documentation on the `SpriteBatch` class
 - Added an utility method to load a `SpriteBatch` on the `Game` class
 - Updated the `widgets.md` documentation
 - Removing methods `initialDimensions` and `removeGestureRecognizer` to avoid confusion
 - Adding standard for `SpriteComponent` and `SpriteAnimationComponent` constructors
 - Added `Composition`, allows for composing multiple images into a single image.
 - Move files to comply with the dart package layout convention
 - Fix gesture detection bug of children of `PositionComponent`
 - The `game` argument on `GameWidget` is now required

## 1.0.0-rc5
 - Option for overlays to be already visible on the GameWidget
 - Adding game to the overlay builder
 - Rename retreive -> Retrieve
 - Use internal children set in BaseComponent (fixes issue adding multiple children)
 - Remove develop branches from github workflow definition
 - BaseComponent to return UnmodifiableListView for children

## 1.0.0-rc4
 - Rename Dragable -> Draggable
 - Set loop member variable when constructing SpriteAnimationComponent from SpriteAnimationData
 - Effect shouldn't affect unrelated properties on component
 - Fix rendering of children
 - Explicitly define what fields an effect on PositionComponent modifies
 - Properly propagate onMount and onRemove to children
 - Adding Canvas extensions
 - Remove Resizable mixin
 - Use config defaults for TextBoxComponent
 - Fixing Game Render Box for flutter >= 1.25
 - DebugMode to be variable instead of function on BaseGame

## 1.0.0-rc3
 - Fix TextBoxComponent rendering
 - Add TextBoxConfig options; margins and growingBox
 - Fix debugConfig strokeWidth for web
 - Update Forge2D docs
 - Update PR template with removal of develop branch
 - Translate README to Russian
 - Split up Component and PositionComponent to BaseComponent
 - Unify multiple render methods on Sprite
 - Refactored how games are inserted into a flutter tree
 - Refactored the widgets overlay API
 - Creating new way of loading animations and sprites
 - Dragable mixin for components
 - Fix update+render of component children
 - Update documentation for SVG component
 - Update documentation for PositionComponent
 - Adding Component#onLoad
 - Moving size to Game instead of BaseGame
 - Fix bug with ConcurrentModificationError on add in onMount

## 1.0.0-rc2
 - Improve IsometricTileMap and Spritesheet classes
 - Export full vector_math library from extension
 - Added warning about basic and advanced detectors
 - Ensuring sprite animation and sprite animation components don't get NPEs on initialization
 - Refactor timer class
 - include all changed that are included on 0.28.0
 - Rename game#resize to game#onResize
 - Test suite for basic effects
 - Effects duration and test suite for basic effects
 - Pause and resume for effects
 - Fix position bug in parallax effect
 - Simplification of BaseGame. Removal of addLater (add is now addLater) and rename markForRemoval.
 - Unify naming for removal of components from BaseGame

## 1.0.0-rc1
 - Move all box2d related code and examples to the flame_box2d repo
 - Rename Animation to SpriteAnimation
 - Create extension of Vector2 and unify all tuples to use that class
 - Remove Position class in favor of new Vector2 extension
 - Remove Box2D as a dependency
 - Rebuild of Images, Sprite and SpriteAnimation initialization
 - Use isRelative on effects
 - Use Vector2 for position and size on PositionComponent
 - Removing all deprecated methods
 - Rename `resize` method on components to `onGameResize`
 - Make `Resizable` have a `gameSize` property instead of `size`
 - Fix bug with CombinedEffect inside SequenceEffect
 - Fix wrong end angle for relative rotational effects
 - Use a list of Vector2 for Move effect to open up for more advanced move effects
 - Generalize effects api to include all components
 - Extract all the audio related capabilities to a new package, flame_audio
 - Fix bug that sprite crashes without a position

## 0.29.1-beta
 - Fixing Game Render Box for flutter >= 1.25

## 0.29.0
- Update audioplayers to latest version (now `assets` will not be added to prefixes automatically)
- Fix lint issues with 0.28.0

## 0.28.0
- Fix spriteAsWidget deprecation message
- Add `lineHeight` property to `TextConfig`
- Adding pause and resume methods to time class

## 0.27.0
 - Improved the accuracy of the `FPSCounter` by using Flutter's internal frame timings.
 - Adding MouseMovementDetector
 - Adding ScrollDetector
 - Fixes BGM error
 - Adding Isometric Tile Maps

## 0.26.0
 - Improving Flame image auto cache
 - Fix bug in the Box2DGame's add and addLater method , when the Component extends BodyComponent and mixin HasGameRef or other mixins ,the mixins will not be set correctly

## 0.25.0
 - Externalizing Tiled support to its own package `flame_tiled`
 - Preventing some crashs that could happen on web when some methods were called
 - Add mustCallSuper to BaseGame `update` and `render` methods
 - Moved FPS code from BaseGame to a mixin, BaseGame uses the new mixin.
 - Deprecate flare API in favor of the package `flame_flare`

## 0.24.0
 - Outsourcing SVG support to an external package
 - Adding MemoryCache class
 - Fixing games crashes on Web
 - Update tiled dependency to 0.6.0 (objects' properties are now double)

## 0.23.0
 - Add Joystick Component
 - Adding BaseGame#markToRemove
 - Upgrade tiled and flutter_svg dependencies
 - onComplete callback for effects
 - Adding Layers
 - Update tiled dep to 0.5.0 and add support for rotation with improved api

## 0.22.1
 - Fix Box2DComponent render priority
 - Fix PositionComponentEffect drifting
 - Add possibility to combine effects
 - Update to newest box2d_flame which fixes torque bug
 - Adding SpriteSheet.fromImage

## 0.22.0
 - Fixing BaseGame tap detectors issues
 - Adding SpriteWidget
 - Adding AnimationWidget
 - Upgrade Flutter SVG to fix for flame web
 - Add linting to all the examples
 - Run linting only on affected and changed examples
 - Add SequenceEffect
 - Fixed bug with travelTime in RotateEffect

## 0.21.0
- Adding AssetsCache.readBinaryFile
- Splitting debugMode from recordFps mode
- Adding support for multi touch tap and drag events
- Fix animations example
- Add possibility for infinite and alternating effects
- Add rotational effect for PositionComponents

## 0.20.2
- Fix text component bug with anchor being applied twice

## 0.20.1
- Adding method to load image bases on base64 data url.
- Fix Box2DGame to follow render priority
- Fix games trying to use gameRef inside the resize function

## 0.20.0
- Refactor game.dart classes into separate files
- Adding a GameLoop class which uses a Ticker for updating game
- Adding sprites example
- Made BaseGame non-abstract and removed SimpleGame
- Adding SpriteButton Widget
- Added SpriteBatch API, which renders sprites effectively using Canvas.drawAtlas
- Introducing basic effects API, including MoveEffect and ScaleEffect
- Adding ContactCallback controls in Box2DGame

## 0.19.1
 - Bump AudioPlayers version to allow for web support
 - Adding Game#pauseEngine and Game#resumeEngine methods
 - Removing FlameBinding since it isn't used and clashes with newest flutter

## 0.19.0
 - Fixing component lifecycle calls on BaseGame#addLater
 - Fixing Component#onDestroy, which was been called multiple times sometimes
 - Fixing Widget Overlay usage over many game instances

## 0.18.3
- Adding Component#onDestroy
- Adding Keyboard events API
- Adding Box2DGame, an extension of BaseGame to simplify lifecycle of Box2D components
- Add onAnimateComplete for Animation (thanks @diegomgarcia)
- Adding AnimationComponent#overridePaint
- Adding SpriteComponent#overridePaint
- Updating AudioPlayers to enable Web Audio support

## 0.18.2
- Add loop for AnimationComponent.sequenced() (thanks @wenxiangjiang)
- TextComponent optimization (thanks @Gericop)
- Adding Component#onMount
- Check if chidren are loaded before rendering on ComposedComponent (thanks @wenxiangjiang)
- Amend type for width and height properties on Animation.sequenced (thanks @wenxiangjiang)
- Fixing Tapable position checking
- Support line feed when create animation from a single image source (thanks @wenxiangjiang)
- Fixing TextBoxComponent start/end of line bugs (thanks @kurtome)
- Prevent widgets overlay controller from closing when in debug mode


## 0.18.1
- Expose stepTime paramter from the Animation class to the animation component
- Updated versions for bugfixes + improved macOS support. (thanks @flowhorn)
- Update flutter_svg to 0.17.1 (thanks @flowhorn)
- Update audioplayers to 0.14.0 (thanks @flowhorn)
- Update path_provider to 1.6.0 (thanks @flowhorn)
- Update ordered_set to 1.1.5 (thanks @flowhorn)

## 0.18.0
- Improving FlareComponent API and updating FlareFlutter dependency
- Adding HasWidgetsOverlay mixin
- Adding NineTileBox widget

## 0.17.4
- Fixing compilations errors regarding changes on `box2_flame`
- Add splash screen docs

## 0.17.3
- Tweaking text box rendering to reduce pixelated text (thanks, @kurtome)
- Adding NineTileBox component

## 0.17.2
- Added backgroundColor method for overriding the game background (thanks @wolfenrain)
- Update AudioPlayers version to 0.13.5
- Bump SVG dependency plus fix example app

## 0.17.1
- Added default render function for Box2D ChainShape
- Adding TimerComponent
- Added particles subsystem (thanks @av)

## 0.17.0
- Fixing FlareAnimation API to match convention
- Fixing FlareComponent renderization
- New GestureDetector API to Game

## 0.16.1
- Added `Bgm` class for easy looping background music management.
- Added options for flip rendering of PositionComponents easily (horizontal and vertical).

## 0.16.0
- Improve our mixin structure (breaking change)
- Adds HasGameRef mixin
- Fixes for ComposedComponent (for tapables and other apis using preAdd)
- Added no-parameter alias functions for setting the game's orientation.
- Prevent double completion on onMetricsChanged callback

## 0.15.2
- Exposing tile objects on TiledComponent (thanks @renatoferreira656)
- Adding integrated API for taps on Game class and adding Tapeables mixin for PositionComponents

## 0.15.1
- Bumped version of svg dependency
- Fixed warnings

## 0.15.0
- Refactoring ParallaxComponent (thanks @spydon)
- Fixing flare animation with embed images
- Adding override paint parameter to Sprite, and refactoring it have named optional parameters

## 0.14.2
- Refactoring BaseGame debugMode
- Adding SpriteSheet class
- Adding Flame.util.spriteAsWidget
- Fixing AnimationComponent.empty()
- Fixing FlameAudio.loopLongAudio

## 0.14.1
- Fixed build on travis
- Updated readme badges
- Fixed changelog
- Fixed warning on audiopool, added audiopool example in docs

## 0.14.0
- Adding Timer#isRunning method
- Adding Timer#progress getter
- Updating Flame to work with Flutter >= 1.6.0

## 0.13.1
- Adding Timer utility class
- Adding `destroyOnFinish` flag for AnimationComponent
- Fixing release mode on examples that needed screen size
- Bumping dependencies versions (audioplayers and path_provider)

## 0.13.0
- Downgrading flame support to stable channel.

## 0.12.2
- Added more functionality to the Position class (thanks, @illiapoplawski)

## 0.12.1
- Fixed PositionComponent#setByRect to comply with toRect (thanks, @illiapoplawski)

## 0.12.0
- Updating flutter_svg and pubspec to support the latest flutter version (1.6.0)
- Adding Flare Support
- Fixing PositionComponent#toRect which was not considering the anchor property (thanks, @illiapoplawski)

## [0.11.2]
- Fixed bug on animatons with a single frame
- Fixed warning on using specific version o flutter_svg on pubspec
- ParallaxComponent is not abstract anymore, as it does not include any abstract method
- Added some functionality to Position class

## [0.11.1]
- Fixed lack of paint update when using AnimationAsWidget as pointed in #78
- Added travis (thanks, @renancarujo)

## [0.11.0]
- Implementing low latency api from audioplayers (breaking change)
- Improved examples by adding some instructions on how to run
- Add notice on readme about the channel
- Upgrade path_provider to fix conflicts

## [0.10.4]
- Fix breaking change on svg plugin

## [0.10.3]
- Svg support
- Adding `Animation#reversed` allowing a new reversed animation to be created from an existing animation.
- Fix games inside regular apps when the component is inside a sliver
- Support asesprite animations

## [0.10.2]
- Fixed some warnings and formatting

## [0.10.1]
- Fixes some typos
- Improved docs
- Extracted gamepads to a new lib, lots of improvements there (thanks, @erickzanardo)
- Added more examples and an article

## [0.10.0]
- Fixing a few minor bugs, typos, improving docs
- Adding the Palette concept: easy access to white and black colors/paints, create your palette to keep your game organized.
- Adding the Anchor concept: specify where thins should anchor, added to PositionComponent and to the new text releated features.
- Added a whole bunch of text related components: TextConfig allows you to easily define your typography information, TextComponent allows for easy rendering of stuff and TextBox can make sized texts and also typing effects.
- Improved Utils to have better and more concise APIs, removed unused stuff.
- Adding TiledComponent to integrate with tiled

## [0.9.5]
- Add `elapsed` property to Animation (thanks, @ianliu)
- Fixed minor typo on documentation

## [0.9.4]
- Bumps audioplayers version

## [0.9.3]
- Fixes issue when switching between games where new game would not attach

## [0.9.2]
- Fixes to work with Dart 2.1

## [0.9.1]
- Updated audioplayers and box2d to fix bugs

## [0.9.0]
- Several API changes, using new audioplayers 0.6.x

## [0.8.4]
- Added more consistent APIs and tests

## [0.8.3]
- Need to review audioplayers 0.5.x

## [0.8.2]
- Added better documentation, tutorials and examples
- Minor tweaks in the API
- New audioplayers version

## [0.8.1]
- The Components Overhaul Update: This is major update, even though we are keeping things in alpha (version 0.*)
- Several major upgrades regarding the component system, new component types, Sprites and SpriteSheets, better image caching, several improvements with structure, a BaseGame, a new Game as a widget, that allows you to embed inside apps and a stop method. More minor changes.

## [0.6.1]
 - Bump required dart version

## [0.6.0]
 - Adding audio suport for iOS (bumping audioplayers version)

## [0.5.0]
 - Adding a text method to Util to more easily render a Paragraph

## [0.4.0]
 - Upgraded AudioPlayers, added method to disable logging
 - Created PositionComponent with some useful methods
 - A few refactorings

## [0.3.0]
 - Added a pre-load method for Audio module

## [0.2.0]
 - Added a loop method for playing audio on loop
 - Added the option to make rectangular SpriteComponents, not just squares

## [0.1.0]
 - First release, basic utilities<|MERGE_RESOLUTION|>--- conflicted
+++ resolved
@@ -1,17 +1,13 @@
 # CHANGELOG
 
-<<<<<<< HEAD
 ## [next]
+ - Fix camera not ending up in the correct position on long jumps
+ - Make the `JoystickPlayer` a `PositionComponent`
+ - Extract shared logic when handling components set in BaseComponent and BaseGame to ComponentSet.
  - Add `SpriteAnimationWidgetBuilder`
  - Add `SpriteWidgetBuilder`
  - Add `SpriteButtonBuilder`
  - Add `NineTileBoxBuilder`
-=======
-## [Next]
- - Fix camera not ending up in the correct position on long jumps
- - Make the `JoystickPlayer` a `PositionComponent`
- - Extract shared logic when handling components set in BaseComponent and BaseGame to ComponentSet.
->>>>>>> cd37a752
 
 ## [1.0.0-releasecandidate.12]
  - Fix link to code in example stories
