# CHANGELOG

## [Next]
 - Fix link to code in example stories
 - Fix RotateEffect with negative deltas
 - Add isDragged to Draggable
 - Fix anchor of rendered text in TextComponent
 - Add new extensions to handle math.Rectangles nicely
 - Implement color parsing methods
 - Migrated the `Particle` API to `Vector2`
 - Add copyWith function to TextRenderer
 - Fix debug mode is not propagated to children of non-Position components
 - Fix size property of TextComponent was not correctly set
 - Fix anchor property was being incorrectly passed along to text renderer
 - All components take priority as an argument on their constructors
 - Fix renderRotated
 - Use QueryableOrderedSet for Collidables
 - Refactor TextBoxComponent
 - Fix bugs with TextBoxComponent
 - Improve error message for composed components
 - Fix `game.size` to take zoom into consideration 
 - Fix `camera.followComponent` when `zoom != 1`
 - Add `anchor` for `ShapeComponent` constructor
<<<<<<< HEAD
=======
 - Fix rendering of polygons in `ShapeComponent`
 - Add `SpriteAnimation` support to parallax
 - Fix `Parallax` alignment for images with different width and height
 - Fix `ImageComposition` image bounds validation
>>>>>>> 39b6ade2

## [1.0.0-releasecandidate.11]
 - Replace deprecated analysis option lines-of-executable-code with source-lines-of-code
 - Fix the anchor of SpriteWidget
 - Add test for re-adding previously removed component
 - Add possibility to dynamically change priority of components
 - Add onCollisionEnd to make it possible for the user to easily detect when a collision ends
 - Adding test coverage to packages
 - Possibility to have non-fullscreen ParallaxComponent
 - No need to send size in ParallaxComponent.fromParallax since Parallax already contains it
 - Fix Text Rendering not working properly
 - Add more useful methods to the IsometricTileMap component
 - Add Hoverables
 - Brief semantic update to second tutorial.

## [1.0.0-rc10]
 - Updated tutorial documentation to indicate use of new version
 - Fix bounding box check in collision detection
 - Refactor on flame input system to correctly take camera into account
 - Adding `SpriteAnimationGroupComponent`
 - Allow isometric tile maps with custom heights
 - Add a new renderRect method to Sprite
 - Addresses the TODO to change the camera public APIs to take Anchors for relativePositions
 - Adds methods to support moving the camera relative to its current position
 - Abstracting the text api to allow custom text renderers on the framework
 - Set the same debug mode for children as for the parent when added
 - Fix camera projections when camera is zoomed
 - Fix collision detection system with angle and parentAngle
 - Fix rendering of shapes that aren't HitboxShape

## [1.0.0-rc9]
 - Fix input bug with other anchors than center
 - Fixed `Shape` so that the `position` is now a `late`
 - Updated the documentation for the supported platforms
 - Add clear function to BaseGame to allow the removal of all components
 - Moving tutorials to the Flame main repository
 - Transforming `PaletteEntry.paint` to be a method instead of a getter
 - Adding some more basic colors entries to the `BasicPalette`
 - Fixing Flutter and Dart version constraints
 - Exporting Images and AssetsCache
 - Make `size` and `position` in `PositionComponent` final
 - Add a `snapTo` and `onPositionUpdate` method to the `Camera`
 - Remove the SpriteAnimationComponent when the animation is really done, not when it is on the last frame
 - Revamp all the docs to be up to date with v1.0.0
 - Make Assets and Images caches have a configurable prefix
 - Add `followVector2` method to the `Camera`
 - Make `gameRef` late
 - Fix Scroll example
 - Add a `renderPoint` method to `Canvas`
 - Add zoom to the camera
 - Add `moveToTarget` as an extension method to `Vector2`
 - Bring back collision detection examples
 - Fix collision detection in Collidable with multiple offset shapes
 - Publishing Flame examples on github pages

## 1.0.0-rc8
 - Migrate to null safety
 - Refactor the joystick code
 - Fix example app
 - Rename points to intersectionPoints for collision detection
 - Added CollidableType to make collision detection more efficient
 - Rename CollidableType.static to passive
 - Add srcPosition and srcSize for SpriteComponent
 - Improve collision detection with bounding boxes

## 1.0.0-rc7
 - Moving device related methods (like `fullScreen`) from `util.dart` to `device.dart`
 - Moving render functions from `util.dart` to `extensions/canvas.dart`
 - Adapting ParallaxComponent contructors to match the pattern followed on other components
 - Adapting SpriteBatchComponent constructors to match the pattern used on other components
 - Improving Parallax APIs regarding handling its size and the use outside FCS
 - Enabling direct import of Sprite and SpriteAnimation
 - Renamed `Composition` to `ImageComposition` to prevent confusion with the composition component
 - Added `rotation` and `anchor` arguments to `ImageComposition.add`
 - Added `Image` extensions
 - Added `Color` extensions
 - Change RaisedButton to ElevatedButton in timer example
 - Overhaul the draggables api to fix issues relating to local vs global positions
 - Preventing errors caused by the premature use of size property on game
 - Added a hitbox mixin for PositionComponent to make more accurate gestures
 - Added a collision detection system
 - Added geometrical shapes
 - Fix `SpriteAnimationComponent.shouldRemove` use `Component.shouldRemove`
 - Add assertion to make sure Draggables are safe to add
 - Add utility methods to the Anchor class to make it more "enum like"
 - Enable user-defined anchors
 - Added `toImage` method for the `Sprite` class
 - Uniform use of `dt` instead of `t` in all update methods
 - Add more optional arguments for unified constructors of components
 - Fix order that parent -> children render in

## 1.0.0-rc6
 - Use `Offset` type directly in `JoystickAction.update` calculations
 - Changed `parseAnchor` in `examples/widgets` to throw an exception instead of returning null when it cannot parse an anchor name
 - Code improvements and preparing APIs to null-safety
 - BaseComponent removes children marked as shouldRemove during update
 - Use `find` instead of `globstar` pattern in `scripts/lint.sh` as the later isn't enabled by default in bash
 - Fixes aseprite constructor bug
 - Improve error handling for the onLoad function
 - Add test for child removal
 - Fix bug where `Timer` callback doesn't fire for non-repeating timers, also fixing bug with `Particle` lifespan
 - Adding shortcut for loading Sprites and SpriteAnimation from the global cache
 - Adding loading methods for the different `ParallaxComponent` parts and refactor how the delta velocity works
 - Add tests for `Timer` and fix a bug where `progress` was not reported correctly
 - Refactored the `SpriteBatch` class to be more elegant and to support `Vector2`.
 - Added fallback support for the web on the `SpriteBatch` class
 - Added missing documentation on the `SpriteBatch` class
 - Added an utility method to load a `SpriteBatch` on the `Game` class
 - Updated the `widgets.md` documentation
 - Removing methods `initialDimensions` and `removeGestureRecognizer` to avoid confusion
 - Adding standard for `SpriteComponent` and `SpriteAnimationComponent` constructors
 - Added `Composition`, allows for composing multiple images into a single image.
 - Move files to comply with the dart package layout convention
 - Fix gesture detection bug of children of `PositionComponent`
 - The `game` argument on `GameWidget` is now required

## 1.0.0-rc5
 - Option for overlays to be already visible on the GameWidget
 - Adding game to the overlay builder
 - Rename retreive -> Retrieve
 - Use internal children set in BaseComponent (fixes issue adding multiple children)
 - Remove develop branches from github workflow definition
 - BaseComponent to return UnmodifiableListView for children

## 1.0.0-rc4
 - Rename Dragable -> Draggable
 - Set loop member variable when constructing SpriteAnimationComponent from SpriteAnimationData
 - Effect shouldn't affect unrelated properties on component
 - Fix rendering of children
 - Explicitly define what fields an effect on PositionComponent modifies
 - Properly propagate onMount and onRemove to children
 - Adding Canvas extensions
 - Remove Resizable mixin
 - Use config defaults for TextBoxComponent
 - Fixing Game Render Box for flutter >= 1.25
 - DebugMode to be variable instead of function on BaseGame

## 1.0.0-rc3
 - Fix TextBoxComponent rendering
 - Add TextBoxConfig options; margins and growingBox
 - Fix debugConfig strokeWidth for web
 - Update Forge2D docs
 - Update PR template with removal of develop branch
 - Translate README to Russian
 - Split up Component and PositionComponent to BaseComponent
 - Unify multiple render methods on Sprite
 - Refactored how games are inserted into a flutter tree
 - Refactored the widgets overlay API
 - Creating new way of loading animations and sprites
 - Dragable mixin for components
 - Fix update+render of component children
 - Update documentation for SVG component
 - Update documentation for PositionComponent
 - Adding Component#onLoad
 - Moving size to Game instead of BaseGame
 - Fix bug with ConcurrentModificationError on add in onMount

## 1.0.0-rc2
 - Improve IsometricTileMap and Spritesheet classes
 - Export full vector_math library from extension
 - Added warning about basic and advanced detectors
 - Ensuring sprite animation and sprite animation components don't get NPEs on initialization
 - Refactor timer class
 - include all changed that are included on 0.28.0
 - Rename game#resize to game#onResize
 - Test suite for basic effects
 - Effects duration and test suite for basic effects
 - Pause and resume for effects
 - Fix position bug in parallax effect
 - Simplification of BaseGame. Removal of addLater (add is now addLater) and rename markForRemoval.
 - Unify naming for removal of components from BaseGame

## 1.0.0-rc1
 - Move all box2d related code and examples to the flame_box2d repo
 - Rename Animation to SpriteAnimation
 - Create extension of Vector2 and unify all tuples to use that class
 - Remove Position class in favor of new Vector2 extension
 - Remove Box2D as a dependency
 - Rebuild of Images, Sprite and SpriteAnimation initialization
 - Use isRelative on effects
 - Use Vector2 for position and size on PositionComponent
 - Removing all deprecated methods
 - Rename `resize` method on components to `onGameResize`
 - Make `Resizable` have a `gameSize` property instead of `size`
 - Fix bug with CombinedEffect inside SequenceEffect
 - Fix wrong end angle for relative rotational effects
 - Use a list of Vector2 for Move effect to open up for more advanced move effects
 - Generalize effects api to include all components
 - Extract all the audio related capabilities to a new package, flame_audio
 - Fix bug that sprite crashes without a position

## 0.29.1-beta
 - Fixing Game Render Box for flutter >= 1.25

## 0.29.0
- Update audioplayers to latest version (now `assets` will not be added to prefixes automatically)
- Fix lint issues with 0.28.0

## 0.28.0
- Fix spriteAsWidget deprecation message
- Add `lineHeight` property to `TextConfig`
- Adding pause and resume methods to time class

## 0.27.0
 - Improved the accuracy of the `FPSCounter` by using Flutter's internal frame timings.
 - Adding MouseMovementDetector
 - Adding ScrollDetector
 - Fixes BGM error
 - Adding Isometric Tile Maps

## 0.26.0
 - Improving Flame image auto cache
 - Fix bug in the Box2DGame's add and addLater method , when the Component extends BodyComponent and mixin HasGameRef or other mixins ,the mixins will not be set correctly

## 0.25.0
 - Externalizing Tiled support to its own package `flame_tiled`
 - Preventing some crashs that could happen on web when some methods were called
 - Add mustCallSuper to BaseGame `update` and `render` methods
 - Moved FPS code from BaseGame to a mixin, BaseGame uses the new mixin.
 - Deprecate flare API in favor of the package `flame_flare`

## 0.24.0
 - Outsourcing SVG support to an external package
 - Adding MemoryCache class
 - Fixing games crashes on Web
 - Update tiled dependency to 0.6.0 (objects' properties are now double)

## 0.23.0
 - Add Joystick Component
 - Adding BaseGame#markToRemove
 - Upgrade tiled and flutter_svg dependencies
 - onComplete callback for effects
 - Adding Layers
 - Update tiled dep to 0.5.0 and add support for rotation with improved api

## 0.22.1
 - Fix Box2DComponent render priority
 - Fix PositionComponentEffect drifting
 - Add possibility to combine effects
 - Update to newest box2d_flame which fixes torque bug
 - Adding SpriteSheet.fromImage

## 0.22.0
 - Fixing BaseGame tap detectors issues
 - Adding SpriteWidget
 - Adding AnimationWidget
 - Upgrade Flutter SVG to fix for flame web
 - Add linting to all the examples
 - Run linting only on affected and changed examples
 - Add SequenceEffect
 - Fixed bug with travelTime in RotateEffect

## 0.21.0
- Adding AssetsCache.readBinaryFile
- Splitting debugMode from recordFps mode
- Adding support for multi touch tap and drag events
- Fix animations example
- Add possibility for infinite and alternating effects
- Add rotational effect for PositionComponents

## 0.20.2
- Fix text component bug with anchor being applied twice

## 0.20.1
- Adding method to load image bases on base64 data url.
- Fix Box2DGame to follow render priority
- Fix games trying to use gameRef inside the resize function

## 0.20.0
- Refactor game.dart classes into separate files
- Adding a GameLoop class which uses a Ticker for updating game
- Adding sprites example
- Made BaseGame non-abstract and removed SimpleGame
- Adding SpriteButton Widget
- Added SpriteBatch API, which renders sprites effectively using Canvas.drawAtlas
- Introducing basic effects API, including MoveEffect and ScaleEffect
- Adding ContactCallback controls in Box2DGame

## 0.19.1
 - Bump AudioPlayers version to allow for web support
 - Adding Game#pauseEngine and Game#resumeEngine methods
 - Removing FlameBinding since it isn't used and clashes with newest flutter

## 0.19.0
 - Fixing component lifecycle calls on BaseGame#addLater
 - Fixing Component#onDestroy, which was been called multiple times sometimes
 - Fixing Widget Overlay usage over many game instances

## 0.18.3
- Adding Component#onDestroy
- Adding Keyboard events API
- Adding Box2DGame, an extension of BaseGame to simplify lifecycle of Box2D components
- Add onAnimateComplete for Animation (thanks @diegomgarcia)
- Adding AnimationComponent#overridePaint
- Adding SpriteComponent#overridePaint
- Updating AudioPlayers to enable Web Audio support

## 0.18.2
- Add loop for AnimationComponent.sequenced() (thanks @wenxiangjiang)
- TextComponent optimization (thanks @Gericop)
- Adding Component#onMount
- Check if chidren are loaded before rendering on ComposedComponent (thanks @wenxiangjiang)
- Amend type for width and height properties on Animation.sequenced (thanks @wenxiangjiang)
- Fixing Tapable position checking
- Support line feed when create animation from a single image source (thanks @wenxiangjiang)
- Fixing TextBoxComponent start/end of line bugs (thanks @kurtome)
- Prevent widgets overlay controller from closing when in debug mode


## 0.18.1
- Expose stepTime paramter from the Animation class to the animation component
- Updated versions for bugfixes + improved macOS support. (thanks @flowhorn)
- Update flutter_svg to 0.17.1 (thanks @flowhorn)
- Update audioplayers to 0.14.0 (thanks @flowhorn)
- Update path_provider to 1.6.0 (thanks @flowhorn)
- Update ordered_set to 1.1.5 (thanks @flowhorn)

## 0.18.0
- Improving FlareComponent API and updating FlareFlutter dependency
- Adding HasWidgetsOverlay mixin
- Adding NineTileBox widget

## 0.17.4
- Fixing compilations errors regarding changes on `box2_flame`
- Add splash screen docs

## 0.17.3
- Tweaking text box rendering to reduce pixelated text (thanks, @kurtome)
- Adding NineTileBox component

## 0.17.2
- Added backgroundColor method for overriding the game background (thanks @wolfenrain)
- Update AudioPlayers version to 0.13.5
- Bump SVG dependency plus fix example app

## 0.17.1
- Added default render function for Box2D ChainShape
- Adding TimerComponent
- Added particles subsystem (thanks @av)

## 0.17.0
- Fixing FlareAnimation API to match convention
- Fixing FlareComponent renderization
- New GestureDetector API to Game

## 0.16.1
- Added `Bgm` class for easy looping background music management.
- Added options for flip rendering of PositionComponents easily (horizontal and vertical).

## 0.16.0
- Improve our mixin structure (breaking change)
- Adds HasGameRef mixin
- Fixes for ComposedComponent (for tapables and other apis using preAdd)
- Added no-parameter alias functions for setting the game's orientation.
- Prevent double completion on onMetricsChanged callback

## 0.15.2
- Exposing tile objects on TiledComponent (thanks @renatoferreira656)
- Adding integrated API for taps on Game class and adding Tapeables mixin for PositionComponents

## 0.15.1
- Bumped version of svg dependency
- Fixed warnings

## 0.15.0
- Refactoring ParallaxComponent (thanks @spydon)
- Fixing flare animation with embed images
- Adding override paint parameter to Sprite, and refactoring it have named optional parameters

## 0.14.2
- Refactoring BaseGame debugMode
- Adding SpriteSheet class
- Adding Flame.util.spriteAsWidget
- Fixing AnimationComponent.empty()
- Fixing FlameAudio.loopLongAudio

## 0.14.1
- Fixed build on travis
- Updated readme badges
- Fixed changelog
- Fixed warning on audiopool, added audiopool example in docs

## 0.14.0
- Adding Timer#isRunning method
- Adding Timer#progress getter
- Updating Flame to work with Flutter >= 1.6.0

## 0.13.1
- Adding Timer utility class
- Adding `destroyOnFinish` flag for AnimationComponent
- Fixing release mode on examples that needed screen size
- Bumping dependencies versions (audioplayers and path_provider)

## 0.13.0
- Downgrading flame support to stable channel.

## 0.12.2
- Added more functionality to the Position class (thanks, @illiapoplawski)

## 0.12.1
- Fixed PositionComponent#setByRect to comply with toRect (thanks, @illiapoplawski)

## 0.12.0
- Updating flutter_svg and pubspec to support the latest flutter version (1.6.0)
- Adding Flare Support
- Fixing PositionComponent#toRect which was not considering the anchor property (thanks, @illiapoplawski)

## [0.11.2]
- Fixed bug on animatons with a single frame
- Fixed warning on using specific version o flutter_svg on pubspec
- ParallaxComponent is not abstract anymore, as it does not include any abstract method
- Added some functionality to Position class

## [0.11.1]
- Fixed lack of paint update when using AnimationAsWidget as pointed in #78
- Added travis (thanks, @renancarujo)

## [0.11.0]
- Implementing low latency api from audioplayers (breaking change)
- Improved examples by adding some instructions on how to run
- Add notice on readme about the channel
- Upgrade path_provider to fix conflicts

## [0.10.4]
- Fix breaking change on svg plugin

## [0.10.3]
- Svg support
- Adding `Animation#reversed` allowing a new reversed animation to be created from an existing animation.
- Fix games inside regular apps when the component is inside a sliver
- Support asesprite animations

## [0.10.2]
- Fixed some warnings and formatting

## [0.10.1]
- Fixes some typos
- Improved docs
- Extracted gamepads to a new lib, lots of improvements there (thanks, @erickzanardo)
- Added more examples and an article

## [0.10.0]
- Fixing a few minor bugs, typos, improving docs
- Adding the Palette concept: easy access to white and black colors/paints, create your palette to keep your game organized.
- Adding the Anchor concept: specify where thins should anchor, added to PositionComponent and to the new text releated features.
- Added a whole bunch of text related components: TextConfig allows you to easily define your typography information, TextComponent allows for easy rendering of stuff and TextBox can make sized texts and also typing effects.
- Improved Utils to have better and more concise APIs, removed unused stuff.
- Adding TiledComponent to integrate with tiled

## [0.9.5]
- Add `elapsed` property to Animation (thanks, @ianliu)
- Fixed minor typo on documentation

## [0.9.4]
- Bumps audioplayers version

## [0.9.3]
- Fixes issue when switching between games where new game would not attach

## [0.9.2]
- Fixes to work with Dart 2.1

## [0.9.1]
- Updated audioplayers and box2d to fix bugs

## [0.9.0]
- Several API changes, using new audioplayers 0.6.x

## [0.8.4]
- Added more consistent APIs and tests

## [0.8.3]
- Need to review audioplayers 0.5.x

## [0.8.2]
- Added better documentation, tutorials and examples
- Minor tweaks in the API
- New audioplayers version

## [0.8.1]
- The Components Overhaul Update: This is major update, even though we are keeping things in alpha (version 0.*)
- Several major upgrades regarding the component system, new component types, Sprites and SpriteSheets, better image caching, several improvements with structure, a BaseGame, a new Game as a widget, that allows you to embed inside apps and a stop method. More minor changes.

## [0.6.1]
 - Bump required dart version

## [0.6.0]
 - Adding audio suport for iOS (bumping audioplayers version)

## [0.5.0]
 - Adding a text method to Util to more easily render a Paragraph

## [0.4.0]
 - Upgraded AudioPlayers, added method to disable logging
 - Created PositionComponent with some useful methods
 - A few refactorings

## [0.3.0]
 - Added a pre-load method for Audio module

## [0.2.0]
 - Added a loop method for playing audio on loop
 - Added the option to make rectangular SpriteComponents, not just squares

## [0.1.0]
 - First release, basic utilities<|MERGE_RESOLUTION|>--- conflicted
+++ resolved
@@ -21,13 +21,10 @@
  - Fix `game.size` to take zoom into consideration 
  - Fix `camera.followComponent` when `zoom != 1`
  - Add `anchor` for `ShapeComponent` constructor
-<<<<<<< HEAD
-=======
  - Fix rendering of polygons in `ShapeComponent`
  - Add `SpriteAnimation` support to parallax
  - Fix `Parallax` alignment for images with different width and height
  - Fix `ImageComposition` image bounds validation
->>>>>>> 39b6ade2
 
 ## [1.0.0-releasecandidate.11]
  - Replace deprecated analysis option lines-of-executable-code with source-lines-of-code
