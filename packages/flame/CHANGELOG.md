# CHANGELOG

## [next]
 - Added `StandardEffectController` class
 - Refactored `Effect` class to use `EffectController`, added `Transform2DEffect` class
 - Clarified `TimerComponent` example
 - Fixed pause and resume engines when `GameWidget` had rebuilds
 - Removed `runOnCreation` attribute in favor of the `paused` attribute on `FlameGame`
 - Add `CustomPainterComponent`
 - Alternative implementation of `RotateEffect`, based on `Transform2DEffect`
 - Alternative implementation of `MoveEffect`, based on `Transform2DEffect`
 - Fix `onGameResize` margin bug in `HudMarginComponent`
 - `PositionComponent.size` now returns a `NotifyingVector2`
 - Possibility to manually remove `TimerComponent`
 - Rename `Hitbox` mixin to `HasHitboxes`
 - Added `RemoveEffect` and `SimpleEffectController`
 - Create default implementations of `RectangleComponent`, `CircleComponent` and `PolygonComponent`
 - Streamlined the argument list for all components extending `PositionComponent`
 - Improved interaction between viewport and isHud components
 - `randomColor` method in the `Color` extension
 - Calling super-method in `.render()` is now optional
 - Components that manipulate canvas state are now responsible for saving/restoring that state
 - Remove `super.render` calls that are no longer needed
 - Fixed typo in error message
 - `TextPaint` to use `TextStyle` (material) instead of `TextPaintConfig`
 - Underlying `Shape`s in `ShapeComponent` transform with components position, size and angle
 - `HitboxShape` takes parents ancestors transformations into consideration (not scaling)
 - Added possibility to extend `JoystickComponent`
 - Renamed `FlameTester` to `GameTester`
 - Modified `FlameTester` to be specific for `T extends FlameGame`
 - Improved `TimerComponent`
<<<<<<< HEAD
 - Removed methods `preRender()` and `postRender()` in `Component`
=======
 - Use `FlameTester` everywhere where it makes sense in the tests
>>>>>>> bd36ef2f
 - Improved `IsometricTileMap`

## [1.0.0-releasecandidate.16]
 - `changePriority` no longer breaks game loop iteration
 - Move component mixin checks to their own files
 - Fix exception when game was rebuilt
 - Add `@mustCallSuper` on `Component.render`
 - Add `SpriteSheet.createAnimationVariable` method to allow animations with different `stepTime` for each sprite
 - Use the full delta in `JoystickComponent` so that it can't go to the wrong direction on the wrong side
 - Improved the menu for documentation version selection
 - Introduce `onDoubleTapDown` with info and `onDoubleTapCancel`
 - Changed `onHoverEnter` and `onHoverLeave` to return `bool` (breaking change)
 - Improved "move effect" example in the Dashbook
 - Use documentation versions generated from flame-docs-site

## [1.0.0-releasecandidate.15]
 - Fix issue with `Draggable`s not being removed from `draggables` list
 - Increase Flutter SDK constraint to `>= 2.5.0`.
 - Method `PositionComponent.toRect()` now works for flipped/rotated components.
 - Make the root bundle exposed via `Flame.bundle` actually configurable
 - Take in an optional `Camera` as a parameter to `FlameGame`
 - Make super.onLoad mandatory to avoid memory leaks
 - `QueryableOrderedSet`'s `strictMode` is configurable so it is no longer necessary to call `register` before `query`
 - Add option to rotate `SpriteWidget`
 - Fix bug where `onRemove` was called during resizing
 - Add `onAttach` and `onDetach` to `Game`

## [1.0.0-releasecandidate.14]
 - Reset effects after they are done so that they can be repeated
 - Remove integrated joystick buttons
 - Add `MarginHudComponent`, used when components need to have a margin to the viewport edge
 - Refactor `JoystickComponent`
 - Add `SpriteAnimationWidget.asset`
 - Add `SpriteWidget.asset`
 - Add `SpriteButton.asset`
 - Add `NineTileBox.asset`
 - Fix resolution of `TextBoxComponent`
 - Add `BaseGame.remove` and `BaseGame.removeAll` helpers for removing components
 - Add `BaseComponent.remove` and `BaseComponent.removeAll` helpers for removing children
 - Rename `Camera.cameraSpeed` to `Camera.speed`
 - Rename `addShape` to `addHitbox` in `Hitbox` mixin
 - Fix bug with Events and Draggables
 - Add generics to components with HasGameRef so that they can be extended and have another gameRef
 - Fix parallax fullscreen bug when game is resized
 - Generalize `paint` usage on components
 - Create `OpacityEffect`
 - Create `ColorEffect`
 - Adding ability to pause `SpriteAnimationComponent`
 - Adding `SpriteGroupComponent`
 - Fix truncated last frame in non-looping animations
 - Default size of `SpriteComponent` is `srcSize` instead of spritesheet size
 - Export test helper methods
 - Rename `ScaleEffect` to `SizeEffect`
 - Introduce `scale` on `PositionComponent`
 - Add `ScaleEffect` that works on `scale` instead of `size`
 - Add class `NotifyingVector2`
 - Add class `Transform2D`
 - Added helper functions `testRandom()` and `testWidgetsRandom()`
 - Remove `FPSCounter` from `BaseGame`
 - Refactor `PositionComponent` to work with `Transform2D`: the component now works more reliably
   when nested
 - Properties `renderFlipX`, `renderFlipY` removed and replaced with methods
   `flipHorizontally()` and `flipVertically()`.
 - Method `.angleTo` removed as it was not working properly.
 - In debug mode `PositionComponent` now displays an indicator for the anchor position.
 - Update `Camera` docs to showcase usage with `Game` class
 - Fixed a bug with `worldBounds` being set to `null` in `Camera`
 - Remove `.viewport` from `BaseGame`, use `camera.viewport` instead
 - `MockCanvas` is now strongly typed and matches numeric coordinates up to a tolerance
 - Add `loadAllImages` to `Images`, which loads all images from the prefixed path
 - Reviewed the keyboard API with new mixins (`KeyboardHandler` and `HasKeyboardHandlerComponents`)
 - Added `FocusNode` on the game widget and improved keyboard handling in the game.
 - Added ability to have custom mouse cursor on the `GameWidget` region
 - Change sprite component to default to the Sprite size if not provided
 - `TextBoxComponent` waits for cache to be filled on `onLoad`
 - `TextBoxComponent` can have customizable `pixelRatio`
 - Add `ContainsAtLeastMockCanvas` to facilitate testing with `MockCanvas`
 - Support for `drawImage` for `MockCanvas`
 - `Game` is now a `Component`
 - `ComponentEffect` is now a `Component`
 - `HasGameRef` can now operate independently from `Game`
 - `initialDelay` and `peakDelay` for effects to handle time before and after an effect
 - `component.onMount` now runs every time a component gets a new parent
 - Add collision detection between child components

## [1.0.0-releasecandidate.13]
 - Fix camera not ending up in the correct position on long jumps
 - Make the `JoystickPlayer` a `PositionComponent`
 - Extract shared logic when handling components set in BaseComponent and BaseGame to ComponentSet.
 - Rename `camera.shake(amount: x)` to `camera.shake(duration: x)`
 - Fix `SpriteAnimationComponent` docs to use `Future.wait`
 - Add an empty `postRender` method that will run after each components render method
 - Rename `Tapable` to `Tappable`
 - Fix `SpriteAnimationComponent` docs to use `Future.wait`
 - Add an empty `postRender` method that will run after each components render method
 - Rename `HasTapableComponents` to `HasTappableComponents`
 - Rename `prepareCanvas` to `preRender`
 - Add `intensity` to `Camera.shake`
 - `FixedResolutionViewport` to use matrix transformations for `Canvas`

## [1.0.0-releasecandidate.12]
 - Fix link to code in example stories
 - Fix RotateEffect with negative deltas
 - Add isDragged to Draggable
 - Fix anchor of rendered text in TextComponent
 - Add new extensions to handle math.Rectangles nicely
 - Implement color parsing methods
 - Migrated the `Particle` API to `Vector2`
 - Add copyWith function to TextRenderer
 - Fix debug mode is not propagated to children of non-Position components
 - Fix size property of TextComponent was not correctly set
 - Fix anchor property was being incorrectly passed along to text renderer
 - All components take priority as an argument on their constructors
 - Fix renderRotated
 - Use QueryableOrderedSet for Collidables
 - Refactor TextBoxComponent
 - Fix bugs with TextBoxComponent
 - Improve error message for composed components
 - Fix `game.size` to take zoom into consideration 
 - Fix `camera.followComponent` when `zoom != 1`
 - Add `anchor` for `ShapeComponent` constructor
 - Fix rendering of polygons in `ShapeComponent`
 - Add `SpriteAnimation` support to parallax
 - Fix `Parallax` alignment for images with different width and height
 - Fix `ImageComposition` image bounds validation
 - Improved the internal `RenderObject` widget performance
 - Add `Matrix4` extensions
 - `Camera.apply` is done with matrix transformations
 - `Camera` zooming is taking current `relativeOffset` into account
 - Fix gestures for when `isHud = true` and `Camera` is modified
 - Fix `Camera` zoom behaviour with offset/anchor

## [1.0.0-releasecandidate.11]
 - Replace deprecated analysis option lines-of-executable-code with source-lines-of-code
 - Fix the anchor of SpriteWidget
 - Add test for re-adding previously removed component
 - Add possibility to dynamically change priority of components
 - Add onCollisionEnd to make it possible for the user to easily detect when a collision ends
 - Adding test coverage to packages
 - Possibility to have non-fullscreen ParallaxComponent
 - No need to send size in ParallaxComponent.fromParallax since Parallax already contains it
 - Fix Text Rendering not working properly
 - Add more useful methods to the IsometricTileMap component
 - Add Hoverables
 - Brief semantic update to second tutorial.

## [1.0.0-rc10]
 - Updated tutorial documentation to indicate use of new version
 - Fix bounding box check in collision detection
 - Refactor on flame input system to correctly take camera into account
 - Adding `SpriteAnimationGroupComponent`
 - Allow isometric tile maps with custom heights
 - Add a new renderRect method to Sprite
 - Addresses the TODO to change the camera public APIs to take Anchors for relativePositions
 - Adds methods to support moving the camera relative to its current position
 - Abstracting the text api to allow custom text renderers on the framework
 - Set the same debug mode for children as for the parent when added
 - Fix camera projections when camera is zoomed
 - Fix collision detection system with angle and parentAngle
 - Fix rendering of shapes that aren't HitboxShape

## [1.0.0-rc9]
 - Fix input bug with other anchors than center
 - Fixed `Shape` so that the `position` is now a `late`
 - Updated the documentation for the supported platforms
 - Add clear function to BaseGame to allow the removal of all components
 - Moving tutorials to the Flame main repository
 - Transforming `PaletteEntry.paint` to be a method instead of a getter
 - Adding some more basic colors entries to the `BasicPalette`
 - Fixing Flutter and Dart version constraints
 - Exporting Images and AssetsCache
 - Make `size` and `position` in `PositionComponent` final
 - Add a `snapTo` and `onPositionUpdate` method to the `Camera`
 - Remove the SpriteAnimationComponent when the animation is really done, not when it is on the last frame
 - Revamp all the docs to be up to date with v1.0.0
 - Make Assets and Images caches have a configurable prefix
 - Add `followVector2` method to the `Camera`
 - Make `gameRef` late
 - Fix Scroll example
 - Add a `renderPoint` method to `Canvas`
 - Add zoom to the camera
 - Add `moveToTarget` as an extension method to `Vector2`
 - Bring back collision detection examples
 - Fix collision detection in Collidable with multiple offset shapes
 - Publishing Flame examples on github pages

## 1.0.0-rc8
 - Migrate to null safety
 - Refactor the joystick code
 - Fix example app
 - Rename points to intersectionPoints for collision detection
 - Added CollidableType to make collision detection more efficient
 - Rename CollidableType.static to passive
 - Add srcPosition and srcSize for SpriteComponent
 - Improve collision detection with bounding boxes

## 1.0.0-rc7
 - Moving device related methods (like `fullScreen`) from `util.dart` to `device.dart`
 - Moving render functions from `util.dart` to `extensions/canvas.dart`
 - Adapting ParallaxComponent contructors to match the pattern followed on other components
 - Adapting SpriteBatchComponent constructors to match the pattern used on other components
 - Improving Parallax APIs regarding handling its size and the use outside FCS
 - Enabling direct import of Sprite and SpriteAnimation
 - Renamed `Composition` to `ImageComposition` to prevent confusion with the composition component
 - Added `rotation` and `anchor` arguments to `ImageComposition.add`
 - Added `Image` extensions
 - Added `Color` extensions
 - Change RaisedButton to ElevatedButton in timer example
 - Overhaul the draggables api to fix issues relating to local vs global positions
 - Preventing errors caused by the premature use of size property on game
 - Added a hitbox mixin for PositionComponent to make more accurate gestures
 - Added a collision detection system
 - Added geometrical shapes
 - Fix `SpriteAnimationComponent.shouldRemove` use `Component.shouldRemove`
 - Add assertion to make sure Draggables are safe to add
 - Add utility methods to the Anchor class to make it more "enum like"
 - Enable user-defined anchors
 - Added `toImage` method for the `Sprite` class
 - Uniform use of `dt` instead of `t` in all update methods
 - Add more optional arguments for unified constructors of components
 - Fix order that parent -> children render in

## 1.0.0-rc6
 - Use `Offset` type directly in `JoystickAction.update` calculations
 - Changed `parseAnchor` in `examples/widgets` to throw an exception instead of returning null when it cannot parse an anchor name
 - Code improvements and preparing APIs to null-safety
 - BaseComponent removes children marked as shouldRemove during update
 - Use `find` instead of `globstar` pattern in `scripts/lint.sh` as the later isn't enabled by default in bash
 - Fixes aseprite constructor bug
 - Improve error handling for the onLoad function
 - Add test for child removal
 - Fix bug where `Timer` callback doesn't fire for non-repeating timers, also fixing bug with `Particle` lifespan
 - Adding shortcut for loading Sprites and SpriteAnimation from the global cache
 - Adding loading methods for the different `ParallaxComponent` parts and refactor how the delta velocity works
 - Add tests for `Timer` and fix a bug where `progress` was not reported correctly
 - Refactored the `SpriteBatch` class to be more elegant and to support `Vector2`.
 - Added fallback support for the web on the `SpriteBatch` class
 - Added missing documentation on the `SpriteBatch` class
 - Added an utility method to load a `SpriteBatch` on the `Game` class
 - Updated the `widgets.md` documentation
 - Removing methods `initialDimensions` and `removeGestureRecognizer` to avoid confusion
 - Adding standard for `SpriteComponent` and `SpriteAnimationComponent` constructors
 - Added `Composition`, allows for composing multiple images into a single image.
 - Move files to comply with the dart package layout convention
 - Fix gesture detection bug of children of `PositionComponent`
 - The `game` argument on `GameWidget` is now required

## 1.0.0-rc5
 - Option for overlays to be already visible on the GameWidget
 - Adding game to the overlay builder
 - Rename retreive -> Retrieve
 - Use internal children set in BaseComponent (fixes issue adding multiple children)
 - Remove develop branches from github workflow definition
 - BaseComponent to return UnmodifiableListView for children

## 1.0.0-rc4
 - Rename Dragable -> Draggable
 - Set loop member variable when constructing SpriteAnimationComponent from SpriteAnimationData
 - Effect shouldn't affect unrelated properties on component
 - Fix rendering of children
 - Explicitly define what fields an effect on PositionComponent modifies
 - Properly propagate onMount and onRemove to children
 - Adding Canvas extensions
 - Remove Resizable mixin
 - Use config defaults for TextBoxComponent
 - Fixing Game Render Box for flutter >= 1.25
 - DebugMode to be variable instead of function on BaseGame

## 1.0.0-rc3
 - Fix TextBoxComponent rendering
 - Add TextBoxConfig options; margins and growingBox
 - Fix debugConfig strokeWidth for web
 - Update Forge2D docs
 - Update PR template with removal of develop branch
 - Translate README to Russian
 - Split up Component and PositionComponent to BaseComponent
 - Unify multiple render methods on Sprite
 - Refactored how games are inserted into a flutter tree
 - Refactored the widgets overlay API
 - Creating new way of loading animations and sprites
 - Dragable mixin for components
 - Fix update+render of component children
 - Update documentation for SVG component
 - Update documentation for PositionComponent
 - Adding Component#onLoad
 - Moving size to Game instead of BaseGame
 - Fix bug with ConcurrentModificationError on add in onMount

## 1.0.0-rc2
 - Improve IsometricTileMap and Spritesheet classes
 - Export full vector_math library from extension
 - Added warning about basic and advanced detectors
 - Ensuring sprite animation and sprite animation components don't get NPEs on initialization
 - Refactor timer class
 - include all changed that are included on 0.28.0
 - Rename game#resize to game#onResize
 - Test suite for basic effects
 - Effects duration and test suite for basic effects
 - Pause and resume for effects
 - Fix position bug in parallax effect
 - Simplification of BaseGame. Removal of addLater (add is now addLater) and rename markForRemoval.
 - Unify naming for removal of components from BaseGame

## 1.0.0-rc1
 - Move all box2d related code and examples to the flame_box2d repo
 - Rename Animation to SpriteAnimation
 - Create extension of Vector2 and unify all tuples to use that class
 - Remove Position class in favor of new Vector2 extension
 - Remove Box2D as a dependency
 - Rebuild of Images, Sprite and SpriteAnimation initialization
 - Use isRelative on effects
 - Use Vector2 for position and size on PositionComponent
 - Removing all deprecated methods
 - Rename `resize` method on components to `onGameResize`
 - Make `Resizable` have a `gameSize` property instead of `size`
 - Fix bug with CombinedEffect inside SequenceEffect
 - Fix wrong end angle for relative rotational effects
 - Use a list of Vector2 for Move effect to open up for more advanced move effects
 - Generalize effects api to include all components
 - Extract all the audio related capabilities to a new package, flame_audio
 - Fix bug that sprite crashes without a position

## 0.29.1-beta
 - Fixing Game Render Box for flutter >= 1.25

## 0.29.0
- Update audioplayers to latest version (now `assets` will not be added to prefixes automatically)
- Fix lint issues with 0.28.0

## 0.28.0
- Fix spriteAsWidget deprecation message
- Add `lineHeight` property to `TextConfig`
- Adding pause and resume methods to time class

## 0.27.0
 - Improved the accuracy of the `FPSCounter` by using Flutter's internal frame timings.
 - Adding MouseMovementDetector
 - Adding ScrollDetector
 - Fixes BGM error
 - Adding Isometric Tile Maps

## 0.26.0
 - Improving Flame image auto cache
 - Fix bug in the Box2DGame's add and addLater method , when the Component extends BodyComponent and mixin HasGameRef or other mixins ,the mixins will not be set correctly

## 0.25.0
 - Externalizing Tiled support to its own package `flame_tiled`
 - Preventing some crashs that could happen on web when some methods were called
 - Add mustCallSuper to BaseGame `update` and `render` methods
 - Moved FPS code from BaseGame to a mixin, BaseGame uses the new mixin.
 - Deprecate flare API in favor of the package `flame_flare`

## 0.24.0
 - Outsourcing SVG support to an external package
 - Adding MemoryCache class
 - Fixing games crashes on Web
 - Update tiled dependency to 0.6.0 (objects' properties are now double)

## 0.23.0
 - Add Joystick Component
 - Adding BaseGame#markToRemove
 - Upgrade tiled and flutter_svg dependencies
 - onComplete callback for effects
 - Adding Layers
 - Update tiled dep to 0.5.0 and add support for rotation with improved api

## 0.22.1
 - Fix Box2DComponent render priority
 - Fix PositionComponentEffect drifting
 - Add possibility to combine effects
 - Update to newest box2d_flame which fixes torque bug
 - Adding SpriteSheet.fromImage

## 0.22.0
 - Fixing BaseGame tap detectors issues
 - Adding SpriteWidget
 - Adding AnimationWidget
 - Upgrade Flutter SVG to fix for flame web
 - Add linting to all the examples
 - Run linting only on affected and changed examples
 - Add SequenceEffect
 - Fixed bug with travelTime in RotateEffect

## 0.21.0
- Adding AssetsCache.readBinaryFile
- Splitting debugMode from recordFps mode
- Adding support for multi touch tap and drag events
- Fix animations example
- Add possibility for infinite and alternating effects
- Add rotational effect for PositionComponents

## 0.20.2
- Fix text component bug with anchor being applied twice

## 0.20.1
- Adding method to load image bases on base64 data url.
- Fix Box2DGame to follow render priority
- Fix games trying to use gameRef inside the resize function

## 0.20.0
- Refactor game.dart classes into separate files
- Adding a GameLoop class which uses a Ticker for updating game
- Adding sprites example
- Made BaseGame non-abstract and removed SimpleGame
- Adding SpriteButton Widget
- Added SpriteBatch API, which renders sprites effectively using Canvas.drawAtlas
- Introducing basic effects API, including MoveEffect and ScaleEffect
- Adding ContactCallback controls in Box2DGame

## 0.19.1
 - Bump AudioPlayers version to allow for web support
 - Adding Game#pauseEngine and Game#resumeEngine methods
 - Removing FlameBinding since it isn't used and clashes with newest flutter

## 0.19.0
 - Fixing component lifecycle calls on BaseGame#addLater
 - Fixing Component#onDestroy, which was been called multiple times sometimes
 - Fixing Widget Overlay usage over many game instances

## 0.18.3
- Adding Component#onDestroy
- Adding Keyboard events API
- Adding Box2DGame, an extension of BaseGame to simplify lifecycle of Box2D components
- Add onAnimateComplete for Animation (thanks @diegomgarcia)
- Adding AnimationComponent#overridePaint
- Adding SpriteComponent#overridePaint
- Updating AudioPlayers to enable Web Audio support

## 0.18.2
- Add loop for AnimationComponent.sequenced() (thanks @wenxiangjiang)
- TextComponent optimization (thanks @Gericop)
- Adding Component#onMount
- Check if chidren are loaded before rendering on ComposedComponent (thanks @wenxiangjiang)
- Amend type for width and height properties on Animation.sequenced (thanks @wenxiangjiang)
- Fixing Tapable position checking
- Support line feed when create animation from a single image source (thanks @wenxiangjiang)
- Fixing TextBoxComponent start/end of line bugs (thanks @kurtome)
- Prevent widgets overlay controller from closing when in debug mode


## 0.18.1
- Expose stepTime paramter from the Animation class to the animation component
- Updated versions for bugfixes + improved macOS support. (thanks @flowhorn)
- Update flutter_svg to 0.17.1 (thanks @flowhorn)
- Update audioplayers to 0.14.0 (thanks @flowhorn)
- Update path_provider to 1.6.0 (thanks @flowhorn)
- Update ordered_set to 1.1.5 (thanks @flowhorn)

## 0.18.0
- Improving FlareComponent API and updating FlareFlutter dependency
- Adding HasWidgetsOverlay mixin
- Adding NineTileBox widget

## 0.17.4
- Fixing compilations errors regarding changes on `box2_flame`
- Add splash screen docs

## 0.17.3
- Tweaking text box rendering to reduce pixelated text (thanks, @kurtome)
- Adding NineTileBox component

## 0.17.2
- Added backgroundColor method for overriding the game background (thanks @wolfenrain)
- Update AudioPlayers version to 0.13.5
- Bump SVG dependency plus fix example app

## 0.17.1
- Added default render function for Box2D ChainShape
- Adding TimerComponent
- Added particles subsystem (thanks @av)

## 0.17.0
- Fixing FlareAnimation API to match convention
- Fixing FlareComponent renderization
- New GestureDetector API to Game

## 0.16.1
- Added `Bgm` class for easy looping background music management.
- Added options for flip rendering of PositionComponents easily (horizontal and vertical).

## 0.16.0
- Improve our mixin structure (breaking change)
- Adds HasGameRef mixin
- Fixes for ComposedComponent (for tapables and other apis using preAdd)
- Added no-parameter alias functions for setting the game's orientation.
- Prevent double completion on onMetricsChanged callback

## 0.15.2
- Exposing tile objects on TiledComponent (thanks @renatoferreira656)
- Adding integrated API for taps on Game class and adding Tapeables mixin for PositionComponents

## 0.15.1
- Bumped version of svg dependency
- Fixed warnings

## 0.15.0
- Refactoring ParallaxComponent (thanks @spydon)
- Fixing flare animation with embed images
- Adding override paint parameter to Sprite, and refactoring it have named optional parameters

## 0.14.2
- Refactoring BaseGame debugMode
- Adding SpriteSheet class
- Adding Flame.util.spriteAsWidget
- Fixing AnimationComponent.empty()
- Fixing FlameAudio.loopLongAudio

## 0.14.1
- Fixed build on travis
- Updated readme badges
- Fixed changelog
- Fixed warning on audiopool, added audiopool example in docs

## 0.14.0
- Adding Timer#isRunning method
- Adding Timer#progress getter
- Updating Flame to work with Flutter >= 1.6.0

## 0.13.1
- Adding Timer utility class
- Adding `destroyOnFinish` flag for AnimationComponent
- Fixing release mode on examples that needed screen size
- Bumping dependencies versions (audioplayers and path_provider)

## 0.13.0
- Downgrading flame support to stable channel.

## 0.12.2
- Added more functionality to the Position class (thanks, @illiapoplawski)

## 0.12.1
- Fixed PositionComponent#setByRect to comply with toRect (thanks, @illiapoplawski)

## 0.12.0
- Updating flutter_svg and pubspec to support the latest flutter version (1.6.0)
- Adding Flare Support
- Fixing PositionComponent#toRect which was not considering the anchor property (thanks, @illiapoplawski)

## [0.11.2]
- Fixed bug on animatons with a single frame
- Fixed warning on using specific version o flutter_svg on pubspec
- ParallaxComponent is not abstract anymore, as it does not include any abstract method
- Added some functionality to Position class

## [0.11.1]
- Fixed lack of paint update when using AnimationAsWidget as pointed in #78
- Added travis (thanks, @renancarujo)

## [0.11.0]
- Implementing low latency api from audioplayers (breaking change)
- Improved examples by adding some instructions on how to run
- Add notice on readme about the channel
- Upgrade path_provider to fix conflicts

## [0.10.4]
- Fix breaking change on svg plugin

## [0.10.3]
- Svg support
- Adding `Animation#reversed` allowing a new reversed animation to be created from an existing animation.
- Fix games inside regular apps when the component is inside a sliver
- Support asesprite animations

## [0.10.2]
- Fixed some warnings and formatting

## [0.10.1]
- Fixes some typos
- Improved docs
- Extracted gamepads to a new lib, lots of improvements there (thanks, @erickzanardo)
- Added more examples and an article

## [0.10.0]
- Fixing a few minor bugs, typos, improving docs
- Adding the Palette concept: easy access to white and black colors/paints, create your palette to keep your game organized.
- Adding the Anchor concept: specify where thins should anchor, added to PositionComponent and to the new text releated features.
- Added a whole bunch of text related components: TextConfig allows you to easily define your typography information, TextComponent allows for easy rendering of stuff and TextBox can make sized texts and also typing effects.
- Improved Utils to have better and more concise APIs, removed unused stuff.
- Adding TiledComponent to integrate with tiled

## [0.9.5]
- Add `elapsed` property to Animation (thanks, @ianliu)
- Fixed minor typo on documentation

## [0.9.4]
- Bumps audioplayers version

## [0.9.3]
- Fixes issue when switching between games where new game would not attach

## [0.9.2]
- Fixes to work with Dart 2.1

## [0.9.1]
- Updated audioplayers and box2d to fix bugs

## [0.9.0]
- Several API changes, using new audioplayers 0.6.x

## [0.8.4]
- Added more consistent APIs and tests

## [0.8.3]
- Need to review audioplayers 0.5.x

## [0.8.2]
- Added better documentation, tutorials and examples
- Minor tweaks in the API
- New audioplayers version

## [0.8.1]
- The Components Overhaul Update: This is major update, even though we are keeping things in alpha (version 0.*)
- Several major upgrades regarding the component system, new component types, Sprites and SpriteSheets, better image caching, several improvements with structure, a BaseGame, a new Game as a widget, that allows you to embed inside apps and a stop method. More minor changes.

## [0.6.1]
 - Bump required dart version

## [0.6.0]
 - Adding audio suport for iOS (bumping audioplayers version)

## [0.5.0]
 - Adding a text method to Util to more easily render a Paragraph

## [0.4.0]
 - Upgraded AudioPlayers, added method to disable logging
 - Created PositionComponent with some useful methods
 - A few refactorings

## [0.3.0]
 - Added a pre-load method for Audio module

## [0.2.0]
 - Added a loop method for playing audio on loop
 - Added the option to make rectangular SpriteComponents, not just squares

## [0.1.0]
 - First release, basic utilities<|MERGE_RESOLUTION|>--- conflicted
+++ resolved
@@ -29,11 +29,8 @@
  - Renamed `FlameTester` to `GameTester`
  - Modified `FlameTester` to be specific for `T extends FlameGame`
  - Improved `TimerComponent`
-<<<<<<< HEAD
  - Removed methods `preRender()` and `postRender()` in `Component`
-=======
  - Use `FlameTester` everywhere where it makes sense in the tests
->>>>>>> bd36ef2f
  - Improved `IsometricTileMap`
 
 ## [1.0.0-releasecandidate.16]
