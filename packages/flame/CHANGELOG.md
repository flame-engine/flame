--- conflicted
+++ resolved
@@ -10,9 +10,6 @@
  - Adding some more basic colors entries to the `BasicPalette`
  - Fixing Flutter and Dart version constraints
  - Exporting Images and AssetsCache
-<<<<<<< HEAD
- - Migrated the `Particle` API to `Vector2`
-=======
  - Make `size` and `position` in `PositionComponent` final
  - Add a `snapTo` and `onPositionUpdate` method to the `Camera`
  - Remove the SpriteAnimationComponent when the animation is really done, not when it is on the last frame
@@ -23,7 +20,7 @@
  - Fix Scroll example
  - Add a `renderPoint` method to `Canvas`
  - Add zoom to the camera
->>>>>>> 9b589baf
+ - Migrated the `Particle` API to `Vector2`
 
 ## 1.0.0-rc8
  - Migrate to null safety
