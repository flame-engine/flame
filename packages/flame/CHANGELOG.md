# CHANGELOG

## [next]
 - Fix input bug with other anchors than center
 - Fixed `Shape` so that the `position` is now a `late`
 - Updated the documentation for the supported platforms
 - Add clear function to BaseGame to allow the removal of all components
 - Moving tutorials to the Flame main repository
<<<<<<< HEAD
 - Transforming `PaletteEntry.paint` to be a method instead of a getter
 - Adding some more basic colors entries to the `BasicPalette`
=======
 - Fixing Flutter and Dart version constraints
 - Exporting Images and AssetsCache
>>>>>>> dd2fb02a

## 1.0.0-rc8
 - Migrate to null safety
 - Refactor the joystick code
 - Fix example app
 - Rename points to intersectionPoints for collision detection
 - Added CollidableType to make collision detection more efficient
 - Rename CollidableType.static to passive
 - Add srcPosition and srcSize for SpriteComponent
 - Improve collision detection with bounding boxes

## 1.0.0-rc7
 - Moving device related methods (like `fullScreen`) from `util.dart` to `device.dart`
 - Moving render functions from `util.dart` to `extensions/canvas.dart`
 - Adapting ParallaxComponent contructors to match the pattern followed on other components
 - Adapting SpriteBatchComponent constructors to match the pattern used on other components
 - Improving Parallax APIs regarding handling its size and the use outside FCS
 - Enabling direct import of Sprite and SpriteAnimation
 - Renamed `Composition` to `ImageComposition` to prevent confusion with the composition component
 - Added `rotation` and `anchor` arguments to `ImageComposition.add`
 - Added `Image` extensions
 - Added `Color` extensions
 - Change RaisedButton to ElevatedButton in timer example
 - Overhaul the draggables api to fix issues relating to local vs global positions
 - Preventing errors caused by the premature use of size property on game
 - Added a hitbox mixin for PositionComponent to make more accurate gestures
 - Added a collision detection system
 - Added geometrical shapes
 - Fix `SpriteAnimationComponent.shouldRemove` use `Component.shouldRemove`
 - Add assertion to make sure Draggables are safe to add
 - Add utility methods to the Anchor class to make it more "enum like"
 - Enable user-defined anchors
 - Added `toImage` method for the `Sprite` class
 - Uniform use of `dt` instead of `t` in all update methods
 - Add more optional arguments for unified constructors of components
 - Fix order that parent -> children render in

## 1.0.0-rc6
 - Use `Offset` type directly in `JoystickAction.update` calculations
 - Changed `parseAnchor` in `examples/widgets` to throw an exception instead of returning null when it cannot parse an anchor name
 - Code improvements and preparing APIs to null-safety
 - BaseComponent removes children marked as shouldRemove during update
 - Use `find` instead of `globstar` pattern in `scripts/lint.sh` as the later isn't enabled by default in bash
 - Fixes aseprite constructor bug
 - Improve error handling for the onLoad function
 - Add test for child removal
 - Fix bug where `Timer` callback doesn't fire for non-repeating timers, also fixing bug with `Particle` lifespan
 - Adding shortcut for loading Sprites and SpriteAnimation from the global cache
 - Adding loading methods for the different `ParallaxComponent` parts and refactor how the delta velocity works
 - Add tests for `Timer` and fix a bug where `progress` was not reported correctly
 - Refactored the `SpriteBatch` class to be more elegant and to support `Vector2`.
 - Added fallback support for the web on the `SpriteBatch` class
 - Added missing documentation on the `SpriteBatch` class
 - Added an utility method to load a `SpriteBatch` on the `Game` class
 - Updated the `widgets.md` documentation
 - Removing methods `initialDimensions` and `removeGestureRecognizer` to avoid confusion
 - Adding standard for `SpriteComponent` and `SpriteAnimationComponent` constructors
 - Added `Composition`, allows for composing multiple images into a single image.
 - Move files to comply with the dart package layout convention
 - Fix gesture detection bug of children of `PositionComponent`
 - The `game` argument on `GameWidget` is now required

## 1.0.0-rc5
 - Option for overlays to be already visible on the GameWidget
 - Adding game to the overlay builder
 - Rename retreive -> Retrieve
 - Use internal children set in BaseComponent (fixes issue adding multiple children)
 - Remove develop branches from github workflow definition
 - BaseComponent to return UnmodifiableListView for children

## 1.0.0-rc4
 - Rename Dragable -> Draggable
 - Set loop member variable when constructing SpriteAnimationComponent from SpriteAnimationData
 - Effect shouldn't affect unrelated properties on component
 - Fix rendering of children
 - Explicitly define what fields an effect on PositionComponent modifies
 - Properly propagate onMount and onRemove to children
 - Adding Canvas extensions
 - Remove Resizable mixin
 - Use config defaults for TextBoxComponent
 - Fixing Game Render Box for flutter >= 1.25
 - DebugMode to be variable instead of function on BaseGame

## 1.0.0-rc3
 - Fix TextBoxComponent rendering
 - Add TextBoxConfig options; margins and growingBox
 - Fix debugConfig strokeWidth for web
 - Update Forge2D docs
 - Update PR template with removal of develop branch
 - Translate README to Russian
 - Split up Component and PositionComponent to BaseComponent
 - Unify multiple render methods on Sprite
 - Refactored how games are inserted into a flutter tree
 - Refactored the widgets overlay API
 - Creating new way of loading animations and sprites
 - Dragable mixin for components
 - Fix update+render of component children
 - Update documentation for SVG component
 - Update documentation for PositionComponent
 - Adding Component#onLoad
 - Moving size to Game instead of BaseGame
 - Fix bug with ConcurrentModificationError on add in onMount

## 1.0.0-rc2
 - Improve IsometricTileMap and Spritesheet classes
 - Export full vector_math library from extension
 - Added warning about basic and advanced detectors
 - Ensuring sprite animation and sprite animation components don't get NPEs on initialization
 - Refactor timer class
 - include all changed that are included on 0.28.0
 - Rename game#resize to game#onResize
 - Test suite for basic effects
 - Effects duration and test suite for basic effects
 - Pause and resume for effects
 - Fix position bug in parallax effect
 - Simplification of BaseGame. Removal of addLater (add is now addLater) and rename markForRemoval.
 - Unify naming for removal of components from BaseGame

## 1.0.0-rc1
 - Move all box2d related code and examples to the flame_box2d repo
 - Rename Animation to SpriteAnimation
 - Create extension of Vector2 and unify all tuples to use that class
 - Remove Position class in favor of new Vector2 extension
 - Remove Box2D as a dependency
 - Rebuild of Images, Sprite and SpriteAnimation initialization
 - Use isRelative on effects
 - Use Vector2 for position and size on PositionComponent
 - Removing all deprecated methods
 - Rename `resize` method on components to `onGameResize`
 - Make `Resizable` have a `gameSize` property instead of `size`
 - Fix bug with CombinedEffect inside SequenceEffect
 - Fix wrong end angle for relative rotational effects
 - Use a list of Vector2 for Move effect to open up for more advanced move effects
 - Generalize effects api to include all components
 - Extract all the audio related capabilities to a new package, flame_audio
 - Fix bug that sprite crashes without a position

## 0.29.1-beta
 - Fixing Game Render Box for flutter >= 1.25

## 0.29.0
- Update audioplayers to latest version (now `assets` will not be added to prefixes automatically)
- Fix lint issues with 0.28.0

## 0.28.0
- Fix spriteAsWidget deprecation message
- Add `lineHeight` property to `TextConfig`
- Adding pause and resume methods to time class

## 0.27.0
 - Improved the accuracy of the `FPSCounter` by using Flutter's internal frame timings.
 - Adding MouseMovementDetector
 - Adding ScrollDetector
 - Fixes BGM error
 - Adding Isometric Tile Maps

## 0.26.0
 - Improving Flame image auto cache
 - Fix bug in the Box2DGame's add and addLater method , when the Component extends BodyComponent and mixin HasGameRef or other mixins ,the mixins will not be set correctly

## 0.25.0
 - Externalizing Tiled support to its own package `flame_tiled`
 - Preventing some crashs that could happen on web when some methods were called
 - Add mustCallSuper to BaseGame `update` and `render` methods
 - Moved FPS code from BaseGame to a mixin, BaseGame uses the new mixin.
 - Deprecate flare API in favor of the package `flame_flare`

## 0.24.0
 - Outsourcing SVG support to an external package
 - Adding MemoryCache class
 - Fixing games crashes on Web
 - Update tiled dependency to 0.6.0 (objects' properties are now double)

## 0.23.0
 - Add Joystick Component
 - Adding BaseGame#markToRemove
 - Upgrade tiled and flutter_svg dependencies
 - onComplete callback for effects
 - Adding Layers
 - Update tiled dep to 0.5.0 and add support for rotation with improved api

## 0.22.1
 - Fix Box2DComponent render priority
 - Fix PositionComponentEffect drifting
 - Add possibility to combine effects
 - Update to newest box2d_flame which fixes torque bug
 - Adding SpriteSheet.fromImage

## 0.22.0
 - Fixing BaseGame tap detectors issues
 - Adding SpriteWidget
 - Adding AnimationWidget
 - Upgrade Flutter SVG to fix for flame web
 - Add linting to all the examples
 - Run linting only on affected and changed examples
 - Add SequenceEffect
 - Fixed bug with travelTime in RotateEffect

## 0.21.0
- Adding AssetsCache.readBinaryFile
- Splitting debugMode from recordFps mode
- Adding support for multi touch tap and drag events
- Fix animations example
- Add possibility for infinite and alternating effects
- Add rotational effect for PositionComponents

## 0.20.2
- Fix text component bug with anchor being applied twice

## 0.20.1
- Adding method to load image bases on base64 data url.
- Fix Box2DGame to follow render priority
- Fix games trying to use gameRef inside the resize function

## 0.20.0
- Refactor game.dart classes into separate files
- Adding a GameLoop class which uses a Ticker for updating game
- Adding sprites example
- Made BaseGame non-abstract and removed SimpleGame
- Adding SpriteButton Widget
- Added SpriteBatch API, which renders sprites effectively using Canvas.drawAtlas
- Introducing basic effects API, including MoveEffect and ScaleEffect
- Adding ContactCallback controls in Box2DGame

## 0.19.1
 - Bump AudioPlayers version to allow for web support
 - Adding Game#pauseEngine and Game#resumeEngine methods
 - Removing FlameBinding since it isn't used and clashes with newest flutter

## 0.19.0
 - Fixing component lifecycle calls on BaseGame#addLater
 - Fixing Component#onDestroy, which was been called multiple times sometimes
 - Fixing Widget Overlay usage over many game instances

## 0.18.3
- Adding Component#onDestroy
- Adding Keyboard events API
- Adding Box2DGame, an extension of BaseGame to simplify lifecycle of Box2D components
- Add onAnimateComplete for Animation (thanks @diegomgarcia)
- Adding AnimationComponent#overridePaint
- Adding SpriteComponent#overridePaint
- Updating AudioPlayers to enable Web Audio support

## 0.18.2
- Add loop for AnimationComponent.sequenced() (thanks @wenxiangjiang)
- TextComponent optimization (thanks @Gericop)
- Adding Component#onMount
- Check if chidren are loaded before rendering on ComposedComponent (thanks @wenxiangjiang)
- Amend type for width and height properties on Animation.sequenced (thanks @wenxiangjiang)
- Fixing Tapable position checking
- Support line feed when create animation from a single image source (thanks @wenxiangjiang)
- Fixing TextBoxComponent start/end of line bugs (thanks @kurtome)
- Prevent widgets overlay controller from closing when in debug mode


## 0.18.1
- Expose stepTime paramter from the Animation class to the animation component
- Updated versions for bugfixes + improved macOS support. (thanks @flowhorn)
- Update flutter_svg to 0.17.1 (thanks @flowhorn)
- Update audioplayers to 0.14.0 (thanks @flowhorn)
- Update path_provider to 1.6.0 (thanks @flowhorn)
- Update ordered_set to 1.1.5 (thanks @flowhorn)

## 0.18.0
- Improving FlareComponent API and updating FlareFlutter dependency
- Adding HasWidgetsOverlay mixin
- Adding NineTileBox widget

## 0.17.4
- Fixing compilations errors regarding changes on `box2_flame`
- Add splash screen docs

## 0.17.3
- Tweaking text box rendering to reduce pixelated text (thanks, @kurtome)
- Adding NineTileBox component

## 0.17.2
- Added backgroundColor method for overriding the game background (thanks @wolfenrain)
- Update AudioPlayers version to 0.13.5
- Bump SVG dependency plus fix example app

## 0.17.1
- Added default render function for Box2D ChainShape
- Adding TimerComponent
- Added particles subsystem (thanks @av)

## 0.17.0
- Fixing FlareAnimation API to match convention
- Fixing FlareComponent renderization
- New GestureDetector API to Game

## 0.16.1
- Added `Bgm` class for easy looping background music management.
- Added options for flip rendering of PositionComponents easily (horizontal and vertical).

## 0.16.0
- Improve our mixin structure (breaking change)
- Adds HasGameRef mixin
- Fixes for ComposedComponent (for tapables and other apis using preAdd)
- Added no-parameter alias functions for setting the game's orientation.
- Prevent double completion on onMetricsChanged callback

## 0.15.2
- Exposing tile objects on TiledComponent (thanks @renatoferreira656)
- Adding integrated API for taps on Game class and adding Tapeables mixin for PositionComponents

## 0.15.1
- Bumped version of svg dependency
- Fixed warnings

## 0.15.0
- Refactoring ParallaxComponent (thanks @spydon)
- Fixing flare animation with embed images
- Adding override paint parameter to Sprite, and refactoring it have named optional parameters

## 0.14.2
- Refactoring BaseGame debugMode
- Adding SpriteSheet class
- Adding Flame.util.spriteAsWidget
- Fixing AnimationComponent.empty()
- Fixing FlameAudio.loopLongAudio

## 0.14.1
- Fixed build on travis
- Updated readme badges
- Fixed changelog
- Fixed warning on audiopool, added audiopool example in docs

## 0.14.0
- Adding Timer#isRunning method
- Adding Timer#progress getter
- Updating Flame to work with Flutter >= 1.6.0

## 0.13.1
- Adding Timer utility class
- Adding `destroyOnFinish` flag for AnimationComponent
- Fixing release mode on examples that needed screen size
- Bumping dependencies versions (audioplayers and path_provider)

## 0.13.0
- Downgrading flame support to stable channel.

## 0.12.2
- Added more functionality to the Position class (thanks, @illiapoplawski)

## 0.12.1
- Fixed PositionComponent#setByRect to comply with toRect (thanks, @illiapoplawski)

## 0.12.0
- Updating flutter_svg and pubspec to support the latest flutter version (1.6.0)
- Adding Flare Support
- Fixing PositionComponent#toRect which was not considering the anchor property (thanks, @illiapoplawski)

## [0.11.2]
- Fixed bug on animatons with a single frame
- Fixed warning on using specific version o flutter_svg on pubspec
- ParallaxComponent is not abstract anymore, as it does not include any abstract method
- Added some functionality to Position class

## [0.11.1]
- Fixed lack of paint update when using AnimationAsWidget as pointed in #78
- Added travis (thanks, @renancarujo)

## [0.11.0]
- Implementing low latency api from audioplayers (breaking change)
- Improved examples by adding some instructions on how to run
- Add notice on readme about the channel
- Upgrade path_provider to fix conflicts

## [0.10.4]
- Fix breaking change on svg plugin

## [0.10.3]
- Svg support
- Adding `Animation#reversed` allowing a new reversed animation to be created from an existing animation.
- Fix games inside regular apps when the component is inside a sliver
- Support asesprite animations

## [0.10.2]
- Fixed some warnings and formatting

## [0.10.1]
- Fixes some typos
- Improved docs
- Extracted gamepads to a new lib, lots of improvements there (thanks, @erickzanardo)
- Added more examples and an article

## [0.10.0]
- Fixing a few minor bugs, typos, improving docs
- Adding the Palette concept: easy access to white and black colors/paints, create your palette to keep your game organized.
- Adding the Anchor concept: specify where thins should anchor, added to PositionComponent and to the new text releated features.
- Added a whole bunch of text related components: TextConfig allows you to easily define your typography information, TextComponent allows for easy rendering of stuff and TextBox can make sized texts and also typing effects.
- Improved Utils to have better and more concise APIs, removed unused stuff.
- Adding TiledComponent to integrate with tiled

## [0.9.5]
- Add `elapsed` property to Animation (thanks, @ianliu)
- Fixed minor typo on documentation

## [0.9.4]
- Bumps audioplayers version

## [0.9.3]
- Fixes issue when switching between games where new game would not attach

## [0.9.2]
- Fixes to work with Dart 2.1

## [0.9.1]
- Updated audioplayers and box2d to fix bugs

## [0.9.0]
- Several API changes, using new audioplayers 0.6.x

## [0.8.4]
- Added more consistent APIs and tests

## [0.8.3]
- Need to review audioplayers 0.5.x

## [0.8.2]
- Added better documentation, tutorials and examples
- Minor tweaks in the API
- New audioplayers version

## [0.8.1]
- The Components Overhaul Update: This is major update, even though we are keeping things in alpha (version 0.*)
- Several major upgrades regarding the component system, new component types, Sprites and SpriteSheets, better image caching, several improvements with structure, a BaseGame, a new Game as a widget, that allows you to embed inside apps and a stop method. More minor changes.

## [0.6.1]
 - Bump required dart version

## [0.6.0]
 - Adding audio suport for iOS (bumping audioplayers version)

## [0.5.0]
 - Adding a text method to Util to more easily render a Paragraph

## [0.4.0]
 - Upgraded AudioPlayers, added method to disable logging
 - Created PositionComponent with some useful methods
 - A few refactorings

## [0.3.0]
 - Added a pre-load method for Audio module

## [0.2.0]
 - Added a loop method for playing audio on loop
 - Added the option to make rectangular SpriteComponents, not just squares

## [0.1.0]
 - First release, basic utilities<|MERGE_RESOLUTION|>--- conflicted
+++ resolved
@@ -6,13 +6,10 @@
  - Updated the documentation for the supported platforms
  - Add clear function to BaseGame to allow the removal of all components
  - Moving tutorials to the Flame main repository
-<<<<<<< HEAD
  - Transforming `PaletteEntry.paint` to be a method instead of a getter
  - Adding some more basic colors entries to the `BasicPalette`
-=======
  - Fixing Flutter and Dart version constraints
  - Exporting Images and AssetsCache
->>>>>>> dd2fb02a
 
 ## 1.0.0-rc8
  - Migrate to null safety
