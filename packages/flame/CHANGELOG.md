# CHANGELOG

## [next]
 - Updated tutorial documentation to indicate use of new version
<<<<<<< HEAD
 - Refactor on flame input system to correctly take camera into account
=======
 - Fix bounding box check in collision detection
>>>>>>> 5b589ca7

## [1.0.0-rc9]
 - Fix input bug with other anchors than center
 - Fixed `Shape` so that the `position` is now a `late`
 - Updated the documentation for the supported platforms
 - Add clear function to BaseGame to allow the removal of all components
 - Moving tutorials to the Flame main repository
 - Transforming `PaletteEntry.paint` to be a method instead of a getter
 - Adding some more basic colors entries to the `BasicPalette`
 - Fixing Flutter and Dart version constraints
 - Exporting Images and AssetsCache
 - Make `size` and `position` in `PositionComponent` final
 - Add a `snapTo` and `onPositionUpdate` method to the `Camera`
 - Remove the SpriteAnimationComponent when the animation is really done, not when it is on the last frame
 - Revamp all the docs to be up to date with v1.0.0
 - Make Assets and Images caches have a configurable prefix
 - Add `followVector2` method to the `Camera`
 - Make `gameRef` late
 - Fix Scroll example
 - Add a `renderPoint` method to `Canvas`
 - Add zoom to the camera
 - Add `moveToTarget` as an extension method to `Vector2`
 - Bring back collision detection examples
 - Fix collision detection in Collidable with multiple offset shapes
 - Publishing Flame examples on github pages

## 1.0.0-rc8
 - Migrate to null safety
 - Refactor the joystick code
 - Fix example app
 - Rename points to intersectionPoints for collision detection
 - Added CollidableType to make collision detection more efficient
 - Rename CollidableType.static to passive
 - Add srcPosition and srcSize for SpriteComponent
 - Improve collision detection with bounding boxes

## 1.0.0-rc7
 - Moving device related methods (like `fullScreen`) from `util.dart` to `device.dart`
 - Moving render functions from `util.dart` to `extensions/canvas.dart`
 - Adapting ParallaxComponent contructors to match the pattern followed on other components
 - Adapting SpriteBatchComponent constructors to match the pattern used on other components
 - Improving Parallax APIs regarding handling its size and the use outside FCS
 - Enabling direct import of Sprite and SpriteAnimation
 - Renamed `Composition` to `ImageComposition` to prevent confusion with the composition component
 - Added `rotation` and `anchor` arguments to `ImageComposition.add`
 - Added `Image` extensions
 - Added `Color` extensions
 - Change RaisedButton to ElevatedButton in timer example
 - Overhaul the draggables api to fix issues relating to local vs global positions
 - Preventing errors caused by the premature use of size property on game
 - Added a hitbox mixin for PositionComponent to make more accurate gestures
 - Added a collision detection system
 - Added geometrical shapes
 - Fix `SpriteAnimationComponent.shouldRemove` use `Component.shouldRemove`
 - Add assertion to make sure Draggables are safe to add
 - Add utility methods to the Anchor class to make it more "enum like"
 - Enable user-defined anchors
 - Added `toImage` method for the `Sprite` class
 - Uniform use of `dt` instead of `t` in all update methods
 - Add more optional arguments for unified constructors of components
 - Fix order that parent -> children render in

## 1.0.0-rc6
 - Use `Offset` type directly in `JoystickAction.update` calculations
 - Changed `parseAnchor` in `examples/widgets` to throw an exception instead of returning null when it cannot parse an anchor name
 - Code improvements and preparing APIs to null-safety
 - BaseComponent removes children marked as shouldRemove during update
 - Use `find` instead of `globstar` pattern in `scripts/lint.sh` as the later isn't enabled by default in bash
 - Fixes aseprite constructor bug
 - Improve error handling for the onLoad function
 - Add test for child removal
 - Fix bug where `Timer` callback doesn't fire for non-repeating timers, also fixing bug with `Particle` lifespan
 - Adding shortcut for loading Sprites and SpriteAnimation from the global cache
 - Adding loading methods for the different `ParallaxComponent` parts and refactor how the delta velocity works
 - Add tests for `Timer` and fix a bug where `progress` was not reported correctly
 - Refactored the `SpriteBatch` class to be more elegant and to support `Vector2`.
 - Added fallback support for the web on the `SpriteBatch` class
 - Added missing documentation on the `SpriteBatch` class
 - Added an utility method to load a `SpriteBatch` on the `Game` class
 - Updated the `widgets.md` documentation
 - Removing methods `initialDimensions` and `removeGestureRecognizer` to avoid confusion
 - Adding standard for `SpriteComponent` and `SpriteAnimationComponent` constructors
 - Added `Composition`, allows for composing multiple images into a single image.
 - Move files to comply with the dart package layout convention
 - Fix gesture detection bug of children of `PositionComponent`
 - The `game` argument on `GameWidget` is now required

## 1.0.0-rc5
 - Option for overlays to be already visible on the GameWidget
 - Adding game to the overlay builder
 - Rename retreive -> Retrieve
 - Use internal children set in BaseComponent (fixes issue adding multiple children)
 - Remove develop branches from github workflow definition
 - BaseComponent to return UnmodifiableListView for children

## 1.0.0-rc4
 - Rename Dragable -> Draggable
 - Set loop member variable when constructing SpriteAnimationComponent from SpriteAnimationData
 - Effect shouldn't affect unrelated properties on component
 - Fix rendering of children
 - Explicitly define what fields an effect on PositionComponent modifies
 - Properly propagate onMount and onRemove to children
 - Adding Canvas extensions
 - Remove Resizable mixin
 - Use config defaults for TextBoxComponent
 - Fixing Game Render Box for flutter >= 1.25
 - DebugMode to be variable instead of function on BaseGame

## 1.0.0-rc3
 - Fix TextBoxComponent rendering
 - Add TextBoxConfig options; margins and growingBox
 - Fix debugConfig strokeWidth for web
 - Update Forge2D docs
 - Update PR template with removal of develop branch
 - Translate README to Russian
 - Split up Component and PositionComponent to BaseComponent
 - Unify multiple render methods on Sprite
 - Refactored how games are inserted into a flutter tree
 - Refactored the widgets overlay API
 - Creating new way of loading animations and sprites
 - Dragable mixin for components
 - Fix update+render of component children
 - Update documentation for SVG component
 - Update documentation for PositionComponent
 - Adding Component#onLoad
 - Moving size to Game instead of BaseGame
 - Fix bug with ConcurrentModificationError on add in onMount

## 1.0.0-rc2
 - Improve IsometricTileMap and Spritesheet classes
 - Export full vector_math library from extension
 - Added warning about basic and advanced detectors
 - Ensuring sprite animation and sprite animation components don't get NPEs on initialization
 - Refactor timer class
 - include all changed that are included on 0.28.0
 - Rename game#resize to game#onResize
 - Test suite for basic effects
 - Effects duration and test suite for basic effects
 - Pause and resume for effects
 - Fix position bug in parallax effect
 - Simplification of BaseGame. Removal of addLater (add is now addLater) and rename markForRemoval.
 - Unify naming for removal of components from BaseGame

## 1.0.0-rc1
 - Move all box2d related code and examples to the flame_box2d repo
 - Rename Animation to SpriteAnimation
 - Create extension of Vector2 and unify all tuples to use that class
 - Remove Position class in favor of new Vector2 extension
 - Remove Box2D as a dependency
 - Rebuild of Images, Sprite and SpriteAnimation initialization
 - Use isRelative on effects
 - Use Vector2 for position and size on PositionComponent
 - Removing all deprecated methods
 - Rename `resize` method on components to `onGameResize`
 - Make `Resizable` have a `gameSize` property instead of `size`
 - Fix bug with CombinedEffect inside SequenceEffect
 - Fix wrong end angle for relative rotational effects
 - Use a list of Vector2 for Move effect to open up for more advanced move effects
 - Generalize effects api to include all components
 - Extract all the audio related capabilities to a new package, flame_audio
 - Fix bug that sprite crashes without a position

## 0.29.1-beta
 - Fixing Game Render Box for flutter >= 1.25

## 0.29.0
- Update audioplayers to latest version (now `assets` will not be added to prefixes automatically)
- Fix lint issues with 0.28.0

## 0.28.0
- Fix spriteAsWidget deprecation message
- Add `lineHeight` property to `TextConfig`
- Adding pause and resume methods to time class

## 0.27.0
 - Improved the accuracy of the `FPSCounter` by using Flutter's internal frame timings.
 - Adding MouseMovementDetector
 - Adding ScrollDetector
 - Fixes BGM error
 - Adding Isometric Tile Maps

## 0.26.0
 - Improving Flame image auto cache
 - Fix bug in the Box2DGame's add and addLater method , when the Component extends BodyComponent and mixin HasGameRef or other mixins ,the mixins will not be set correctly

## 0.25.0
 - Externalizing Tiled support to its own package `flame_tiled`
 - Preventing some crashs that could happen on web when some methods were called
 - Add mustCallSuper to BaseGame `update` and `render` methods
 - Moved FPS code from BaseGame to a mixin, BaseGame uses the new mixin.
 - Deprecate flare API in favor of the package `flame_flare`

## 0.24.0
 - Outsourcing SVG support to an external package
 - Adding MemoryCache class
 - Fixing games crashes on Web
 - Update tiled dependency to 0.6.0 (objects' properties are now double)

## 0.23.0
 - Add Joystick Component
 - Adding BaseGame#markToRemove
 - Upgrade tiled and flutter_svg dependencies
 - onComplete callback for effects
 - Adding Layers
 - Update tiled dep to 0.5.0 and add support for rotation with improved api

## 0.22.1
 - Fix Box2DComponent render priority
 - Fix PositionComponentEffect drifting
 - Add possibility to combine effects
 - Update to newest box2d_flame which fixes torque bug
 - Adding SpriteSheet.fromImage

## 0.22.0
 - Fixing BaseGame tap detectors issues
 - Adding SpriteWidget
 - Adding AnimationWidget
 - Upgrade Flutter SVG to fix for flame web
 - Add linting to all the examples
 - Run linting only on affected and changed examples
 - Add SequenceEffect
 - Fixed bug with travelTime in RotateEffect

## 0.21.0
- Adding AssetsCache.readBinaryFile
- Splitting debugMode from recordFps mode
- Adding support for multi touch tap and drag events
- Fix animations example
- Add possibility for infinite and alternating effects
- Add rotational effect for PositionComponents

## 0.20.2
- Fix text component bug with anchor being applied twice

## 0.20.1
- Adding method to load image bases on base64 data url.
- Fix Box2DGame to follow render priority
- Fix games trying to use gameRef inside the resize function

## 0.20.0
- Refactor game.dart classes into separate files
- Adding a GameLoop class which uses a Ticker for updating game
- Adding sprites example
- Made BaseGame non-abstract and removed SimpleGame
- Adding SpriteButton Widget
- Added SpriteBatch API, which renders sprites effectively using Canvas.drawAtlas
- Introducing basic effects API, including MoveEffect and ScaleEffect
- Adding ContactCallback controls in Box2DGame

## 0.19.1
 - Bump AudioPlayers version to allow for web support
 - Adding Game#pauseEngine and Game#resumeEngine methods
 - Removing FlameBinding since it isn't used and clashes with newest flutter

## 0.19.0
 - Fixing component lifecycle calls on BaseGame#addLater
 - Fixing Component#onDestroy, which was been called multiple times sometimes
 - Fixing Widget Overlay usage over many game instances

## 0.18.3
- Adding Component#onDestroy
- Adding Keyboard events API
- Adding Box2DGame, an extension of BaseGame to simplify lifecycle of Box2D components
- Add onAnimateComplete for Animation (thanks @diegomgarcia)
- Adding AnimationComponent#overridePaint
- Adding SpriteComponent#overridePaint
- Updating AudioPlayers to enable Web Audio support

## 0.18.2
- Add loop for AnimationComponent.sequenced() (thanks @wenxiangjiang)
- TextComponent optimization (thanks @Gericop)
- Adding Component#onMount
- Check if chidren are loaded before rendering on ComposedComponent (thanks @wenxiangjiang)
- Amend type for width and height properties on Animation.sequenced (thanks @wenxiangjiang)
- Fixing Tapable position checking
- Support line feed when create animation from a single image source (thanks @wenxiangjiang)
- Fixing TextBoxComponent start/end of line bugs (thanks @kurtome)
- Prevent widgets overlay controller from closing when in debug mode


## 0.18.1
- Expose stepTime paramter from the Animation class to the animation component
- Updated versions for bugfixes + improved macOS support. (thanks @flowhorn)
- Update flutter_svg to 0.17.1 (thanks @flowhorn)
- Update audioplayers to 0.14.0 (thanks @flowhorn)
- Update path_provider to 1.6.0 (thanks @flowhorn)
- Update ordered_set to 1.1.5 (thanks @flowhorn)

## 0.18.0
- Improving FlareComponent API and updating FlareFlutter dependency
- Adding HasWidgetsOverlay mixin
- Adding NineTileBox widget

## 0.17.4
- Fixing compilations errors regarding changes on `box2_flame`
- Add splash screen docs

## 0.17.3
- Tweaking text box rendering to reduce pixelated text (thanks, @kurtome)
- Adding NineTileBox component

## 0.17.2
- Added backgroundColor method for overriding the game background (thanks @wolfenrain)
- Update AudioPlayers version to 0.13.5
- Bump SVG dependency plus fix example app

## 0.17.1
- Added default render function for Box2D ChainShape
- Adding TimerComponent
- Added particles subsystem (thanks @av)

## 0.17.0
- Fixing FlareAnimation API to match convention
- Fixing FlareComponent renderization
- New GestureDetector API to Game

## 0.16.1
- Added `Bgm` class for easy looping background music management.
- Added options for flip rendering of PositionComponents easily (horizontal and vertical).

## 0.16.0
- Improve our mixin structure (breaking change)
- Adds HasGameRef mixin
- Fixes for ComposedComponent (for tapables and other apis using preAdd)
- Added no-parameter alias functions for setting the game's orientation.
- Prevent double completion on onMetricsChanged callback

## 0.15.2
- Exposing tile objects on TiledComponent (thanks @renatoferreira656)
- Adding integrated API for taps on Game class and adding Tapeables mixin for PositionComponents

## 0.15.1
- Bumped version of svg dependency
- Fixed warnings

## 0.15.0
- Refactoring ParallaxComponent (thanks @spydon)
- Fixing flare animation with embed images
- Adding override paint parameter to Sprite, and refactoring it have named optional parameters

## 0.14.2
- Refactoring BaseGame debugMode
- Adding SpriteSheet class
- Adding Flame.util.spriteAsWidget
- Fixing AnimationComponent.empty()
- Fixing FlameAudio.loopLongAudio

## 0.14.1
- Fixed build on travis
- Updated readme badges
- Fixed changelog
- Fixed warning on audiopool, added audiopool example in docs

## 0.14.0
- Adding Timer#isRunning method
- Adding Timer#progress getter
- Updating Flame to work with Flutter >= 1.6.0

## 0.13.1
- Adding Timer utility class
- Adding `destroyOnFinish` flag for AnimationComponent
- Fixing release mode on examples that needed screen size
- Bumping dependencies versions (audioplayers and path_provider)

## 0.13.0
- Downgrading flame support to stable channel.

## 0.12.2
- Added more functionality to the Position class (thanks, @illiapoplawski)

## 0.12.1
- Fixed PositionComponent#setByRect to comply with toRect (thanks, @illiapoplawski)

## 0.12.0
- Updating flutter_svg and pubspec to support the latest flutter version (1.6.0)
- Adding Flare Support
- Fixing PositionComponent#toRect which was not considering the anchor property (thanks, @illiapoplawski)

## [0.11.2]
- Fixed bug on animatons with a single frame
- Fixed warning on using specific version o flutter_svg on pubspec
- ParallaxComponent is not abstract anymore, as it does not include any abstract method
- Added some functionality to Position class

## [0.11.1]
- Fixed lack of paint update when using AnimationAsWidget as pointed in #78
- Added travis (thanks, @renancarujo)

## [0.11.0]
- Implementing low latency api from audioplayers (breaking change)
- Improved examples by adding some instructions on how to run
- Add notice on readme about the channel
- Upgrade path_provider to fix conflicts

## [0.10.4]
- Fix breaking change on svg plugin

## [0.10.3]
- Svg support
- Adding `Animation#reversed` allowing a new reversed animation to be created from an existing animation.
- Fix games inside regular apps when the component is inside a sliver
- Support asesprite animations

## [0.10.2]
- Fixed some warnings and formatting

## [0.10.1]
- Fixes some typos
- Improved docs
- Extracted gamepads to a new lib, lots of improvements there (thanks, @erickzanardo)
- Added more examples and an article

## [0.10.0]
- Fixing a few minor bugs, typos, improving docs
- Adding the Palette concept: easy access to white and black colors/paints, create your palette to keep your game organized.
- Adding the Anchor concept: specify where thins should anchor, added to PositionComponent and to the new text releated features.
- Added a whole bunch of text related components: TextConfig allows you to easily define your typography information, TextComponent allows for easy rendering of stuff and TextBox can make sized texts and also typing effects.
- Improved Utils to have better and more concise APIs, removed unused stuff.
- Adding TiledComponent to integrate with tiled

## [0.9.5]
- Add `elapsed` property to Animation (thanks, @ianliu)
- Fixed minor typo on documentation

## [0.9.4]
- Bumps audioplayers version

## [0.9.3]
- Fixes issue when switching between games where new game would not attach

## [0.9.2]
- Fixes to work with Dart 2.1

## [0.9.1]
- Updated audioplayers and box2d to fix bugs

## [0.9.0]
- Several API changes, using new audioplayers 0.6.x

## [0.8.4]
- Added more consistent APIs and tests

## [0.8.3]
- Need to review audioplayers 0.5.x

## [0.8.2]
- Added better documentation, tutorials and examples
- Minor tweaks in the API
- New audioplayers version

## [0.8.1]
- The Components Overhaul Update: This is major update, even though we are keeping things in alpha (version 0.*)
- Several major upgrades regarding the component system, new component types, Sprites and SpriteSheets, better image caching, several improvements with structure, a BaseGame, a new Game as a widget, that allows you to embed inside apps and a stop method. More minor changes.

## [0.6.1]
 - Bump required dart version

## [0.6.0]
 - Adding audio suport for iOS (bumping audioplayers version)

## [0.5.0]
 - Adding a text method to Util to more easily render a Paragraph

## [0.4.0]
 - Upgraded AudioPlayers, added method to disable logging
 - Created PositionComponent with some useful methods
 - A few refactorings

## [0.3.0]
 - Added a pre-load method for Audio module

## [0.2.0]
 - Added a loop method for playing audio on loop
 - Added the option to make rectangular SpriteComponents, not just squares

## [0.1.0]
 - First release, basic utilities<|MERGE_RESOLUTION|>--- conflicted
+++ resolved
@@ -2,11 +2,8 @@
 
 ## [next]
  - Updated tutorial documentation to indicate use of new version
-<<<<<<< HEAD
+ - Fix bounding box check in collision detection
  - Refactor on flame input system to correctly take camera into account
-=======
- - Fix bounding box check in collision detection
->>>>>>> 5b589ca7
 
 ## [1.0.0-rc9]
  - Fix input bug with other anchors than center
