--- conflicted
+++ resolved
@@ -4,11 +4,8 @@
  - Fix camera not ending up in the correct position on long jumps
  - Make the `JoystickPlayer` a `PositionComponent`
  - Extract shared logic when handling components set in BaseComponent and BaseGame to ComponentSet.
-<<<<<<< HEAD
  - Rename `camera.shake(amount: x)` to `camera.shake(duration: x)`
-=======
  - Fix `SpriteAnimationComponent` docs to use `Future.wait`
->>>>>>> abdc64ed
 
 ## [1.0.0-releasecandidate.12]
  - Fix link to code in example stories
