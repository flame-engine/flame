# CHANGELOG

## [next]
 - Fix input bug with other anchors than center
 - Fixed `Shape` so that the `position` is now a `late`
 - Updated the documentation for the supported platforms
 - Add clear function to BaseGame to allow the removal of all components
 - Moving tutorials to the Flame main repository
 - Transforming `PaletteEntry.paint` to be a method instead of a getter
 - Adding some more basic colors entries to the `BasicPalette`
 - Fixing Flutter and Dart version constraints
 - Exporting Images and AssetsCache
 - Make `size` and `position` in `PositionComponent` final
 - Add a `snapTo` and `onPositionUpdate` method to the `Camera`
 - Remove the SpriteAnimationComponent when the animation is really done, not when it is on the last frame
 - Revamp all the docs to be up to date with v1.0.0
 - Make Assets and Images caches have a configurable prefix
 - Add `followVector2` method to the `Camera`
 - Make `gameRef` late
 - Fix Scroll example
 - Add a `renderPoint` method to `Canvas`
<<<<<<< HEAD
 - Add `moveToTarget` as an extension method to `Vector2`
=======
 - Add zoom to the camera
>>>>>>> 9b589baf

## 1.0.0-rc8
 - Migrate to null safety
 - Refactor the joystick code
 - Fix example app
 - Rename points to intersectionPoints for collision detection
 - Added CollidableType to make collision detection more efficient
 - Rename CollidableType.static to passive
 - Add srcPosition and srcSize for SpriteComponent
 - Improve collision detection with bounding boxes

## 1.0.0-rc7
 - Moving device related methods (like `fullScreen`) from `util.dart` to `device.dart`
 - Moving render functions from `util.dart` to `extensions/canvas.dart`
 - Adapting ParallaxComponent contructors to match the pattern followed on other components
 - Adapting SpriteBatchComponent constructors to match the pattern used on other components
 - Improving Parallax APIs regarding handling its size and the use outside FCS
 - Enabling direct import of Sprite and SpriteAnimation
 - Renamed `Composition` to `ImageComposition` to prevent confusion with the composition component
 - Added `rotation` and `anchor` arguments to `ImageComposition.add`
 - Added `Image` extensions
 - Added `Color` extensions
 - Change RaisedButton to ElevatedButton in timer example
 - Overhaul the draggables api to fix issues relating to local vs global positions
 - Preventing errors caused by the premature use of size property on game
 - Added a hitbox mixin for PositionComponent to make more accurate gestures
 - Added a collision detection system
 - Added geometrical shapes
 - Fix `SpriteAnimationComponent.shouldRemove` use `Component.shouldRemove`
 - Add assertion to make sure Draggables are safe to add
 - Add utility methods to the Anchor class to make it more "enum like"
 - Enable user-defined anchors
 - Added `toImage` method for the `Sprite` class
 - Uniform use of `dt` instead of `t` in all update methods
 - Add more optional arguments for unified constructors of components
 - Fix order that parent -> children render in

## 1.0.0-rc6
 - Use `Offset` type directly in `JoystickAction.update` calculations
 - Changed `parseAnchor` in `examples/widgets` to throw an exception instead of returning null when it cannot parse an anchor name
 - Code improvements and preparing APIs to null-safety
 - BaseComponent removes children marked as shouldRemove during update
 - Use `find` instead of `globstar` pattern in `scripts/lint.sh` as the later isn't enabled by default in bash
 - Fixes aseprite constructor bug
 - Improve error handling for the onLoad function
 - Add test for child removal
 - Fix bug where `Timer` callback doesn't fire for non-repeating timers, also fixing bug with `Particle` lifespan
 - Adding shortcut for loading Sprites and SpriteAnimation from the global cache
 - Adding loading methods for the different `ParallaxComponent` parts and refactor how the delta velocity works
 - Add tests for `Timer` and fix a bug where `progress` was not reported correctly
 - Refactored the `SpriteBatch` class to be more elegant and to support `Vector2`.
 - Added fallback support for the web on the `SpriteBatch` class
 - Added missing documentation on the `SpriteBatch` class
 - Added an utility method to load a `SpriteBatch` on the `Game` class
 - Updated the `widgets.md` documentation
 - Removing methods `initialDimensions` and `removeGestureRecognizer` to avoid confusion
 - Adding standard for `SpriteComponent` and `SpriteAnimationComponent` constructors
 - Added `Composition`, allows for composing multiple images into a single image.
 - Move files to comply with the dart package layout convention
 - Fix gesture detection bug of children of `PositionComponent`
 - The `game` argument on `GameWidget` is now required

## 1.0.0-rc5
 - Option for overlays to be already visible on the GameWidget
 - Adding game to the overlay builder
 - Rename retreive -> Retrieve
 - Use internal children set in BaseComponent (fixes issue adding multiple children)
 - Remove develop branches from github workflow definition
 - BaseComponent to return UnmodifiableListView for children

## 1.0.0-rc4
 - Rename Dragable -> Draggable
 - Set loop member variable when constructing SpriteAnimationComponent from SpriteAnimationData
 - Effect shouldn't affect unrelated properties on component
 - Fix rendering of children
 - Explicitly define what fields an effect on PositionComponent modifies
 - Properly propagate onMount and onRemove to children
 - Adding Canvas extensions
 - Remove Resizable mixin
 - Use config defaults for TextBoxComponent
 - Fixing Game Render Box for flutter >= 1.25
 - DebugMode to be variable instead of function on BaseGame

## 1.0.0-rc3
 - Fix TextBoxComponent rendering
 - Add TextBoxConfig options; margins and growingBox
 - Fix debugConfig strokeWidth for web
 - Update Forge2D docs
 - Update PR template with removal of develop branch
 - Translate README to Russian
 - Split up Component and PositionComponent to BaseComponent
 - Unify multiple render methods on Sprite
 - Refactored how games are inserted into a flutter tree
 - Refactored the widgets overlay API
 - Creating new way of loading animations and sprites
 - Dragable mixin for components
 - Fix update+render of component children
 - Update documentation for SVG component
 - Update documentation for PositionComponent
 - Adding Component#onLoad
 - Moving size to Game instead of BaseGame
 - Fix bug with ConcurrentModificationError on add in onMount

## 1.0.0-rc2
 - Improve IsometricTileMap and Spritesheet classes
 - Export full vector_math library from extension
 - Added warning about basic and advanced detectors
 - Ensuring sprite animation and sprite animation components don't get NPEs on initialization
 - Refactor timer class
 - include all changed that are included on 0.28.0
 - Rename game#resize to game#onResize
 - Test suite for basic effects
 - Effects duration and test suite for basic effects
 - Pause and resume for effects
 - Fix position bug in parallax effect
 - Simplification of BaseGame. Removal of addLater (add is now addLater) and rename markForRemoval.
 - Unify naming for removal of components from BaseGame

## 1.0.0-rc1
 - Move all box2d related code and examples to the flame_box2d repo
 - Rename Animation to SpriteAnimation
 - Create extension of Vector2 and unify all tuples to use that class
 - Remove Position class in favor of new Vector2 extension
 - Remove Box2D as a dependency
 - Rebuild of Images, Sprite and SpriteAnimation initialization
 - Use isRelative on effects
 - Use Vector2 for position and size on PositionComponent
 - Removing all deprecated methods
 - Rename `resize` method on components to `onGameResize`
 - Make `Resizable` have a `gameSize` property instead of `size`
 - Fix bug with CombinedEffect inside SequenceEffect
 - Fix wrong end angle for relative rotational effects
 - Use a list of Vector2 for Move effect to open up for more advanced move effects
 - Generalize effects api to include all components
 - Extract all the audio related capabilities to a new package, flame_audio
 - Fix bug that sprite crashes without a position

## 0.29.1-beta
 - Fixing Game Render Box for flutter >= 1.25

## 0.29.0
- Update audioplayers to latest version (now `assets` will not be added to prefixes automatically)
- Fix lint issues with 0.28.0

## 0.28.0
- Fix spriteAsWidget deprecation message
- Add `lineHeight` property to `TextConfig`
- Adding pause and resume methods to time class

## 0.27.0
 - Improved the accuracy of the `FPSCounter` by using Flutter's internal frame timings.
 - Adding MouseMovementDetector
 - Adding ScrollDetector
 - Fixes BGM error
 - Adding Isometric Tile Maps

## 0.26.0
 - Improving Flame image auto cache
 - Fix bug in the Box2DGame's add and addLater method , when the Component extends BodyComponent and mixin HasGameRef or other mixins ,the mixins will not be set correctly

## 0.25.0
 - Externalizing Tiled support to its own package `flame_tiled`
 - Preventing some crashs that could happen on web when some methods were called
 - Add mustCallSuper to BaseGame `update` and `render` methods
 - Moved FPS code from BaseGame to a mixin, BaseGame uses the new mixin.
 - Deprecate flare API in favor of the package `flame_flare`

## 0.24.0
 - Outsourcing SVG support to an external package
 - Adding MemoryCache class
 - Fixing games crashes on Web
 - Update tiled dependency to 0.6.0 (objects' properties are now double)

## 0.23.0
 - Add Joystick Component
 - Adding BaseGame#markToRemove
 - Upgrade tiled and flutter_svg dependencies
 - onComplete callback for effects
 - Adding Layers
 - Update tiled dep to 0.5.0 and add support for rotation with improved api

## 0.22.1
 - Fix Box2DComponent render priority
 - Fix PositionComponentEffect drifting
 - Add possibility to combine effects
 - Update to newest box2d_flame which fixes torque bug
 - Adding SpriteSheet.fromImage

## 0.22.0
 - Fixing BaseGame tap detectors issues
 - Adding SpriteWidget
 - Adding AnimationWidget
 - Upgrade Flutter SVG to fix for flame web
 - Add linting to all the examples
 - Run linting only on affected and changed examples
 - Add SequenceEffect
 - Fixed bug with travelTime in RotateEffect

## 0.21.0
- Adding AssetsCache.readBinaryFile
- Splitting debugMode from recordFps mode
- Adding support for multi touch tap and drag events
- Fix animations example
- Add possibility for infinite and alternating effects
- Add rotational effect for PositionComponents

## 0.20.2
- Fix text component bug with anchor being applied twice

## 0.20.1
- Adding method to load image bases on base64 data url.
- Fix Box2DGame to follow render priority
- Fix games trying to use gameRef inside the resize function

## 0.20.0
- Refactor game.dart classes into separate files
- Adding a GameLoop class which uses a Ticker for updating game
- Adding sprites example
- Made BaseGame non-abstract and removed SimpleGame
- Adding SpriteButton Widget
- Added SpriteBatch API, which renders sprites effectively using Canvas.drawAtlas
- Introducing basic effects API, including MoveEffect and ScaleEffect
- Adding ContactCallback controls in Box2DGame

## 0.19.1
 - Bump AudioPlayers version to allow for web support
 - Adding Game#pauseEngine and Game#resumeEngine methods
 - Removing FlameBinding since it isn't used and clashes with newest flutter

## 0.19.0
 - Fixing component lifecycle calls on BaseGame#addLater
 - Fixing Component#onDestroy, which was been called multiple times sometimes
 - Fixing Widget Overlay usage over many game instances

## 0.18.3
- Adding Component#onDestroy
- Adding Keyboard events API
- Adding Box2DGame, an extension of BaseGame to simplify lifecycle of Box2D components
- Add onAnimateComplete for Animation (thanks @diegomgarcia)
- Adding AnimationComponent#overridePaint
- Adding SpriteComponent#overridePaint
- Updating AudioPlayers to enable Web Audio support

## 0.18.2
- Add loop for AnimationComponent.sequenced() (thanks @wenxiangjiang)
- TextComponent optimization (thanks @Gericop)
- Adding Component#onMount
- Check if chidren are loaded before rendering on ComposedComponent (thanks @wenxiangjiang)
- Amend type for width and height properties on Animation.sequenced (thanks @wenxiangjiang)
- Fixing Tapable position checking
- Support line feed when create animation from a single image source (thanks @wenxiangjiang)
- Fixing TextBoxComponent start/end of line bugs (thanks @kurtome)
- Prevent widgets overlay controller from closing when in debug mode


## 0.18.1
- Expose stepTime paramter from the Animation class to the animation component
- Updated versions for bugfixes + improved macOS support. (thanks @flowhorn)
- Update flutter_svg to 0.17.1 (thanks @flowhorn)
- Update audioplayers to 0.14.0 (thanks @flowhorn)
- Update path_provider to 1.6.0 (thanks @flowhorn)
- Update ordered_set to 1.1.5 (thanks @flowhorn)

## 0.18.0
- Improving FlareComponent API and updating FlareFlutter dependency
- Adding HasWidgetsOverlay mixin
- Adding NineTileBox widget

## 0.17.4
- Fixing compilations errors regarding changes on `box2_flame`
- Add splash screen docs

## 0.17.3
- Tweaking text box rendering to reduce pixelated text (thanks, @kurtome)
- Adding NineTileBox component

## 0.17.2
- Added backgroundColor method for overriding the game background (thanks @wolfenrain)
- Update AudioPlayers version to 0.13.5
- Bump SVG dependency plus fix example app

## 0.17.1
- Added default render function for Box2D ChainShape
- Adding TimerComponent
- Added particles subsystem (thanks @av)

## 0.17.0
- Fixing FlareAnimation API to match convention
- Fixing FlareComponent renderization
- New GestureDetector API to Game

## 0.16.1
- Added `Bgm` class for easy looping background music management.
- Added options for flip rendering of PositionComponents easily (horizontal and vertical).

## 0.16.0
- Improve our mixin structure (breaking change)
- Adds HasGameRef mixin
- Fixes for ComposedComponent (for tapables and other apis using preAdd)
- Added no-parameter alias functions for setting the game's orientation.
- Prevent double completion on onMetricsChanged callback

## 0.15.2
- Exposing tile objects on TiledComponent (thanks @renatoferreira656)
- Adding integrated API for taps on Game class and adding Tapeables mixin for PositionComponents

## 0.15.1
- Bumped version of svg dependency
- Fixed warnings

## 0.15.0
- Refactoring ParallaxComponent (thanks @spydon)
- Fixing flare animation with embed images
- Adding override paint parameter to Sprite, and refactoring it have named optional parameters

## 0.14.2
- Refactoring BaseGame debugMode
- Adding SpriteSheet class
- Adding Flame.util.spriteAsWidget
- Fixing AnimationComponent.empty()
- Fixing FlameAudio.loopLongAudio

## 0.14.1
- Fixed build on travis
- Updated readme badges
- Fixed changelog
- Fixed warning on audiopool, added audiopool example in docs

## 0.14.0
- Adding Timer#isRunning method
- Adding Timer#progress getter
- Updating Flame to work with Flutter >= 1.6.0

## 0.13.1
- Adding Timer utility class
- Adding `destroyOnFinish` flag for AnimationComponent
- Fixing release mode on examples that needed screen size
- Bumping dependencies versions (audioplayers and path_provider)

## 0.13.0
- Downgrading flame support to stable channel.

## 0.12.2
- Added more functionality to the Position class (thanks, @illiapoplawski)

## 0.12.1
- Fixed PositionComponent#setByRect to comply with toRect (thanks, @illiapoplawski)

## 0.12.0
- Updating flutter_svg and pubspec to support the latest flutter version (1.6.0)
- Adding Flare Support
- Fixing PositionComponent#toRect which was not considering the anchor property (thanks, @illiapoplawski)

## [0.11.2]
- Fixed bug on animatons with a single frame
- Fixed warning on using specific version o flutter_svg on pubspec
- ParallaxComponent is not abstract anymore, as it does not include any abstract method
- Added some functionality to Position class

## [0.11.1]
- Fixed lack of paint update when using AnimationAsWidget as pointed in #78
- Added travis (thanks, @renancarujo)

## [0.11.0]
- Implementing low latency api from audioplayers (breaking change)
- Improved examples by adding some instructions on how to run
- Add notice on readme about the channel
- Upgrade path_provider to fix conflicts

## [0.10.4]
- Fix breaking change on svg plugin

## [0.10.3]
- Svg support
- Adding `Animation#reversed` allowing a new reversed animation to be created from an existing animation.
- Fix games inside regular apps when the component is inside a sliver
- Support asesprite animations

## [0.10.2]
- Fixed some warnings and formatting

## [0.10.1]
- Fixes some typos
- Improved docs
- Extracted gamepads to a new lib, lots of improvements there (thanks, @erickzanardo)
- Added more examples and an article

## [0.10.0]
- Fixing a few minor bugs, typos, improving docs
- Adding the Palette concept: easy access to white and black colors/paints, create your palette to keep your game organized.
- Adding the Anchor concept: specify where thins should anchor, added to PositionComponent and to the new text releated features.
- Added a whole bunch of text related components: TextConfig allows you to easily define your typography information, TextComponent allows for easy rendering of stuff and TextBox can make sized texts and also typing effects.
- Improved Utils to have better and more concise APIs, removed unused stuff.
- Adding TiledComponent to integrate with tiled

## [0.9.5]
- Add `elapsed` property to Animation (thanks, @ianliu)
- Fixed minor typo on documentation

## [0.9.4]
- Bumps audioplayers version

## [0.9.3]
- Fixes issue when switching between games where new game would not attach

## [0.9.2]
- Fixes to work with Dart 2.1

## [0.9.1]
- Updated audioplayers and box2d to fix bugs

## [0.9.0]
- Several API changes, using new audioplayers 0.6.x

## [0.8.4]
- Added more consistent APIs and tests

## [0.8.3]
- Need to review audioplayers 0.5.x

## [0.8.2]
- Added better documentation, tutorials and examples
- Minor tweaks in the API
- New audioplayers version

## [0.8.1]
- The Components Overhaul Update: This is major update, even though we are keeping things in alpha (version 0.*)
- Several major upgrades regarding the component system, new component types, Sprites and SpriteSheets, better image caching, several improvements with structure, a BaseGame, a new Game as a widget, that allows you to embed inside apps and a stop method. More minor changes.

## [0.6.1]
 - Bump required dart version

## [0.6.0]
 - Adding audio suport for iOS (bumping audioplayers version)

## [0.5.0]
 - Adding a text method to Util to more easily render a Paragraph

## [0.4.0]
 - Upgraded AudioPlayers, added method to disable logging
 - Created PositionComponent with some useful methods
 - A few refactorings

## [0.3.0]
 - Added a pre-load method for Audio module

## [0.2.0]
 - Added a loop method for playing audio on loop
 - Added the option to make rectangular SpriteComponents, not just squares

## [0.1.0]
 - First release, basic utilities<|MERGE_RESOLUTION|>--- conflicted
+++ resolved
@@ -19,11 +19,8 @@
  - Make `gameRef` late
  - Fix Scroll example
  - Add a `renderPoint` method to `Canvas`
-<<<<<<< HEAD
+ - Add zoom to the camera
  - Add `moveToTarget` as an extension method to `Vector2`
-=======
- - Add zoom to the camera
->>>>>>> 9b589baf
 
 ## 1.0.0-rc8
  - Migrate to null safety
