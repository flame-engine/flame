--- conflicted
+++ resolved
@@ -9,11 +9,8 @@
  - Add `SpriteWidget.asset`
  - Add `SpriteButton.asset`
  - Add `NineTileBox.asset`
-<<<<<<< HEAD
  - Fix resolution of `TextBoxComponent`
-=======
  - Rename `Camera.cameraSpeed` to `Camera.speed`
->>>>>>> df000d09
 
 ## [1.0.0-releasecandidate.13]
  - Fix camera not ending up in the correct position on long jumps
