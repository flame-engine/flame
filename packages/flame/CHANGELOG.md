# CHANGELOG

## [next]
 - Fix input bug with other anchors than center
 - Fixed `Shape` so that the `position` is now a `late`
 - Updated the documentation for the supported platforms
 - Add clear function to BaseGame to allow the removal of all components
 - Moving tutorials to the Flame main repository
 - Transforming `PaletteEntry.paint` to be a method instead of a getter
 - Adding some more basic colors entries to the `BasicPalette`
 - Fixing Flutter and Dart version constraints
 - Exporting Images and AssetsCache
 - Make `size` and `position` in `PositionComponent` final
 - Add a `snapTo` and `onPositionUpdate` method to the `Camera`
 - Remove the SpriteAnimationComponent when the animation is really done, not when it is on the last frame
 - Revamp all the docs to be up to date with v1.0.0
 - Make Assets and Images caches have a configurable prefix
<<<<<<< HEAD
 - Add moveToTarget as an extension method to Vector2
=======
 - Add `followVector2` method to the `Camera`
>>>>>>> 4d221d1c

## 1.0.0-rc8
 - Migrate to null safety
 - Refactor the joystick code
 - Fix example app
 - Rename points to intersectionPoints for collision detection
 - Added CollidableType to make collision detection more efficient
 - Rename CollidableType.static to passive
 - Add srcPosition and srcSize for SpriteComponent
 - Improve collision detection with bounding boxes

## 1.0.0-rc7
 - Moving device related methods (like `fullScreen`) from `util.dart` to `device.dart`
 - Moving render functions from `util.dart` to `extensions/canvas.dart`
 - Adapting ParallaxComponent contructors to match the pattern followed on other components
 - Adapting SpriteBatchComponent constructors to match the pattern used on other components
 - Improving Parallax APIs regarding handling its size and the use outside FCS
 - Enabling direct import of Sprite and SpriteAnimation
 - Renamed `Composition` to `ImageComposition` to prevent confusion with the composition component
 - Added `rotation` and `anchor` arguments to `ImageComposition.add`
 - Added `Image` extensions
 - Added `Color` extensions
 - Change RaisedButton to ElevatedButton in timer example
 - Overhaul the draggables api to fix issues relating to local vs global positions
 - Preventing errors caused by the premature use of size property on game
 - Added a hitbox mixin for PositionComponent to make more accurate gestures
 - Added a collision detection system
 - Added geometrical shapes
 - Fix `SpriteAnimationComponent.shouldRemove` use `Component.shouldRemove`
 - Add assertion to make sure Draggables are safe to add
 - Add utility methods to the Anchor class to make it more "enum like"
 - Enable user-defined anchors
 - Added `toImage` method for the `Sprite` class
 - Uniform use of `dt` instead of `t` in all update methods
 - Add more optional arguments for unified constructors of components
 - Fix order that parent -> children render in

## 1.0.0-rc6
 - Use `Offset` type directly in `JoystickAction.update` calculations
 - Changed `parseAnchor` in `examples/widgets` to throw an exception instead of returning null when it cannot parse an anchor name
 - Code improvements and preparing APIs to null-safety
 - BaseComponent removes children marked as shouldRemove during update
 - Use `find` instead of `globstar` pattern in `scripts/lint.sh` as the later isn't enabled by default in bash
 - Fixes aseprite constructor bug
 - Improve error handling for the onLoad function
 - Add test for child removal
 - Fix bug where `Timer` callback doesn't fire for non-repeating timers, also fixing bug with `Particle` lifespan
 - Adding shortcut for loading Sprites and SpriteAnimation from the global cache
 - Adding loading methods for the different `ParallaxComponent` parts and refactor how the delta velocity works
 - Add tests for `Timer` and fix a bug where `progress` was not reported correctly
 - Refactored the `SpriteBatch` class to be more elegant and to support `Vector2`.
 - Added fallback support for the web on the `SpriteBatch` class
 - Added missing documentation on the `SpriteBatch` class
 - Added an utility method to load a `SpriteBatch` on the `Game` class
 - Updated the `widgets.md` documentation
 - Removing methods `initialDimensions` and `removeGestureRecognizer` to avoid confusion
 - Adding standard for `SpriteComponent` and `SpriteAnimationComponent` constructors
 - Added `Composition`, allows for composing multiple images into a single image.
 - Move files to comply with the dart package layout convention
 - Fix gesture detection bug of children of `PositionComponent`
 - The `game` argument on `GameWidget` is now required

## 1.0.0-rc5
 - Option for overlays to be already visible on the GameWidget
 - Adding game to the overlay builder
 - Rename retreive -> Retrieve
 - Use internal children set in BaseComponent (fixes issue adding multiple children)
 - Remove develop branches from github workflow definition
 - BaseComponent to return UnmodifiableListView for children

## 1.0.0-rc4
 - Rename Dragable -> Draggable
 - Set loop member variable when constructing SpriteAnimationComponent from SpriteAnimationData
 - Effect shouldn't affect unrelated properties on component
 - Fix rendering of children
 - Explicitly define what fields an effect on PositionComponent modifies
 - Properly propagate onMount and onRemove to children
 - Adding Canvas extensions
 - Remove Resizable mixin
 - Use config defaults for TextBoxComponent
 - Fixing Game Render Box for flutter >= 1.25
 - DebugMode to be variable instead of function on BaseGame

## 1.0.0-rc3
 - Fix TextBoxComponent rendering
 - Add TextBoxConfig options; margins and growingBox
 - Fix debugConfig strokeWidth for web
 - Update Forge2D docs
 - Update PR template with removal of develop branch
 - Translate README to Russian
 - Split up Component and PositionComponent to BaseComponent
 - Unify multiple render methods on Sprite
 - Refactored how games are inserted into a flutter tree
 - Refactored the widgets overlay API
 - Creating new way of loading animations and sprites
 - Dragable mixin for components
 - Fix update+render of component children
 - Update documentation for SVG component
 - Update documentation for PositionComponent
 - Adding Component#onLoad
 - Moving size to Game instead of BaseGame
 - Fix bug with ConcurrentModificationError on add in onMount

## 1.0.0-rc2
 - Improve IsometricTileMap and Spritesheet classes
 - Export full vector_math library from extension
 - Added warning about basic and advanced detectors
 - Ensuring sprite animation and sprite animation components don't get NPEs on initialization
 - Refactor timer class
 - include all changed that are included on 0.28.0
 - Rename game#resize to game#onResize
 - Test suite for basic effects
 - Effects duration and test suite for basic effects
 - Pause and resume for effects
 - Fix position bug in parallax effect
 - Simplification of BaseGame. Removal of addLater (add is now addLater) and rename markForRemoval.
 - Unify naming for removal of components from BaseGame

## 1.0.0-rc1
 - Move all box2d related code and examples to the flame_box2d repo
 - Rename Animation to SpriteAnimation
 - Create extension of Vector2 and unify all tuples to use that class
 - Remove Position class in favor of new Vector2 extension
 - Remove Box2D as a dependency
 - Rebuild of Images, Sprite and SpriteAnimation initialization
 - Use isRelative on effects
 - Use Vector2 for position and size on PositionComponent
 - Removing all deprecated methods
 - Rename `resize` method on components to `onGameResize`
 - Make `Resizable` have a `gameSize` property instead of `size`
 - Fix bug with CombinedEffect inside SequenceEffect
 - Fix wrong end angle for relative rotational effects
 - Use a list of Vector2 for Move effect to open up for more advanced move effects
 - Generalize effects api to include all components
 - Extract all the audio related capabilities to a new package, flame_audio
 - Fix bug that sprite crashes without a position

## 0.29.1-beta
 - Fixing Game Render Box for flutter >= 1.25

## 0.29.0
- Update audioplayers to latest version (now `assets` will not be added to prefixes automatically)
- Fix lint issues with 0.28.0

## 0.28.0
- Fix spriteAsWidget deprecation message
- Add `lineHeight` property to `TextConfig`
- Adding pause and resume methods to time class

## 0.27.0
 - Improved the accuracy of the `FPSCounter` by using Flutter's internal frame timings.
 - Adding MouseMovementDetector
 - Adding ScrollDetector
 - Fixes BGM error
 - Adding Isometric Tile Maps

## 0.26.0
 - Improving Flame image auto cache
 - Fix bug in the Box2DGame's add and addLater method , when the Component extends BodyComponent and mixin HasGameRef or other mixins ,the mixins will not be set correctly

## 0.25.0
 - Externalizing Tiled support to its own package `flame_tiled`
 - Preventing some crashs that could happen on web when some methods were called
 - Add mustCallSuper to BaseGame `update` and `render` methods
 - Moved FPS code from BaseGame to a mixin, BaseGame uses the new mixin.
 - Deprecate flare API in favor of the package `flame_flare`

## 0.24.0
 - Outsourcing SVG support to an external package
 - Adding MemoryCache class
 - Fixing games crashes on Web
 - Update tiled dependency to 0.6.0 (objects' properties are now double)

## 0.23.0
 - Add Joystick Component
 - Adding BaseGame#markToRemove
 - Upgrade tiled and flutter_svg dependencies
 - onComplete callback for effects
 - Adding Layers
 - Update tiled dep to 0.5.0 and add support for rotation with improved api

## 0.22.1
 - Fix Box2DComponent render priority
 - Fix PositionComponentEffect drifting
 - Add possibility to combine effects
 - Update to newest box2d_flame which fixes torque bug
 - Adding SpriteSheet.fromImage

## 0.22.0
 - Fixing BaseGame tap detectors issues
 - Adding SpriteWidget
 - Adding AnimationWidget
 - Upgrade Flutter SVG to fix for flame web
 - Add linting to all the examples
 - Run linting only on affected and changed examples
 - Add SequenceEffect
 - Fixed bug with travelTime in RotateEffect

## 0.21.0
- Adding AssetsCache.readBinaryFile
- Splitting debugMode from recordFps mode
- Adding support for multi touch tap and drag events
- Fix animations example
- Add possibility for infinite and alternating effects
- Add rotational effect for PositionComponents

## 0.20.2
- Fix text component bug with anchor being applied twice

## 0.20.1
- Adding method to load image bases on base64 data url.
- Fix Box2DGame to follow render priority
- Fix games trying to use gameRef inside the resize function

## 0.20.0
- Refactor game.dart classes into separate files
- Adding a GameLoop class which uses a Ticker for updating game
- Adding sprites example
- Made BaseGame non-abstract and removed SimpleGame
- Adding SpriteButton Widget
- Added SpriteBatch API, which renders sprites effectively using Canvas.drawAtlas
- Introducing basic effects API, including MoveEffect and ScaleEffect
- Adding ContactCallback controls in Box2DGame

## 0.19.1
 - Bump AudioPlayers version to allow for web support
 - Adding Game#pauseEngine and Game#resumeEngine methods
 - Removing FlameBinding since it isn't used and clashes with newest flutter

## 0.19.0
 - Fixing component lifecycle calls on BaseGame#addLater
 - Fixing Component#onDestroy, which was been called multiple times sometimes
 - Fixing Widget Overlay usage over many game instances

## 0.18.3
- Adding Component#onDestroy
- Adding Keyboard events API
- Adding Box2DGame, an extension of BaseGame to simplify lifecycle of Box2D components
- Add onAnimateComplete for Animation (thanks @diegomgarcia)
- Adding AnimationComponent#overridePaint
- Adding SpriteComponent#overridePaint
- Updating AudioPlayers to enable Web Audio support

## 0.18.2
- Add loop for AnimationComponent.sequenced() (thanks @wenxiangjiang)
- TextComponent optimization (thanks @Gericop)
- Adding Component#onMount
- Check if chidren are loaded before rendering on ComposedComponent (thanks @wenxiangjiang)
- Amend type for width and height properties on Animation.sequenced (thanks @wenxiangjiang)
- Fixing Tapable position checking
- Support line feed when create animation from a single image source (thanks @wenxiangjiang)
- Fixing TextBoxComponent start/end of line bugs (thanks @kurtome)
- Prevent widgets overlay controller from closing when in debug mode


## 0.18.1
- Expose stepTime paramter from the Animation class to the animation component
- Updated versions for bugfixes + improved macOS support. (thanks @flowhorn)
- Update flutter_svg to 0.17.1 (thanks @flowhorn)
- Update audioplayers to 0.14.0 (thanks @flowhorn)
- Update path_provider to 1.6.0 (thanks @flowhorn)
- Update ordered_set to 1.1.5 (thanks @flowhorn)

## 0.18.0
- Improving FlareComponent API and updating FlareFlutter dependency
- Adding HasWidgetsOverlay mixin
- Adding NineTileBox widget

## 0.17.4
- Fixing compilations errors regarding changes on `box2_flame`
- Add splash screen docs

## 0.17.3
- Tweaking text box rendering to reduce pixelated text (thanks, @kurtome)
- Adding NineTileBox component

## 0.17.2
- Added backgroundColor method for overriding the game background (thanks @wolfenrain)
- Update AudioPlayers version to 0.13.5
- Bump SVG dependency plus fix example app

## 0.17.1
- Added default render function for Box2D ChainShape
- Adding TimerComponent
- Added particles subsystem (thanks @av)

## 0.17.0
- Fixing FlareAnimation API to match convention
- Fixing FlareComponent renderization
- New GestureDetector API to Game

## 0.16.1
- Added `Bgm` class for easy looping background music management.
- Added options for flip rendering of PositionComponents easily (horizontal and vertical).

## 0.16.0
- Improve our mixin structure (breaking change)
- Adds HasGameRef mixin
- Fixes for ComposedComponent (for tapables and other apis using preAdd)
- Added no-parameter alias functions for setting the game's orientation.
- Prevent double completion on onMetricsChanged callback

## 0.15.2
- Exposing tile objects on TiledComponent (thanks @renatoferreira656)
- Adding integrated API for taps on Game class and adding Tapeables mixin for PositionComponents

## 0.15.1
- Bumped version of svg dependency
- Fixed warnings

## 0.15.0
- Refactoring ParallaxComponent (thanks @spydon)
- Fixing flare animation with embed images
- Adding override paint parameter to Sprite, and refactoring it have named optional parameters

## 0.14.2
- Refactoring BaseGame debugMode
- Adding SpriteSheet class
- Adding Flame.util.spriteAsWidget
- Fixing AnimationComponent.empty()
- Fixing FlameAudio.loopLongAudio

## 0.14.1
- Fixed build on travis
- Updated readme badges
- Fixed changelog
- Fixed warning on audiopool, added audiopool example in docs

## 0.14.0
- Adding Timer#isRunning method
- Adding Timer#progress getter
- Updating Flame to work with Flutter >= 1.6.0

## 0.13.1
- Adding Timer utility class
- Adding `destroyOnFinish` flag for AnimationComponent
- Fixing release mode on examples that needed screen size
- Bumping dependencies versions (audioplayers and path_provider)

## 0.13.0
- Downgrading flame support to stable channel.

## 0.12.2
- Added more functionality to the Position class (thanks, @illiapoplawski)

## 0.12.1
- Fixed PositionComponent#setByRect to comply with toRect (thanks, @illiapoplawski)

## 0.12.0
- Updating flutter_svg and pubspec to support the latest flutter version (1.6.0)
- Adding Flare Support
- Fixing PositionComponent#toRect which was not considering the anchor property (thanks, @illiapoplawski)

## [0.11.2]
- Fixed bug on animatons with a single frame
- Fixed warning on using specific version o flutter_svg on pubspec
- ParallaxComponent is not abstract anymore, as it does not include any abstract method
- Added some functionality to Position class

## [0.11.1]
- Fixed lack of paint update when using AnimationAsWidget as pointed in #78
- Added travis (thanks, @renancarujo)

## [0.11.0]
- Implementing low latency api from audioplayers (breaking change)
- Improved examples by adding some instructions on how to run
- Add notice on readme about the channel
- Upgrade path_provider to fix conflicts

## [0.10.4]
- Fix breaking change on svg plugin

## [0.10.3]
- Svg support
- Adding `Animation#reversed` allowing a new reversed animation to be created from an existing animation.
- Fix games inside regular apps when the component is inside a sliver
- Support asesprite animations

## [0.10.2]
- Fixed some warnings and formatting

## [0.10.1]
- Fixes some typos
- Improved docs
- Extracted gamepads to a new lib, lots of improvements there (thanks, @erickzanardo)
- Added more examples and an article

## [0.10.0]
- Fixing a few minor bugs, typos, improving docs
- Adding the Palette concept: easy access to white and black colors/paints, create your palette to keep your game organized.
- Adding the Anchor concept: specify where thins should anchor, added to PositionComponent and to the new text releated features.
- Added a whole bunch of text related components: TextConfig allows you to easily define your typography information, TextComponent allows for easy rendering of stuff and TextBox can make sized texts and also typing effects.
- Improved Utils to have better and more concise APIs, removed unused stuff.
- Adding TiledComponent to integrate with tiled

## [0.9.5]
- Add `elapsed` property to Animation (thanks, @ianliu)
- Fixed minor typo on documentation

## [0.9.4]
- Bumps audioplayers version

## [0.9.3]
- Fixes issue when switching between games where new game would not attach

## [0.9.2]
- Fixes to work with Dart 2.1

## [0.9.1]
- Updated audioplayers and box2d to fix bugs

## [0.9.0]
- Several API changes, using new audioplayers 0.6.x

## [0.8.4]
- Added more consistent APIs and tests

## [0.8.3]
- Need to review audioplayers 0.5.x

## [0.8.2]
- Added better documentation, tutorials and examples
- Minor tweaks in the API
- New audioplayers version

## [0.8.1]
- The Components Overhaul Update: This is major update, even though we are keeping things in alpha (version 0.*)
- Several major upgrades regarding the component system, new component types, Sprites and SpriteSheets, better image caching, several improvements with structure, a BaseGame, a new Game as a widget, that allows you to embed inside apps and a stop method. More minor changes.

## [0.6.1]
 - Bump required dart version

## [0.6.0]
 - Adding audio suport for iOS (bumping audioplayers version)

## [0.5.0]
 - Adding a text method to Util to more easily render a Paragraph

## [0.4.0]
 - Upgraded AudioPlayers, added method to disable logging
 - Created PositionComponent with some useful methods
 - A few refactorings

## [0.3.0]
 - Added a pre-load method for Audio module

## [0.2.0]
 - Added a loop method for playing audio on loop
 - Added the option to make rectangular SpriteComponents, not just squares

## [0.1.0]
 - First release, basic utilities<|MERGE_RESOLUTION|>--- conflicted
+++ resolved
@@ -15,11 +15,8 @@
  - Remove the SpriteAnimationComponent when the animation is really done, not when it is on the last frame
  - Revamp all the docs to be up to date with v1.0.0
  - Make Assets and Images caches have a configurable prefix
-<<<<<<< HEAD
- - Add moveToTarget as an extension method to Vector2
-=======
  - Add `followVector2` method to the `Camera`
->>>>>>> 4d221d1c
+ - Add `moveToTarget` as an extension method to `Vector2`
 
 ## 1.0.0-rc8
  - Migrate to null safety
