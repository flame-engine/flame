# CHANGELOG

## [next]
 - Added `StandardEffectController` class
 - Refactored `Effect` class to use `EffectController`, added `Transform2DEffect` class
 - Clarified `TimerComponent` example
 - Fixed pause and resume engines when `GameWidget` had rebuilds
 - Removed `runOnCreation` attribute in favor of the `paused` attribute on `FlameGame`
 - Add `CustomPainterComponent`
 - Alternative implementation of `RotateEffect`, based on `Transform2DEffect`
 - Alternative implementation of `MoveEffect`, based on `Transform2DEffect`
 - Fix `onGameResize` margin bug in `HudMarginComponent`
 - `PositionComponent.size` now returns a `NotifyingVector2`
 - Possibility to manually remove `TimerComponent`
 - Rename `Hitbox` mixin to `HasHitboxes`
 - Added `RemoveEffect` and `SimpleEffectController`
 - Create default implementations of `RectangleComponent`, `CircleComponent` and `PolygonComponent`
 - Streamlined the argument list for all components extending `PositionComponent`
 - Improved interaction between viewport and isHud components
 - `randomColor` method in the `Color` extension
 - Calling super-method in `.render()` is now optional
 - Components that manipulate canvas state are now responsible for saving/restoring that state
<<<<<<< HEAD
 - Remove `super.render` calls that are no longer needed
=======
 - Fixed typo in error message
>>>>>>> 5416f042

## [1.0.0-releasecandidate.16]
 - `changePriority` no longer breaks game loop iteration
 - Move component mixin checks to their own files
 - Fix exception when game was rebuilt
 - Add `@mustCallSuper` on `Component.render`
 - Add `SpriteSheet.createAnimationVariable` method to allow animations with different `stepTime` for each sprite
 - Use the full delta in `JoystickComponent` so that it can't go to the wrong direction on the wrong side
 - Improved the menu for documentation version selection
 - Introduce `onDoubleTapDown` with info and `onDoubleTapCancel`
 - Changed `onHoverEnter` and `onHoverLeave` to return `bool` (breaking change)
 - Improved "move effect" example in the Dashbook
 - Use documentation versions generated from flame-docs-site

## [1.0.0-releasecandidate.15]
 - Fix issue with `Draggable`s not being removed from `draggables` list
 - Increase Flutter SDK constraint to `>= 2.5.0`.
 - Method `PositionComponent.toRect()` now works for flipped/rotated components.
 - Make the root bundle exposed via `Flame.bundle` actually configurable
 - Take in an optional `Camera` as a parameter to `FlameGame`
 - Make super.onLoad mandatory to avoid memory leaks
 - `QueryableOrderedSet`'s `strictMode` is configurable so it is no longer necessary to call `register` before `query`
 - Add option to rotate `SpriteWidget`
 - Fix bug where `onRemove` was called during resizing
 - Add `onAttach` and `onDetach` to `Game`

## [1.0.0-releasecandidate.14]
 - Reset effects after they are done so that they can be repeated
 - Remove integrated joystick buttons
 - Add `MarginHudComponent`, used when components need to have a margin to the viewport edge
 - Refactor `JoystickComponent`
 - Add `SpriteAnimationWidget.asset`
 - Add `SpriteWidget.asset`
 - Add `SpriteButton.asset`
 - Add `NineTileBox.asset`
 - Fix resolution of `TextBoxComponent`
 - Add `BaseGame.remove` and `BaseGame.removeAll` helpers for removing components
 - Add `BaseComponent.remove` and `BaseComponent.removeAll` helpers for removing children
 - Rename `Camera.cameraSpeed` to `Camera.speed`
 - Rename `addShape` to `addHitbox` in `Hitbox` mixin
 - Fix bug with Events and Draggables
 - Add generics to components with HasGameRef so that they can be extended and have another gameRef
 - Fix parallax fullscreen bug when game is resized
 - Generalize `paint` usage on components
 - Create `OpacityEffect`
 - Create `ColorEffect`
 - Adding ability to pause `SpriteAnimationComponent`
 - Adding `SpriteGroupComponent`
 - Fix truncated last frame in non-looping animations
 - Default size of `SpriteComponent` is `srcSize` instead of spritesheet size
 - Export test helper methods
 - Rename `ScaleEffect` to `SizeEffect`
 - Introduce `scale` on `PositionComponent`
 - Add `ScaleEffect` that works on `scale` instead of `size`
 - Add class `NotifyingVector2`
 - Add class `Transform2D`
 - Added helper functions `testRandom()` and `testWidgetsRandom()`
 - Remove `FPSCounter` from `BaseGame`
 - Refactor `PositionComponent` to work with `Transform2D`: the component now works more reliably
   when nested
 - Properties `renderFlipX`, `renderFlipY` removed and replaced with methods
   `flipHorizontally()` and `flipVertically()`.
 - Method `.angleTo` removed as it was not working properly.
 - In debug mode `PositionComponent` now displays an indicator for the anchor position.
 - Update `Camera` docs to showcase usage with `Game` class
 - Fixed a bug with `worldBounds` being set to `null` in `Camera`
 - Remove `.viewport` from `BaseGame`, use `camera.viewport` instead
 - `MockCanvas` is now strongly typed and matches numeric coordinates up to a tolerance
 - Add `loadAllImages` to `Images`, which loads all images from the prefixed path
 - Reviewed the keyboard API with new mixins (`KeyboardHandler` and `HasKeyboardHandlerComponents`)
 - Added `FocusNode` on the game widget and improved keyboard handling in the game.
 - Added ability to have custom mouse cursor on the `GameWidget` region
 - Change sprite component to default to the Sprite size if not provided
 - `TextBoxComponent` waits for cache to be filled on `onLoad`
 - `TextBoxComponent` can have customizable `pixelRatio`
 - Add `ContainsAtLeastMockCanvas` to facilitate testing with `MockCanvas`
 - Support for `drawImage` for `MockCanvas`
 - `Game` is now a `Component`
 - `ComponentEffect` is now a `Component`
 - `HasGameRef` can now operate independently from `Game`
 - `initialDelay` and `peakDelay` for effects to handle time before and after an effect
 - `component.onMount` now runs every time a component gets a new parent
 - Add collision detection between child components

## [1.0.0-releasecandidate.13]
 - Fix camera not ending up in the correct position on long jumps
 - Make the `JoystickPlayer` a `PositionComponent`
 - Extract shared logic when handling components set in BaseComponent and BaseGame to ComponentSet.
 - Rename `camera.shake(amount: x)` to `camera.shake(duration: x)`
 - Fix `SpriteAnimationComponent` docs to use `Future.wait`
 - Add an empty `postRender` method that will run after each components render method
 - Rename `Tapable` to `Tappable`
 - Fix `SpriteAnimationComponent` docs to use `Future.wait`
 - Add an empty `postRender` method that will run after each components render method
 - Rename `HasTapableComponents` to `HasTappableComponents`
 - Rename `prepareCanvas` to `preRender`
 - Add `intensity` to `Camera.shake`
 - `FixedResolutionViewport` to use matrix transformations for `Canvas`

## [1.0.0-releasecandidate.12]
 - Fix link to code in example stories
 - Fix RotateEffect with negative deltas
 - Add isDragged to Draggable
 - Fix anchor of rendered text in TextComponent
 - Add new extensions to handle math.Rectangles nicely
 - Implement color parsing methods
 - Migrated the `Particle` API to `Vector2`
 - Add copyWith function to TextRenderer
 - Fix debug mode is not propagated to children of non-Position components
 - Fix size property of TextComponent was not correctly set
 - Fix anchor property was being incorrectly passed along to text renderer
 - All components take priority as an argument on their constructors
 - Fix renderRotated
 - Use QueryableOrderedSet for Collidables
 - Refactor TextBoxComponent
 - Fix bugs with TextBoxComponent
 - Improve error message for composed components
 - Fix `game.size` to take zoom into consideration 
 - Fix `camera.followComponent` when `zoom != 1`
 - Add `anchor` for `ShapeComponent` constructor
 - Fix rendering of polygons in `ShapeComponent`
 - Add `SpriteAnimation` support to parallax
 - Fix `Parallax` alignment for images with different width and height
 - Fix `ImageComposition` image bounds validation
 - Improved the internal `RenderObject` widget performance
 - Add `Matrix4` extensions
 - `Camera.apply` is done with matrix transformations
 - `Camera` zooming is taking current `relativeOffset` into account
 - Fix gestures for when `isHud = true` and `Camera` is modified
 - Fix `Camera` zoom behaviour with offset/anchor

## [1.0.0-releasecandidate.11]
 - Replace deprecated analysis option lines-of-executable-code with source-lines-of-code
 - Fix the anchor of SpriteWidget
 - Add test for re-adding previously removed component
 - Add possibility to dynamically change priority of components
 - Add onCollisionEnd to make it possible for the user to easily detect when a collision ends
 - Adding test coverage to packages
 - Possibility to have non-fullscreen ParallaxComponent
 - No need to send size in ParallaxComponent.fromParallax since Parallax already contains it
 - Fix Text Rendering not working properly
 - Add more useful methods to the IsometricTileMap component
 - Add Hoverables
 - Brief semantic update to second tutorial.

## [1.0.0-rc10]
 - Updated tutorial documentation to indicate use of new version
 - Fix bounding box check in collision detection
 - Refactor on flame input system to correctly take camera into account
 - Adding `SpriteAnimationGroupComponent`
 - Allow isometric tile maps with custom heights
 - Add a new renderRect method to Sprite
 - Addresses the TODO to change the camera public APIs to take Anchors for relativePositions
 - Adds methods to support moving the camera relative to its current position
 - Abstracting the text api to allow custom text renderers on the framework
 - Set the same debug mode for children as for the parent when added
 - Fix camera projections when camera is zoomed
 - Fix collision detection system with angle and parentAngle
 - Fix rendering of shapes that aren't HitboxShape

## [1.0.0-rc9]
 - Fix input bug with other anchors than center
 - Fixed `Shape` so that the `position` is now a `late`
 - Updated the documentation for the supported platforms
 - Add clear function to BaseGame to allow the removal of all components
 - Moving tutorials to the Flame main repository
 - Transforming `PaletteEntry.paint` to be a method instead of a getter
 - Adding some more basic colors entries to the `BasicPalette`
 - Fixing Flutter and Dart version constraints
 - Exporting Images and AssetsCache
 - Make `size` and `position` in `PositionComponent` final
 - Add a `snapTo` and `onPositionUpdate` method to the `Camera`
 - Remove the SpriteAnimationComponent when the animation is really done, not when it is on the last frame
 - Revamp all the docs to be up to date with v1.0.0
 - Make Assets and Images caches have a configurable prefix
 - Add `followVector2` method to the `Camera`
 - Make `gameRef` late
 - Fix Scroll example
 - Add a `renderPoint` method to `Canvas`
 - Add zoom to the camera
 - Add `moveToTarget` as an extension method to `Vector2`
 - Bring back collision detection examples
 - Fix collision detection in Collidable with multiple offset shapes
 - Publishing Flame examples on github pages

## 1.0.0-rc8
 - Migrate to null safety
 - Refactor the joystick code
 - Fix example app
 - Rename points to intersectionPoints for collision detection
 - Added CollidableType to make collision detection more efficient
 - Rename CollidableType.static to passive
 - Add srcPosition and srcSize for SpriteComponent
 - Improve collision detection with bounding boxes

## 1.0.0-rc7
 - Moving device related methods (like `fullScreen`) from `util.dart` to `device.dart`
 - Moving render functions from `util.dart` to `extensions/canvas.dart`
 - Adapting ParallaxComponent contructors to match the pattern followed on other components
 - Adapting SpriteBatchComponent constructors to match the pattern used on other components
 - Improving Parallax APIs regarding handling its size and the use outside FCS
 - Enabling direct import of Sprite and SpriteAnimation
 - Renamed `Composition` to `ImageComposition` to prevent confusion with the composition component
 - Added `rotation` and `anchor` arguments to `ImageComposition.add`
 - Added `Image` extensions
 - Added `Color` extensions
 - Change RaisedButton to ElevatedButton in timer example
 - Overhaul the draggables api to fix issues relating to local vs global positions
 - Preventing errors caused by the premature use of size property on game
 - Added a hitbox mixin for PositionComponent to make more accurate gestures
 - Added a collision detection system
 - Added geometrical shapes
 - Fix `SpriteAnimationComponent.shouldRemove` use `Component.shouldRemove`
 - Add assertion to make sure Draggables are safe to add
 - Add utility methods to the Anchor class to make it more "enum like"
 - Enable user-defined anchors
 - Added `toImage` method for the `Sprite` class
 - Uniform use of `dt` instead of `t` in all update methods
 - Add more optional arguments for unified constructors of components
 - Fix order that parent -> children render in

## 1.0.0-rc6
 - Use `Offset` type directly in `JoystickAction.update` calculations
 - Changed `parseAnchor` in `examples/widgets` to throw an exception instead of returning null when it cannot parse an anchor name
 - Code improvements and preparing APIs to null-safety
 - BaseComponent removes children marked as shouldRemove during update
 - Use `find` instead of `globstar` pattern in `scripts/lint.sh` as the later isn't enabled by default in bash
 - Fixes aseprite constructor bug
 - Improve error handling for the onLoad function
 - Add test for child removal
 - Fix bug where `Timer` callback doesn't fire for non-repeating timers, also fixing bug with `Particle` lifespan
 - Adding shortcut for loading Sprites and SpriteAnimation from the global cache
 - Adding loading methods for the different `ParallaxComponent` parts and refactor how the delta velocity works
 - Add tests for `Timer` and fix a bug where `progress` was not reported correctly
 - Refactored the `SpriteBatch` class to be more elegant and to support `Vector2`.
 - Added fallback support for the web on the `SpriteBatch` class
 - Added missing documentation on the `SpriteBatch` class
 - Added an utility method to load a `SpriteBatch` on the `Game` class
 - Updated the `widgets.md` documentation
 - Removing methods `initialDimensions` and `removeGestureRecognizer` to avoid confusion
 - Adding standard for `SpriteComponent` and `SpriteAnimationComponent` constructors
 - Added `Composition`, allows for composing multiple images into a single image.
 - Move files to comply with the dart package layout convention
 - Fix gesture detection bug of children of `PositionComponent`
 - The `game` argument on `GameWidget` is now required

## 1.0.0-rc5
 - Option for overlays to be already visible on the GameWidget
 - Adding game to the overlay builder
 - Rename retreive -> Retrieve
 - Use internal children set in BaseComponent (fixes issue adding multiple children)
 - Remove develop branches from github workflow definition
 - BaseComponent to return UnmodifiableListView for children

## 1.0.0-rc4
 - Rename Dragable -> Draggable
 - Set loop member variable when constructing SpriteAnimationComponent from SpriteAnimationData
 - Effect shouldn't affect unrelated properties on component
 - Fix rendering of children
 - Explicitly define what fields an effect on PositionComponent modifies
 - Properly propagate onMount and onRemove to children
 - Adding Canvas extensions
 - Remove Resizable mixin
 - Use config defaults for TextBoxComponent
 - Fixing Game Render Box for flutter >= 1.25
 - DebugMode to be variable instead of function on BaseGame

## 1.0.0-rc3
 - Fix TextBoxComponent rendering
 - Add TextBoxConfig options; margins and growingBox
 - Fix debugConfig strokeWidth for web
 - Update Forge2D docs
 - Update PR template with removal of develop branch
 - Translate README to Russian
 - Split up Component and PositionComponent to BaseComponent
 - Unify multiple render methods on Sprite
 - Refactored how games are inserted into a flutter tree
 - Refactored the widgets overlay API
 - Creating new way of loading animations and sprites
 - Dragable mixin for components
 - Fix update+render of component children
 - Update documentation for SVG component
 - Update documentation for PositionComponent
 - Adding Component#onLoad
 - Moving size to Game instead of BaseGame
 - Fix bug with ConcurrentModificationError on add in onMount

## 1.0.0-rc2
 - Improve IsometricTileMap and Spritesheet classes
 - Export full vector_math library from extension
 - Added warning about basic and advanced detectors
 - Ensuring sprite animation and sprite animation components don't get NPEs on initialization
 - Refactor timer class
 - include all changed that are included on 0.28.0
 - Rename game#resize to game#onResize
 - Test suite for basic effects
 - Effects duration and test suite for basic effects
 - Pause and resume for effects
 - Fix position bug in parallax effect
 - Simplification of BaseGame. Removal of addLater (add is now addLater) and rename markForRemoval.
 - Unify naming for removal of components from BaseGame

## 1.0.0-rc1
 - Move all box2d related code and examples to the flame_box2d repo
 - Rename Animation to SpriteAnimation
 - Create extension of Vector2 and unify all tuples to use that class
 - Remove Position class in favor of new Vector2 extension
 - Remove Box2D as a dependency
 - Rebuild of Images, Sprite and SpriteAnimation initialization
 - Use isRelative on effects
 - Use Vector2 for position and size on PositionComponent
 - Removing all deprecated methods
 - Rename `resize` method on components to `onGameResize`
 - Make `Resizable` have a `gameSize` property instead of `size`
 - Fix bug with CombinedEffect inside SequenceEffect
 - Fix wrong end angle for relative rotational effects
 - Use a list of Vector2 for Move effect to open up for more advanced move effects
 - Generalize effects api to include all components
 - Extract all the audio related capabilities to a new package, flame_audio
 - Fix bug that sprite crashes without a position

## 0.29.1-beta
 - Fixing Game Render Box for flutter >= 1.25

## 0.29.0
- Update audioplayers to latest version (now `assets` will not be added to prefixes automatically)
- Fix lint issues with 0.28.0

## 0.28.0
- Fix spriteAsWidget deprecation message
- Add `lineHeight` property to `TextConfig`
- Adding pause and resume methods to time class

## 0.27.0
 - Improved the accuracy of the `FPSCounter` by using Flutter's internal frame timings.
 - Adding MouseMovementDetector
 - Adding ScrollDetector
 - Fixes BGM error
 - Adding Isometric Tile Maps

## 0.26.0
 - Improving Flame image auto cache
 - Fix bug in the Box2DGame's add and addLater method , when the Component extends BodyComponent and mixin HasGameRef or other mixins ,the mixins will not be set correctly

## 0.25.0
 - Externalizing Tiled support to its own package `flame_tiled`
 - Preventing some crashs that could happen on web when some methods were called
 - Add mustCallSuper to BaseGame `update` and `render` methods
 - Moved FPS code from BaseGame to a mixin, BaseGame uses the new mixin.
 - Deprecate flare API in favor of the package `flame_flare`

## 0.24.0
 - Outsourcing SVG support to an external package
 - Adding MemoryCache class
 - Fixing games crashes on Web
 - Update tiled dependency to 0.6.0 (objects' properties are now double)

## 0.23.0
 - Add Joystick Component
 - Adding BaseGame#markToRemove
 - Upgrade tiled and flutter_svg dependencies
 - onComplete callback for effects
 - Adding Layers
 - Update tiled dep to 0.5.0 and add support for rotation with improved api

## 0.22.1
 - Fix Box2DComponent render priority
 - Fix PositionComponentEffect drifting
 - Add possibility to combine effects
 - Update to newest box2d_flame which fixes torque bug
 - Adding SpriteSheet.fromImage

## 0.22.0
 - Fixing BaseGame tap detectors issues
 - Adding SpriteWidget
 - Adding AnimationWidget
 - Upgrade Flutter SVG to fix for flame web
 - Add linting to all the examples
 - Run linting only on affected and changed examples
 - Add SequenceEffect
 - Fixed bug with travelTime in RotateEffect

## 0.21.0
- Adding AssetsCache.readBinaryFile
- Splitting debugMode from recordFps mode
- Adding support for multi touch tap and drag events
- Fix animations example
- Add possibility for infinite and alternating effects
- Add rotational effect for PositionComponents

## 0.20.2
- Fix text component bug with anchor being applied twice

## 0.20.1
- Adding method to load image bases on base64 data url.
- Fix Box2DGame to follow render priority
- Fix games trying to use gameRef inside the resize function

## 0.20.0
- Refactor game.dart classes into separate files
- Adding a GameLoop class which uses a Ticker for updating game
- Adding sprites example
- Made BaseGame non-abstract and removed SimpleGame
- Adding SpriteButton Widget
- Added SpriteBatch API, which renders sprites effectively using Canvas.drawAtlas
- Introducing basic effects API, including MoveEffect and ScaleEffect
- Adding ContactCallback controls in Box2DGame

## 0.19.1
 - Bump AudioPlayers version to allow for web support
 - Adding Game#pauseEngine and Game#resumeEngine methods
 - Removing FlameBinding since it isn't used and clashes with newest flutter

## 0.19.0
 - Fixing component lifecycle calls on BaseGame#addLater
 - Fixing Component#onDestroy, which was been called multiple times sometimes
 - Fixing Widget Overlay usage over many game instances

## 0.18.3
- Adding Component#onDestroy
- Adding Keyboard events API
- Adding Box2DGame, an extension of BaseGame to simplify lifecycle of Box2D components
- Add onAnimateComplete for Animation (thanks @diegomgarcia)
- Adding AnimationComponent#overridePaint
- Adding SpriteComponent#overridePaint
- Updating AudioPlayers to enable Web Audio support

## 0.18.2
- Add loop for AnimationComponent.sequenced() (thanks @wenxiangjiang)
- TextComponent optimization (thanks @Gericop)
- Adding Component#onMount
- Check if chidren are loaded before rendering on ComposedComponent (thanks @wenxiangjiang)
- Amend type for width and height properties on Animation.sequenced (thanks @wenxiangjiang)
- Fixing Tapable position checking
- Support line feed when create animation from a single image source (thanks @wenxiangjiang)
- Fixing TextBoxComponent start/end of line bugs (thanks @kurtome)
- Prevent widgets overlay controller from closing when in debug mode


## 0.18.1
- Expose stepTime paramter from the Animation class to the animation component
- Updated versions for bugfixes + improved macOS support. (thanks @flowhorn)
- Update flutter_svg to 0.17.1 (thanks @flowhorn)
- Update audioplayers to 0.14.0 (thanks @flowhorn)
- Update path_provider to 1.6.0 (thanks @flowhorn)
- Update ordered_set to 1.1.5 (thanks @flowhorn)

## 0.18.0
- Improving FlareComponent API and updating FlareFlutter dependency
- Adding HasWidgetsOverlay mixin
- Adding NineTileBox widget

## 0.17.4
- Fixing compilations errors regarding changes on `box2_flame`
- Add splash screen docs

## 0.17.3
- Tweaking text box rendering to reduce pixelated text (thanks, @kurtome)
- Adding NineTileBox component

## 0.17.2
- Added backgroundColor method for overriding the game background (thanks @wolfenrain)
- Update AudioPlayers version to 0.13.5
- Bump SVG dependency plus fix example app

## 0.17.1
- Added default render function for Box2D ChainShape
- Adding TimerComponent
- Added particles subsystem (thanks @av)

## 0.17.0
- Fixing FlareAnimation API to match convention
- Fixing FlareComponent renderization
- New GestureDetector API to Game

## 0.16.1
- Added `Bgm` class for easy looping background music management.
- Added options for flip rendering of PositionComponents easily (horizontal and vertical).

## 0.16.0
- Improve our mixin structure (breaking change)
- Adds HasGameRef mixin
- Fixes for ComposedComponent (for tapables and other apis using preAdd)
- Added no-parameter alias functions for setting the game's orientation.
- Prevent double completion on onMetricsChanged callback

## 0.15.2
- Exposing tile objects on TiledComponent (thanks @renatoferreira656)
- Adding integrated API for taps on Game class and adding Tapeables mixin for PositionComponents

## 0.15.1
- Bumped version of svg dependency
- Fixed warnings

## 0.15.0
- Refactoring ParallaxComponent (thanks @spydon)
- Fixing flare animation with embed images
- Adding override paint parameter to Sprite, and refactoring it have named optional parameters

## 0.14.2
- Refactoring BaseGame debugMode
- Adding SpriteSheet class
- Adding Flame.util.spriteAsWidget
- Fixing AnimationComponent.empty()
- Fixing FlameAudio.loopLongAudio

## 0.14.1
- Fixed build on travis
- Updated readme badges
- Fixed changelog
- Fixed warning on audiopool, added audiopool example in docs

## 0.14.0
- Adding Timer#isRunning method
- Adding Timer#progress getter
- Updating Flame to work with Flutter >= 1.6.0

## 0.13.1
- Adding Timer utility class
- Adding `destroyOnFinish` flag for AnimationComponent
- Fixing release mode on examples that needed screen size
- Bumping dependencies versions (audioplayers and path_provider)

## 0.13.0
- Downgrading flame support to stable channel.

## 0.12.2
- Added more functionality to the Position class (thanks, @illiapoplawski)

## 0.12.1
- Fixed PositionComponent#setByRect to comply with toRect (thanks, @illiapoplawski)

## 0.12.0
- Updating flutter_svg and pubspec to support the latest flutter version (1.6.0)
- Adding Flare Support
- Fixing PositionComponent#toRect which was not considering the anchor property (thanks, @illiapoplawski)

## [0.11.2]
- Fixed bug on animatons with a single frame
- Fixed warning on using specific version o flutter_svg on pubspec
- ParallaxComponent is not abstract anymore, as it does not include any abstract method
- Added some functionality to Position class

## [0.11.1]
- Fixed lack of paint update when using AnimationAsWidget as pointed in #78
- Added travis (thanks, @renancarujo)

## [0.11.0]
- Implementing low latency api from audioplayers (breaking change)
- Improved examples by adding some instructions on how to run
- Add notice on readme about the channel
- Upgrade path_provider to fix conflicts

## [0.10.4]
- Fix breaking change on svg plugin

## [0.10.3]
- Svg support
- Adding `Animation#reversed` allowing a new reversed animation to be created from an existing animation.
- Fix games inside regular apps when the component is inside a sliver
- Support asesprite animations

## [0.10.2]
- Fixed some warnings and formatting

## [0.10.1]
- Fixes some typos
- Improved docs
- Extracted gamepads to a new lib, lots of improvements there (thanks, @erickzanardo)
- Added more examples and an article

## [0.10.0]
- Fixing a few minor bugs, typos, improving docs
- Adding the Palette concept: easy access to white and black colors/paints, create your palette to keep your game organized.
- Adding the Anchor concept: specify where thins should anchor, added to PositionComponent and to the new text releated features.
- Added a whole bunch of text related components: TextConfig allows you to easily define your typography information, TextComponent allows for easy rendering of stuff and TextBox can make sized texts and also typing effects.
- Improved Utils to have better and more concise APIs, removed unused stuff.
- Adding TiledComponent to integrate with tiled

## [0.9.5]
- Add `elapsed` property to Animation (thanks, @ianliu)
- Fixed minor typo on documentation

## [0.9.4]
- Bumps audioplayers version

## [0.9.3]
- Fixes issue when switching between games where new game would not attach

## [0.9.2]
- Fixes to work with Dart 2.1

## [0.9.1]
- Updated audioplayers and box2d to fix bugs

## [0.9.0]
- Several API changes, using new audioplayers 0.6.x

## [0.8.4]
- Added more consistent APIs and tests

## [0.8.3]
- Need to review audioplayers 0.5.x

## [0.8.2]
- Added better documentation, tutorials and examples
- Minor tweaks in the API
- New audioplayers version

## [0.8.1]
- The Components Overhaul Update: This is major update, even though we are keeping things in alpha (version 0.*)
- Several major upgrades regarding the component system, new component types, Sprites and SpriteSheets, better image caching, several improvements with structure, a BaseGame, a new Game as a widget, that allows you to embed inside apps and a stop method. More minor changes.

## [0.6.1]
 - Bump required dart version

## [0.6.0]
 - Adding audio suport for iOS (bumping audioplayers version)

## [0.5.0]
 - Adding a text method to Util to more easily render a Paragraph

## [0.4.0]
 - Upgraded AudioPlayers, added method to disable logging
 - Created PositionComponent with some useful methods
 - A few refactorings

## [0.3.0]
 - Added a pre-load method for Audio module

## [0.2.0]
 - Added a loop method for playing audio on loop
 - Added the option to make rectangular SpriteComponents, not just squares

## [0.1.0]
 - First release, basic utilities<|MERGE_RESOLUTION|>--- conflicted
+++ resolved
@@ -20,11 +20,8 @@
  - `randomColor` method in the `Color` extension
  - Calling super-method in `.render()` is now optional
  - Components that manipulate canvas state are now responsible for saving/restoring that state
-<<<<<<< HEAD
  - Remove `super.render` calls that are no longer needed
-=======
  - Fixed typo in error message
->>>>>>> 5416f042
 
 ## [1.0.0-releasecandidate.16]
  - `changePriority` no longer breaks game loop iteration
