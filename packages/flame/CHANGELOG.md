# CHANGELOG

## [next]
 - Added `StandardEffectController` class
 - Refactored `Effect` class to use `EffectController`, added `Transform2DEffect` class
 - Clarified `TimerComponent` example
 - Fixed pause and resume engines when `GameWidget` had rebuilds
 - Removed `runOnCreation` attribute in favor of the `paused` attribute on `FlameGame`
 - Add `CustomPainterComponent`
 - Alternative implementation of `RotateEffect`, based on `Transform2DEffect`
 - Alternative implementation of `MoveEffect`, based on `Transform2DEffect`
 - Fix `onGameResize` margin bug in `HudMarginComponent`
 - `PositionComponent.size` now returns a `NotifyingVector2`
 - Possibility to manually remove `TimerComponent`
 - Rename `Hitbox` mixin to `HasHitboxes`
 - Added `RemoveEffect` and `SimpleEffectController`
 - Create default implementations of `RectangleComponent`, `CircleComponent` and `PolygonComponent`
 - Streamlined the argument list for all components extending `PositionComponent`
 - Improved interaction between viewport and isHud components
 - `randomColor` method in the `Color` extension
 - Calling super-method in `.render()` is now optional
 - Components that manipulate canvas state are now responsible for saving/restoring that state
 - Remove `super.render` calls that are no longer needed
 - Fixed typo in error message
 - `TextPaint` to use `TextStyle` (material) instead of `TextPaintConfig`
 - Underlying `Shape`s in `ShapeComponent` transform with components position, size and angle
 - `HitboxShape` takes parents ancestors transformations into consideration (not scaling)
 - Fixed black frame when updating game widget (ex: adding overlays)
 - Added possibility to extend `JoystickComponent`
 - Renamed `FlameTester` to `GameTester`
 - Modified `FlameTester` to be specific for `T extends FlameGame`
 - Improved `TimerComponent`
 - Removed methods `preRender()` and `postRender()` in `Component`
 - Use `FlameTester` everywhere where it makes sense in the tests
 - Improved `IsometricTileMap`
<<<<<<< HEAD
 - Initialization of all `PositionComponent`s can be done from `onLoad` instead of the constructor
=======
 - Rename `HasTappableComponents` to `HasTappables`
 - Rename `HasDraggableComponents` to `HasDraggables`
 - Rename `HasHoverableComponents` to `HasHoverableis`
>>>>>>> 795264ed

## [1.0.0-releasecandidate.16]
 - `changePriority` no longer breaks game loop iteration
 - Move component mixin checks to their own files
 - Fix exception when game was rebuilt
 - Add `@mustCallSuper` on `Component.render`
 - Add `SpriteSheet.createAnimationVariable` method to allow animations with different `stepTime` for each sprite
 - Use the full delta in `JoystickComponent` so that it can't go to the wrong direction on the wrong side
 - Improved the menu for documentation version selection
 - Introduce `onDoubleTapDown` with info and `onDoubleTapCancel`
 - Changed `onHoverEnter` and `onHoverLeave` to return `bool` (breaking change)
 - Improved "move effect" example in the Dashbook
 - Use documentation versions generated from flame-docs-site

## [1.0.0-releasecandidate.15]
 - Fix issue with `Draggable`s not being removed from `draggables` list
 - Increase Flutter SDK constraint to `>= 2.5.0`.
 - Method `PositionComponent.toRect()` now works for flipped/rotated components.
 - Make the root bundle exposed via `Flame.bundle` actually configurable
 - Take in an optional `Camera` as a parameter to `FlameGame`
 - Make super.onLoad mandatory to avoid memory leaks
 - `QueryableOrderedSet`'s `strictMode` is configurable so it is no longer necessary to call `register` before `query`
 - Add option to rotate `SpriteWidget`
 - Fix bug where `onRemove` was called during resizing
 - Add `onAttach` and `onDetach` to `Game`

## [1.0.0-releasecandidate.14]
 - Reset effects after they are done so that they can be repeated
 - Remove integrated joystick buttons
 - Add `MarginHudComponent`, used when components need to have a margin to the viewport edge
 - Refactor `JoystickComponent`
 - Add `SpriteAnimationWidget.asset`
 - Add `SpriteWidget.asset`
 - Add `SpriteButton.asset`
 - Add `NineTileBox.asset`
 - Fix resolution of `TextBoxComponent`
 - Add `BaseGame.remove` and `BaseGame.removeAll` helpers for removing components
 - Add `BaseComponent.remove` and `BaseComponent.removeAll` helpers for removing children
 - Rename `Camera.cameraSpeed` to `Camera.speed`
 - Rename `addShape` to `addHitbox` in `Hitbox` mixin
 - Fix bug with Events and Draggables
 - Add generics to components with HasGameRef so that they can be extended and have another gameRef
 - Fix parallax fullscreen bug when game is resized
 - Generalize `paint` usage on components
 - Create `OpacityEffect`
 - Create `ColorEffect`
 - Adding ability to pause `SpriteAnimationComponent`
 - Adding `SpriteGroupComponent`
 - Fix truncated last frame in non-looping animations
 - Default size of `SpriteComponent` is `srcSize` instead of spritesheet size
 - Export test helper methods
 - Rename `ScaleEffect` to `SizeEffect`
 - Introduce `scale` on `PositionComponent`
 - Add `ScaleEffect` that works on `scale` instead of `size`
 - Add class `NotifyingVector2`
 - Add class `Transform2D`
 - Added helper functions `testRandom()` and `testWidgetsRandom()`
 - Remove `FPSCounter` from `BaseGame`
 - Refactor `PositionComponent` to work with `Transform2D`: the component now works more reliably
   when nested
 - Properties `renderFlipX`, `renderFlipY` removed and replaced with methods
   `flipHorizontally()` and `flipVertically()`.
 - Method `.angleTo` removed as it was not working properly.
 - In debug mode `PositionComponent` now displays an indicator for the anchor position.
 - Update `Camera` docs to showcase usage with `Game` class
 - Fixed a bug with `worldBounds` being set to `null` in `Camera`
 - Remove `.viewport` from `BaseGame`, use `camera.viewport` instead
 - `MockCanvas` is now strongly typed and matches numeric coordinates up to a tolerance
 - Add `loadAllImages` to `Images`, which loads all images from the prefixed path
 - Reviewed the keyboard API with new mixins (`KeyboardHandler` and `HasKeyboardHandlerComponents`)
 - Added `FocusNode` on the game widget and improved keyboard handling in the game.
 - Added ability to have custom mouse cursor on the `GameWidget` region
 - Change sprite component to default to the Sprite size if not provided
 - `TextBoxComponent` waits for cache to be filled on `onLoad`
 - `TextBoxComponent` can have customizable `pixelRatio`
 - Add `ContainsAtLeastMockCanvas` to facilitate testing with `MockCanvas`
 - Support for `drawImage` for `MockCanvas`
 - `Game` is now a `Component`
 - `ComponentEffect` is now a `Component`
 - `HasGameRef` can now operate independently from `Game`
 - `initialDelay` and `peakDelay` for effects to handle time before and after an effect
 - `component.onMount` now runs every time a component gets a new parent
 - Add collision detection between child components

## [1.0.0-releasecandidate.13]
 - Fix camera not ending up in the correct position on long jumps
 - Make the `JoystickPlayer` a `PositionComponent`
 - Extract shared logic when handling components set in BaseComponent and BaseGame to ComponentSet.
 - Rename `camera.shake(amount: x)` to `camera.shake(duration: x)`
 - Fix `SpriteAnimationComponent` docs to use `Future.wait`
 - Add an empty `postRender` method that will run after each components render method
 - Rename `Tapable` to `Tappable`
 - Fix `SpriteAnimationComponent` docs to use `Future.wait`
 - Add an empty `postRender` method that will run after each components render method
 - Rename `HasTapableComponents` to `HasTappableComponents`
 - Rename `prepareCanvas` to `preRender`
 - Add `intensity` to `Camera.shake`
 - `FixedResolutionViewport` to use matrix transformations for `Canvas`

## [1.0.0-releasecandidate.12]
 - Fix link to code in example stories
 - Fix RotateEffect with negative deltas
 - Add isDragged to Draggable
 - Fix anchor of rendered text in TextComponent
 - Add new extensions to handle math.Rectangles nicely
 - Implement color parsing methods
 - Migrated the `Particle` API to `Vector2`
 - Add copyWith function to TextRenderer
 - Fix debug mode is not propagated to children of non-Position components
 - Fix size property of TextComponent was not correctly set
 - Fix anchor property was being incorrectly passed along to text renderer
 - All components take priority as an argument on their constructors
 - Fix renderRotated
 - Use QueryableOrderedSet for Collidables
 - Refactor TextBoxComponent
 - Fix bugs with TextBoxComponent
 - Improve error message for composed components
 - Fix `game.size` to take zoom into consideration 
 - Fix `camera.followComponent` when `zoom != 1`
 - Add `anchor` for `ShapeComponent` constructor
 - Fix rendering of polygons in `ShapeComponent`
 - Add `SpriteAnimation` support to parallax
 - Fix `Parallax` alignment for images with different width and height
 - Fix `ImageComposition` image bounds validation
 - Improved the internal `RenderObject` widget performance
 - Add `Matrix4` extensions
 - `Camera.apply` is done with matrix transformations
 - `Camera` zooming is taking current `relativeOffset` into account
 - Fix gestures for when `isHud = true` and `Camera` is modified
 - Fix `Camera` zoom behaviour with offset/anchor

## [1.0.0-releasecandidate.11]
 - Replace deprecated analysis option lines-of-executable-code with source-lines-of-code
 - Fix the anchor of SpriteWidget
 - Add test for re-adding previously removed component
 - Add possibility to dynamically change priority of components
 - Add onCollisionEnd to make it possible for the user to easily detect when a collision ends
 - Adding test coverage to packages
 - Possibility to have non-fullscreen ParallaxComponent
 - No need to send size in ParallaxComponent.fromParallax since Parallax already contains it
 - Fix Text Rendering not working properly
 - Add more useful methods to the IsometricTileMap component
 - Add Hoverables
 - Brief semantic update to second tutorial.

## [1.0.0-rc10]
 - Updated tutorial documentation to indicate use of new version
 - Fix bounding box check in collision detection
 - Refactor on flame input system to correctly take camera into account
 - Adding `SpriteAnimationGroupComponent`
 - Allow isometric tile maps with custom heights
 - Add a new renderRect method to Sprite
 - Addresses the TODO to change the camera public APIs to take Anchors for relativePositions
 - Adds methods to support moving the camera relative to its current position
 - Abstracting the text api to allow custom text renderers on the framework
 - Set the same debug mode for children as for the parent when added
 - Fix camera projections when camera is zoomed
 - Fix collision detection system with angle and parentAngle
 - Fix rendering of shapes that aren't HitboxShape

## [1.0.0-rc9]
 - Fix input bug with other anchors than center
 - Fixed `Shape` so that the `position` is now a `late`
 - Updated the documentation for the supported platforms
 - Add clear function to BaseGame to allow the removal of all components
 - Moving tutorials to the Flame main repository
 - Transforming `PaletteEntry.paint` to be a method instead of a getter
 - Adding some more basic colors entries to the `BasicPalette`
 - Fixing Flutter and Dart version constraints
 - Exporting Images and AssetsCache
 - Make `size` and `position` in `PositionComponent` final
 - Add a `snapTo` and `onPositionUpdate` method to the `Camera`
 - Remove the SpriteAnimationComponent when the animation is really done, not when it is on the last frame
 - Revamp all the docs to be up to date with v1.0.0
 - Make Assets and Images caches have a configurable prefix
 - Add `followVector2` method to the `Camera`
 - Make `gameRef` late
 - Fix Scroll example
 - Add a `renderPoint` method to `Canvas`
 - Add zoom to the camera
 - Add `moveToTarget` as an extension method to `Vector2`
 - Bring back collision detection examples
 - Fix collision detection in Collidable with multiple offset shapes
 - Publishing Flame examples on github pages

## 1.0.0-rc8
 - Migrate to null safety
 - Refactor the joystick code
 - Fix example app
 - Rename points to intersectionPoints for collision detection
 - Added CollidableType to make collision detection more efficient
 - Rename CollidableType.static to passive
 - Add srcPosition and srcSize for SpriteComponent
 - Improve collision detection with bounding boxes

## 1.0.0-rc7
 - Moving device related methods (like `fullScreen`) from `util.dart` to `device.dart`
 - Moving render functions from `util.dart` to `extensions/canvas.dart`
 - Adapting ParallaxComponent contructors to match the pattern followed on other components
 - Adapting SpriteBatchComponent constructors to match the pattern used on other components
 - Improving Parallax APIs regarding handling its size and the use outside FCS
 - Enabling direct import of Sprite and SpriteAnimation
 - Renamed `Composition` to `ImageComposition` to prevent confusion with the composition component
 - Added `rotation` and `anchor` arguments to `ImageComposition.add`
 - Added `Image` extensions
 - Added `Color` extensions
 - Change RaisedButton to ElevatedButton in timer example
 - Overhaul the draggables api to fix issues relating to local vs global positions
 - Preventing errors caused by the premature use of size property on game
 - Added a hitbox mixin for PositionComponent to make more accurate gestures
 - Added a collision detection system
 - Added geometrical shapes
 - Fix `SpriteAnimationComponent.shouldRemove` use `Component.shouldRemove`
 - Add assertion to make sure Draggables are safe to add
 - Add utility methods to the Anchor class to make it more "enum like"
 - Enable user-defined anchors
 - Added `toImage` method for the `Sprite` class
 - Uniform use of `dt` instead of `t` in all update methods
 - Add more optional arguments for unified constructors of components
 - Fix order that parent -> children render in

## 1.0.0-rc6
 - Use `Offset` type directly in `JoystickAction.update` calculations
 - Changed `parseAnchor` in `examples/widgets` to throw an exception instead of returning null when it cannot parse an anchor name
 - Code improvements and preparing APIs to null-safety
 - BaseComponent removes children marked as shouldRemove during update
 - Use `find` instead of `globstar` pattern in `scripts/lint.sh` as the later isn't enabled by default in bash
 - Fixes aseprite constructor bug
 - Improve error handling for the onLoad function
 - Add test for child removal
 - Fix bug where `Timer` callback doesn't fire for non-repeating timers, also fixing bug with `Particle` lifespan
 - Adding shortcut for loading Sprites and SpriteAnimation from the global cache
 - Adding loading methods for the different `ParallaxComponent` parts and refactor how the delta velocity works
 - Add tests for `Timer` and fix a bug where `progress` was not reported correctly
 - Refactored the `SpriteBatch` class to be more elegant and to support `Vector2`.
 - Added fallback support for the web on the `SpriteBatch` class
 - Added missing documentation on the `SpriteBatch` class
 - Added an utility method to load a `SpriteBatch` on the `Game` class
 - Updated the `widgets.md` documentation
 - Removing methods `initialDimensions` and `removeGestureRecognizer` to avoid confusion
 - Adding standard for `SpriteComponent` and `SpriteAnimationComponent` constructors
 - Added `Composition`, allows for composing multiple images into a single image.
 - Move files to comply with the dart package layout convention
 - Fix gesture detection bug of children of `PositionComponent`
 - The `game` argument on `GameWidget` is now required

## 1.0.0-rc5
 - Option for overlays to be already visible on the GameWidget
 - Adding game to the overlay builder
 - Rename retreive -> Retrieve
 - Use internal children set in BaseComponent (fixes issue adding multiple children)
 - Remove develop branches from github workflow definition
 - BaseComponent to return UnmodifiableListView for children

## 1.0.0-rc4
 - Rename Dragable -> Draggable
 - Set loop member variable when constructing SpriteAnimationComponent from SpriteAnimationData
 - Effect shouldn't affect unrelated properties on component
 - Fix rendering of children
 - Explicitly define what fields an effect on PositionComponent modifies
 - Properly propagate onMount and onRemove to children
 - Adding Canvas extensions
 - Remove Resizable mixin
 - Use config defaults for TextBoxComponent
 - Fixing Game Render Box for flutter >= 1.25
 - DebugMode to be variable instead of function on BaseGame

## 1.0.0-rc3
 - Fix TextBoxComponent rendering
 - Add TextBoxConfig options; margins and growingBox
 - Fix debugConfig strokeWidth for web
 - Update Forge2D docs
 - Update PR template with removal of develop branch
 - Translate README to Russian
 - Split up Component and PositionComponent to BaseComponent
 - Unify multiple render methods on Sprite
 - Refactored how games are inserted into a flutter tree
 - Refactored the widgets overlay API
 - Creating new way of loading animations and sprites
 - Dragable mixin for components
 - Fix update+render of component children
 - Update documentation for SVG component
 - Update documentation for PositionComponent
 - Adding Component#onLoad
 - Moving size to Game instead of BaseGame
 - Fix bug with ConcurrentModificationError on add in onMount

## 1.0.0-rc2
 - Improve IsometricTileMap and Spritesheet classes
 - Export full vector_math library from extension
 - Added warning about basic and advanced detectors
 - Ensuring sprite animation and sprite animation components don't get NPEs on initialization
 - Refactor timer class
 - include all changed that are included on 0.28.0
 - Rename game#resize to game#onResize
 - Test suite for basic effects
 - Effects duration and test suite for basic effects
 - Pause and resume for effects
 - Fix position bug in parallax effect
 - Simplification of BaseGame. Removal of addLater (add is now addLater) and rename markForRemoval.
 - Unify naming for removal of components from BaseGame

## 1.0.0-rc1
 - Move all box2d related code and examples to the flame_box2d repo
 - Rename Animation to SpriteAnimation
 - Create extension of Vector2 and unify all tuples to use that class
 - Remove Position class in favor of new Vector2 extension
 - Remove Box2D as a dependency
 - Rebuild of Images, Sprite and SpriteAnimation initialization
 - Use isRelative on effects
 - Use Vector2 for position and size on PositionComponent
 - Removing all deprecated methods
 - Rename `resize` method on components to `onGameResize`
 - Make `Resizable` have a `gameSize` property instead of `size`
 - Fix bug with CombinedEffect inside SequenceEffect
 - Fix wrong end angle for relative rotational effects
 - Use a list of Vector2 for Move effect to open up for more advanced move effects
 - Generalize effects api to include all components
 - Extract all the audio related capabilities to a new package, flame_audio
 - Fix bug that sprite crashes without a position

## 0.29.1-beta
 - Fixing Game Render Box for flutter >= 1.25

## 0.29.0
- Update audioplayers to latest version (now `assets` will not be added to prefixes automatically)
- Fix lint issues with 0.28.0

## 0.28.0
- Fix spriteAsWidget deprecation message
- Add `lineHeight` property to `TextConfig`
- Adding pause and resume methods to time class

## 0.27.0
 - Improved the accuracy of the `FPSCounter` by using Flutter's internal frame timings.
 - Adding MouseMovementDetector
 - Adding ScrollDetector
 - Fixes BGM error
 - Adding Isometric Tile Maps

## 0.26.0
 - Improving Flame image auto cache
 - Fix bug in the Box2DGame's add and addLater method , when the Component extends BodyComponent and mixin HasGameRef or other mixins ,the mixins will not be set correctly

## 0.25.0
 - Externalizing Tiled support to its own package `flame_tiled`
 - Preventing some crashs that could happen on web when some methods were called
 - Add mustCallSuper to BaseGame `update` and `render` methods
 - Moved FPS code from BaseGame to a mixin, BaseGame uses the new mixin.
 - Deprecate flare API in favor of the package `flame_flare`

## 0.24.0
 - Outsourcing SVG support to an external package
 - Adding MemoryCache class
 - Fixing games crashes on Web
 - Update tiled dependency to 0.6.0 (objects' properties are now double)

## 0.23.0
 - Add Joystick Component
 - Adding BaseGame#markToRemove
 - Upgrade tiled and flutter_svg dependencies
 - onComplete callback for effects
 - Adding Layers
 - Update tiled dep to 0.5.0 and add support for rotation with improved api

## 0.22.1
 - Fix Box2DComponent render priority
 - Fix PositionComponentEffect drifting
 - Add possibility to combine effects
 - Update to newest box2d_flame which fixes torque bug
 - Adding SpriteSheet.fromImage

## 0.22.0
 - Fixing BaseGame tap detectors issues
 - Adding SpriteWidget
 - Adding AnimationWidget
 - Upgrade Flutter SVG to fix for flame web
 - Add linting to all the examples
 - Run linting only on affected and changed examples
 - Add SequenceEffect
 - Fixed bug with travelTime in RotateEffect

## 0.21.0
- Adding AssetsCache.readBinaryFile
- Splitting debugMode from recordFps mode
- Adding support for multi touch tap and drag events
- Fix animations example
- Add possibility for infinite and alternating effects
- Add rotational effect for PositionComponents

## 0.20.2
- Fix text component bug with anchor being applied twice

## 0.20.1
- Adding method to load image bases on base64 data url.
- Fix Box2DGame to follow render priority
- Fix games trying to use gameRef inside the resize function

## 0.20.0
- Refactor game.dart classes into separate files
- Adding a GameLoop class which uses a Ticker for updating game
- Adding sprites example
- Made BaseGame non-abstract and removed SimpleGame
- Adding SpriteButton Widget
- Added SpriteBatch API, which renders sprites effectively using Canvas.drawAtlas
- Introducing basic effects API, including MoveEffect and ScaleEffect
- Adding ContactCallback controls in Box2DGame

## 0.19.1
 - Bump AudioPlayers version to allow for web support
 - Adding Game#pauseEngine and Game#resumeEngine methods
 - Removing FlameBinding since it isn't used and clashes with newest flutter

## 0.19.0
 - Fixing component lifecycle calls on BaseGame#addLater
 - Fixing Component#onDestroy, which was been called multiple times sometimes
 - Fixing Widget Overlay usage over many game instances

## 0.18.3
- Adding Component#onDestroy
- Adding Keyboard events API
- Adding Box2DGame, an extension of BaseGame to simplify lifecycle of Box2D components
- Add onAnimateComplete for Animation (thanks @diegomgarcia)
- Adding AnimationComponent#overridePaint
- Adding SpriteComponent#overridePaint
- Updating AudioPlayers to enable Web Audio support

## 0.18.2
- Add loop for AnimationComponent.sequenced() (thanks @wenxiangjiang)
- TextComponent optimization (thanks @Gericop)
- Adding Component#onMount
- Check if chidren are loaded before rendering on ComposedComponent (thanks @wenxiangjiang)
- Amend type for width and height properties on Animation.sequenced (thanks @wenxiangjiang)
- Fixing Tapable position checking
- Support line feed when create animation from a single image source (thanks @wenxiangjiang)
- Fixing TextBoxComponent start/end of line bugs (thanks @kurtome)
- Prevent widgets overlay controller from closing when in debug mode


## 0.18.1
- Expose stepTime paramter from the Animation class to the animation component
- Updated versions for bugfixes + improved macOS support. (thanks @flowhorn)
- Update flutter_svg to 0.17.1 (thanks @flowhorn)
- Update audioplayers to 0.14.0 (thanks @flowhorn)
- Update path_provider to 1.6.0 (thanks @flowhorn)
- Update ordered_set to 1.1.5 (thanks @flowhorn)

## 0.18.0
- Improving FlareComponent API and updating FlareFlutter dependency
- Adding HasWidgetsOverlay mixin
- Adding NineTileBox widget

## 0.17.4
- Fixing compilations errors regarding changes on `box2_flame`
- Add splash screen docs

## 0.17.3
- Tweaking text box rendering to reduce pixelated text (thanks, @kurtome)
- Adding NineTileBox component

## 0.17.2
- Added backgroundColor method for overriding the game background (thanks @wolfenrain)
- Update AudioPlayers version to 0.13.5
- Bump SVG dependency plus fix example app

## 0.17.1
- Added default render function for Box2D ChainShape
- Adding TimerComponent
- Added particles subsystem (thanks @av)

## 0.17.0
- Fixing FlareAnimation API to match convention
- Fixing FlareComponent renderization
- New GestureDetector API to Game

## 0.16.1
- Added `Bgm` class for easy looping background music management.
- Added options for flip rendering of PositionComponents easily (horizontal and vertical).

## 0.16.0
- Improve our mixin structure (breaking change)
- Adds HasGameRef mixin
- Fixes for ComposedComponent (for tapables and other apis using preAdd)
- Added no-parameter alias functions for setting the game's orientation.
- Prevent double completion on onMetricsChanged callback

## 0.15.2
- Exposing tile objects on TiledComponent (thanks @renatoferreira656)
- Adding integrated API for taps on Game class and adding Tapeables mixin for PositionComponents

## 0.15.1
- Bumped version of svg dependency
- Fixed warnings

## 0.15.0
- Refactoring ParallaxComponent (thanks @spydon)
- Fixing flare animation with embed images
- Adding override paint parameter to Sprite, and refactoring it have named optional parameters

## 0.14.2
- Refactoring BaseGame debugMode
- Adding SpriteSheet class
- Adding Flame.util.spriteAsWidget
- Fixing AnimationComponent.empty()
- Fixing FlameAudio.loopLongAudio

## 0.14.1
- Fixed build on travis
- Updated readme badges
- Fixed changelog
- Fixed warning on audiopool, added audiopool example in docs

## 0.14.0
- Adding Timer#isRunning method
- Adding Timer#progress getter
- Updating Flame to work with Flutter >= 1.6.0

## 0.13.1
- Adding Timer utility class
- Adding `destroyOnFinish` flag for AnimationComponent
- Fixing release mode on examples that needed screen size
- Bumping dependencies versions (audioplayers and path_provider)

## 0.13.0
- Downgrading flame support to stable channel.

## 0.12.2
- Added more functionality to the Position class (thanks, @illiapoplawski)

## 0.12.1
- Fixed PositionComponent#setByRect to comply with toRect (thanks, @illiapoplawski)

## 0.12.0
- Updating flutter_svg and pubspec to support the latest flutter version (1.6.0)
- Adding Flare Support
- Fixing PositionComponent#toRect which was not considering the anchor property (thanks, @illiapoplawski)

## [0.11.2]
- Fixed bug on animatons with a single frame
- Fixed warning on using specific version o flutter_svg on pubspec
- ParallaxComponent is not abstract anymore, as it does not include any abstract method
- Added some functionality to Position class

## [0.11.1]
- Fixed lack of paint update when using AnimationAsWidget as pointed in #78
- Added travis (thanks, @renancarujo)

## [0.11.0]
- Implementing low latency api from audioplayers (breaking change)
- Improved examples by adding some instructions on how to run
- Add notice on readme about the channel
- Upgrade path_provider to fix conflicts

## [0.10.4]
- Fix breaking change on svg plugin

## [0.10.3]
- Svg support
- Adding `Animation#reversed` allowing a new reversed animation to be created from an existing animation.
- Fix games inside regular apps when the component is inside a sliver
- Support asesprite animations

## [0.10.2]
- Fixed some warnings and formatting

## [0.10.1]
- Fixes some typos
- Improved docs
- Extracted gamepads to a new lib, lots of improvements there (thanks, @erickzanardo)
- Added more examples and an article

## [0.10.0]
- Fixing a few minor bugs, typos, improving docs
- Adding the Palette concept: easy access to white and black colors/paints, create your palette to keep your game organized.
- Adding the Anchor concept: specify where thins should anchor, added to PositionComponent and to the new text releated features.
- Added a whole bunch of text related components: TextConfig allows you to easily define your typography information, TextComponent allows for easy rendering of stuff and TextBox can make sized texts and also typing effects.
- Improved Utils to have better and more concise APIs, removed unused stuff.
- Adding TiledComponent to integrate with tiled

## [0.9.5]
- Add `elapsed` property to Animation (thanks, @ianliu)
- Fixed minor typo on documentation

## [0.9.4]
- Bumps audioplayers version

## [0.9.3]
- Fixes issue when switching between games where new game would not attach

## [0.9.2]
- Fixes to work with Dart 2.1

## [0.9.1]
- Updated audioplayers and box2d to fix bugs

## [0.9.0]
- Several API changes, using new audioplayers 0.6.x

## [0.8.4]
- Added more consistent APIs and tests

## [0.8.3]
- Need to review audioplayers 0.5.x

## [0.8.2]
- Added better documentation, tutorials and examples
- Minor tweaks in the API
- New audioplayers version

## [0.8.1]
- The Components Overhaul Update: This is major update, even though we are keeping things in alpha (version 0.*)
- Several major upgrades regarding the component system, new component types, Sprites and SpriteSheets, better image caching, several improvements with structure, a BaseGame, a new Game as a widget, that allows you to embed inside apps and a stop method. More minor changes.

## [0.6.1]
 - Bump required dart version

## [0.6.0]
 - Adding audio suport for iOS (bumping audioplayers version)

## [0.5.0]
 - Adding a text method to Util to more easily render a Paragraph

## [0.4.0]
 - Upgraded AudioPlayers, added method to disable logging
 - Created PositionComponent with some useful methods
 - A few refactorings

## [0.3.0]
 - Added a pre-load method for Audio module

## [0.2.0]
 - Added a loop method for playing audio on loop
 - Added the option to make rectangular SpriteComponents, not just squares

## [0.1.0]
 - First release, basic utilities<|MERGE_RESOLUTION|>--- conflicted
+++ resolved
@@ -33,13 +33,10 @@
  - Removed methods `preRender()` and `postRender()` in `Component`
  - Use `FlameTester` everywhere where it makes sense in the tests
  - Improved `IsometricTileMap`
-<<<<<<< HEAD
  - Initialization of all `PositionComponent`s can be done from `onLoad` instead of the constructor
-=======
  - Rename `HasTappableComponents` to `HasTappables`
  - Rename `HasDraggableComponents` to `HasDraggables`
  - Rename `HasHoverableComponents` to `HasHoverableis`
->>>>>>> 795264ed
 
 ## [1.0.0-releasecandidate.16]
  - `changePriority` no longer breaks game loop iteration
