# CHANGELOG

## [next]
 - Fix input bug with other anchors than center
 - Fixed `Shape` so that the `position` is now a `late`
 - Updated the documentation for the supported platforms
 - Add clear function to BaseGame to allow the removal of all components
 - Moving tutorials to the Flame main repository
 - Transforming `PaletteEntry.paint` to be a method instead of a getter
 - Adding some more basic colors entries to the `BasicPalette`
 - Fixing Flutter and Dart version constraints
 - Exporting Images and AssetsCache
 - Make `size` and `position` in `PositionComponent` final
 - Add a `snapTo` and `onPositionUpdate` method to the `Camera`
 - Remove the SpriteAnimationComponent when the animation is really done, not when it is on the last frame
 - Revamp all the docs to be up to date with v1.0.0
 - Make Assets and Images caches have a configurable prefix
 - Add `followVector2` method to the `Camera`
<<<<<<< HEAD
 - Add `moveToTarget` as an extension method to `Vector2`
=======
 - Make `gameRef` late
 - Fix Scroll example
>>>>>>> 877698f8

## 1.0.0-rc8
 - Migrate to null safety
 - Refactor the joystick code
 - Fix example app
 - Rename points to intersectionPoints for collision detection
 - Added CollidableType to make collision detection more efficient
 - Rename CollidableType.static to passive
 - Add srcPosition and srcSize for SpriteComponent
 - Improve collision detection with bounding boxes

## 1.0.0-rc7
 - Moving device related methods (like `fullScreen`) from `util.dart` to `device.dart`
 - Moving render functions from `util.dart` to `extensions/canvas.dart`
 - Adapting ParallaxComponent contructors to match the pattern followed on other components
 - Adapting SpriteBatchComponent constructors to match the pattern used on other components
 - Improving Parallax APIs regarding handling its size and the use outside FCS
 - Enabling direct import of Sprite and SpriteAnimation
 - Renamed `Composition` to `ImageComposition` to prevent confusion with the composition component
 - Added `rotation` and `anchor` arguments to `ImageComposition.add`
 - Added `Image` extensions
 - Added `Color` extensions
 - Change RaisedButton to ElevatedButton in timer example
 - Overhaul the draggables api to fix issues relating to local vs global positions
 - Preventing errors caused by the premature use of size property on game
 - Added a hitbox mixin for PositionComponent to make more accurate gestures
 - Added a collision detection system
 - Added geometrical shapes
 - Fix `SpriteAnimationComponent.shouldRemove` use `Component.shouldRemove`
 - Add assertion to make sure Draggables are safe to add
 - Add utility methods to the Anchor class to make it more "enum like"
 - Enable user-defined anchors
 - Added `toImage` method for the `Sprite` class
 - Uniform use of `dt` instead of `t` in all update methods
 - Add more optional arguments for unified constructors of components
 - Fix order that parent -> children render in

## 1.0.0-rc6
 - Use `Offset` type directly in `JoystickAction.update` calculations
 - Changed `parseAnchor` in `examples/widgets` to throw an exception instead of returning null when it cannot parse an anchor name
 - Code improvements and preparing APIs to null-safety
 - BaseComponent removes children marked as shouldRemove during update
 - Use `find` instead of `globstar` pattern in `scripts/lint.sh` as the later isn't enabled by default in bash
 - Fixes aseprite constructor bug
 - Improve error handling for the onLoad function
 - Add test for child removal
 - Fix bug where `Timer` callback doesn't fire for non-repeating timers, also fixing bug with `Particle` lifespan
 - Adding shortcut for loading Sprites and SpriteAnimation from the global cache
 - Adding loading methods for the different `ParallaxComponent` parts and refactor how the delta velocity works
 - Add tests for `Timer` and fix a bug where `progress` was not reported correctly
 - Refactored the `SpriteBatch` class to be more elegant and to support `Vector2`.
 - Added fallback support for the web on the `SpriteBatch` class
 - Added missing documentation on the `SpriteBatch` class
 - Added an utility method to load a `SpriteBatch` on the `Game` class
 - Updated the `widgets.md` documentation
 - Removing methods `initialDimensions` and `removeGestureRecognizer` to avoid confusion
 - Adding standard for `SpriteComponent` and `SpriteAnimationComponent` constructors
 - Added `Composition`, allows for composing multiple images into a single image.
 - Move files to comply with the dart package layout convention
 - Fix gesture detection bug of children of `PositionComponent`
 - The `game` argument on `GameWidget` is now required

## 1.0.0-rc5
 - Option for overlays to be already visible on the GameWidget
 - Adding game to the overlay builder
 - Rename retreive -> Retrieve
 - Use internal children set in BaseComponent (fixes issue adding multiple children)
 - Remove develop branches from github workflow definition
 - BaseComponent to return UnmodifiableListView for children

## 1.0.0-rc4
 - Rename Dragable -> Draggable
 - Set loop member variable when constructing SpriteAnimationComponent from SpriteAnimationData
 - Effect shouldn't affect unrelated properties on component
 - Fix rendering of children
 - Explicitly define what fields an effect on PositionComponent modifies
 - Properly propagate onMount and onRemove to children
 - Adding Canvas extensions
 - Remove Resizable mixin
 - Use config defaults for TextBoxComponent
 - Fixing Game Render Box for flutter >= 1.25
 - DebugMode to be variable instead of function on BaseGame

## 1.0.0-rc3
 - Fix TextBoxComponent rendering
 - Add TextBoxConfig options; margins and growingBox
 - Fix debugConfig strokeWidth for web
 - Update Forge2D docs
 - Update PR template with removal of develop branch
 - Translate README to Russian
 - Split up Component and PositionComponent to BaseComponent
 - Unify multiple render methods on Sprite
 - Refactored how games are inserted into a flutter tree
 - Refactored the widgets overlay API
 - Creating new way of loading animations and sprites
 - Dragable mixin for components
 - Fix update+render of component children
 - Update documentation for SVG component
 - Update documentation for PositionComponent
 - Adding Component#onLoad
 - Moving size to Game instead of BaseGame
 - Fix bug with ConcurrentModificationError on add in onMount

## 1.0.0-rc2
 - Improve IsometricTileMap and Spritesheet classes
 - Export full vector_math library from extension
 - Added warning about basic and advanced detectors
 - Ensuring sprite animation and sprite animation components don't get NPEs on initialization
 - Refactor timer class
 - include all changed that are included on 0.28.0
 - Rename game#resize to game#onResize
 - Test suite for basic effects
 - Effects duration and test suite for basic effects
 - Pause and resume for effects
 - Fix position bug in parallax effect
 - Simplification of BaseGame. Removal of addLater (add is now addLater) and rename markForRemoval.
 - Unify naming for removal of components from BaseGame

## 1.0.0-rc1
 - Move all box2d related code and examples to the flame_box2d repo
 - Rename Animation to SpriteAnimation
 - Create extension of Vector2 and unify all tuples to use that class
 - Remove Position class in favor of new Vector2 extension
 - Remove Box2D as a dependency
 - Rebuild of Images, Sprite and SpriteAnimation initialization
 - Use isRelative on effects
 - Use Vector2 for position and size on PositionComponent
 - Removing all deprecated methods
 - Rename `resize` method on components to `onGameResize`
 - Make `Resizable` have a `gameSize` property instead of `size`
 - Fix bug with CombinedEffect inside SequenceEffect
 - Fix wrong end angle for relative rotational effects
 - Use a list of Vector2 for Move effect to open up for more advanced move effects
 - Generalize effects api to include all components
 - Extract all the audio related capabilities to a new package, flame_audio
 - Fix bug that sprite crashes without a position

## 0.29.1-beta
 - Fixing Game Render Box for flutter >= 1.25

## 0.29.0
- Update audioplayers to latest version (now `assets` will not be added to prefixes automatically)
- Fix lint issues with 0.28.0

## 0.28.0
- Fix spriteAsWidget deprecation message
- Add `lineHeight` property to `TextConfig`
- Adding pause and resume methods to time class

## 0.27.0
 - Improved the accuracy of the `FPSCounter` by using Flutter's internal frame timings.
 - Adding MouseMovementDetector
 - Adding ScrollDetector
 - Fixes BGM error
 - Adding Isometric Tile Maps

## 0.26.0
 - Improving Flame image auto cache
 - Fix bug in the Box2DGame's add and addLater method , when the Component extends BodyComponent and mixin HasGameRef or other mixins ,the mixins will not be set correctly

## 0.25.0
 - Externalizing Tiled support to its own package `flame_tiled`
 - Preventing some crashs that could happen on web when some methods were called
 - Add mustCallSuper to BaseGame `update` and `render` methods
 - Moved FPS code from BaseGame to a mixin, BaseGame uses the new mixin.
 - Deprecate flare API in favor of the package `flame_flare`

## 0.24.0
 - Outsourcing SVG support to an external package
 - Adding MemoryCache class
 - Fixing games crashes on Web
 - Update tiled dependency to 0.6.0 (objects' properties are now double)

## 0.23.0
 - Add Joystick Component
 - Adding BaseGame#markToRemove
 - Upgrade tiled and flutter_svg dependencies
 - onComplete callback for effects
 - Adding Layers
 - Update tiled dep to 0.5.0 and add support for rotation with improved api

## 0.22.1
 - Fix Box2DComponent render priority
 - Fix PositionComponentEffect drifting
 - Add possibility to combine effects
 - Update to newest box2d_flame which fixes torque bug
 - Adding SpriteSheet.fromImage

## 0.22.0
 - Fixing BaseGame tap detectors issues
 - Adding SpriteWidget
 - Adding AnimationWidget
 - Upgrade Flutter SVG to fix for flame web
 - Add linting to all the examples
 - Run linting only on affected and changed examples
 - Add SequenceEffect
 - Fixed bug with travelTime in RotateEffect

## 0.21.0
- Adding AssetsCache.readBinaryFile
- Splitting debugMode from recordFps mode
- Adding support for multi touch tap and drag events
- Fix animations example
- Add possibility for infinite and alternating effects
- Add rotational effect for PositionComponents

## 0.20.2
- Fix text component bug with anchor being applied twice

## 0.20.1
- Adding method to load image bases on base64 data url.
- Fix Box2DGame to follow render priority
- Fix games trying to use gameRef inside the resize function

## 0.20.0
- Refactor game.dart classes into separate files
- Adding a GameLoop class which uses a Ticker for updating game
- Adding sprites example
- Made BaseGame non-abstract and removed SimpleGame
- Adding SpriteButton Widget
- Added SpriteBatch API, which renders sprites effectively using Canvas.drawAtlas
- Introducing basic effects API, including MoveEffect and ScaleEffect
- Adding ContactCallback controls in Box2DGame

## 0.19.1
 - Bump AudioPlayers version to allow for web support
 - Adding Game#pauseEngine and Game#resumeEngine methods
 - Removing FlameBinding since it isn't used and clashes with newest flutter

## 0.19.0
 - Fixing component lifecycle calls on BaseGame#addLater
 - Fixing Component#onDestroy, which was been called multiple times sometimes
 - Fixing Widget Overlay usage over many game instances

## 0.18.3
- Adding Component#onDestroy
- Adding Keyboard events API
- Adding Box2DGame, an extension of BaseGame to simplify lifecycle of Box2D components
- Add onAnimateComplete for Animation (thanks @diegomgarcia)
- Adding AnimationComponent#overridePaint
- Adding SpriteComponent#overridePaint
- Updating AudioPlayers to enable Web Audio support

## 0.18.2
- Add loop for AnimationComponent.sequenced() (thanks @wenxiangjiang)
- TextComponent optimization (thanks @Gericop)
- Adding Component#onMount
- Check if chidren are loaded before rendering on ComposedComponent (thanks @wenxiangjiang)
- Amend type for width and height properties on Animation.sequenced (thanks @wenxiangjiang)
- Fixing Tapable position checking
- Support line feed when create animation from a single image source (thanks @wenxiangjiang)
- Fixing TextBoxComponent start/end of line bugs (thanks @kurtome)
- Prevent widgets overlay controller from closing when in debug mode


## 0.18.1
- Expose stepTime paramter from the Animation class to the animation component
- Updated versions for bugfixes + improved macOS support. (thanks @flowhorn)
- Update flutter_svg to 0.17.1 (thanks @flowhorn)
- Update audioplayers to 0.14.0 (thanks @flowhorn)
- Update path_provider to 1.6.0 (thanks @flowhorn)
- Update ordered_set to 1.1.5 (thanks @flowhorn)

## 0.18.0
- Improving FlareComponent API and updating FlareFlutter dependency
- Adding HasWidgetsOverlay mixin
- Adding NineTileBox widget

## 0.17.4
- Fixing compilations errors regarding changes on `box2_flame`
- Add splash screen docs

## 0.17.3
- Tweaking text box rendering to reduce pixelated text (thanks, @kurtome)
- Adding NineTileBox component

## 0.17.2
- Added backgroundColor method for overriding the game background (thanks @wolfenrain)
- Update AudioPlayers version to 0.13.5
- Bump SVG dependency plus fix example app

## 0.17.1
- Added default render function for Box2D ChainShape
- Adding TimerComponent
- Added particles subsystem (thanks @av)

## 0.17.0
- Fixing FlareAnimation API to match convention
- Fixing FlareComponent renderization
- New GestureDetector API to Game

## 0.16.1
- Added `Bgm` class for easy looping background music management.
- Added options for flip rendering of PositionComponents easily (horizontal and vertical).

## 0.16.0
- Improve our mixin structure (breaking change)
- Adds HasGameRef mixin
- Fixes for ComposedComponent (for tapables and other apis using preAdd)
- Added no-parameter alias functions for setting the game's orientation.
- Prevent double completion on onMetricsChanged callback

## 0.15.2
- Exposing tile objects on TiledComponent (thanks @renatoferreira656)
- Adding integrated API for taps on Game class and adding Tapeables mixin for PositionComponents

## 0.15.1
- Bumped version of svg dependency
- Fixed warnings

## 0.15.0
- Refactoring ParallaxComponent (thanks @spydon)
- Fixing flare animation with embed images
- Adding override paint parameter to Sprite, and refactoring it have named optional parameters

## 0.14.2
- Refactoring BaseGame debugMode
- Adding SpriteSheet class
- Adding Flame.util.spriteAsWidget
- Fixing AnimationComponent.empty()
- Fixing FlameAudio.loopLongAudio

## 0.14.1
- Fixed build on travis
- Updated readme badges
- Fixed changelog
- Fixed warning on audiopool, added audiopool example in docs

## 0.14.0
- Adding Timer#isRunning method
- Adding Timer#progress getter
- Updating Flame to work with Flutter >= 1.6.0

## 0.13.1
- Adding Timer utility class
- Adding `destroyOnFinish` flag for AnimationComponent
- Fixing release mode on examples that needed screen size
- Bumping dependencies versions (audioplayers and path_provider)

## 0.13.0
- Downgrading flame support to stable channel.

## 0.12.2
- Added more functionality to the Position class (thanks, @illiapoplawski)

## 0.12.1
- Fixed PositionComponent#setByRect to comply with toRect (thanks, @illiapoplawski)

## 0.12.0
- Updating flutter_svg and pubspec to support the latest flutter version (1.6.0)
- Adding Flare Support
- Fixing PositionComponent#toRect which was not considering the anchor property (thanks, @illiapoplawski)

## [0.11.2]
- Fixed bug on animatons with a single frame
- Fixed warning on using specific version o flutter_svg on pubspec
- ParallaxComponent is not abstract anymore, as it does not include any abstract method
- Added some functionality to Position class

## [0.11.1]
- Fixed lack of paint update when using AnimationAsWidget as pointed in #78
- Added travis (thanks, @renancarujo)

## [0.11.0]
- Implementing low latency api from audioplayers (breaking change)
- Improved examples by adding some instructions on how to run
- Add notice on readme about the channel
- Upgrade path_provider to fix conflicts

## [0.10.4]
- Fix breaking change on svg plugin

## [0.10.3]
- Svg support
- Adding `Animation#reversed` allowing a new reversed animation to be created from an existing animation.
- Fix games inside regular apps when the component is inside a sliver
- Support asesprite animations

## [0.10.2]
- Fixed some warnings and formatting

## [0.10.1]
- Fixes some typos
- Improved docs
- Extracted gamepads to a new lib, lots of improvements there (thanks, @erickzanardo)
- Added more examples and an article

## [0.10.0]
- Fixing a few minor bugs, typos, improving docs
- Adding the Palette concept: easy access to white and black colors/paints, create your palette to keep your game organized.
- Adding the Anchor concept: specify where thins should anchor, added to PositionComponent and to the new text releated features.
- Added a whole bunch of text related components: TextConfig allows you to easily define your typography information, TextComponent allows for easy rendering of stuff and TextBox can make sized texts and also typing effects.
- Improved Utils to have better and more concise APIs, removed unused stuff.
- Adding TiledComponent to integrate with tiled

## [0.9.5]
- Add `elapsed` property to Animation (thanks, @ianliu)
- Fixed minor typo on documentation

## [0.9.4]
- Bumps audioplayers version

## [0.9.3]
- Fixes issue when switching between games where new game would not attach

## [0.9.2]
- Fixes to work with Dart 2.1

## [0.9.1]
- Updated audioplayers and box2d to fix bugs

## [0.9.0]
- Several API changes, using new audioplayers 0.6.x

## [0.8.4]
- Added more consistent APIs and tests

## [0.8.3]
- Need to review audioplayers 0.5.x

## [0.8.2]
- Added better documentation, tutorials and examples
- Minor tweaks in the API
- New audioplayers version

## [0.8.1]
- The Components Overhaul Update: This is major update, even though we are keeping things in alpha (version 0.*)
- Several major upgrades regarding the component system, new component types, Sprites and SpriteSheets, better image caching, several improvements with structure, a BaseGame, a new Game as a widget, that allows you to embed inside apps and a stop method. More minor changes.

## [0.6.1]
 - Bump required dart version

## [0.6.0]
 - Adding audio suport for iOS (bumping audioplayers version)

## [0.5.0]
 - Adding a text method to Util to more easily render a Paragraph

## [0.4.0]
 - Upgraded AudioPlayers, added method to disable logging
 - Created PositionComponent with some useful methods
 - A few refactorings

## [0.3.0]
 - Added a pre-load method for Audio module

## [0.2.0]
 - Added a loop method for playing audio on loop
 - Added the option to make rectangular SpriteComponents, not just squares

## [0.1.0]
 - First release, basic utilities<|MERGE_RESOLUTION|>--- conflicted
+++ resolved
@@ -16,12 +16,9 @@
  - Revamp all the docs to be up to date with v1.0.0
  - Make Assets and Images caches have a configurable prefix
  - Add `followVector2` method to the `Camera`
-<<<<<<< HEAD
- - Add `moveToTarget` as an extension method to `Vector2`
-=======
  - Make `gameRef` late
  - Fix Scroll example
->>>>>>> 877698f8
+ - Add `moveToTarget` as an extension method to `Vector2`
 
 ## 1.0.0-rc8
  - Migrate to null safety
