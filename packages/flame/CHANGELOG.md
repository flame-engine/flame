--- conflicted
+++ resolved
@@ -1,11 +1,8 @@
 # CHANGELOG
 
 ## [Next]
-<<<<<<< HEAD
+ - `changePriority` no longer breaks game loop iteration
  - Move component mixin checks to their own files
-=======
- - `changePriority` no longer breaks game loop iteration
->>>>>>> 6571c02c
 
 ## [1.0.0-releasecandidate.15]
  - Fix issue with `Draggable`s not being removed from `draggables` list
