--- conflicted
+++ resolved
@@ -1,13 +1,9 @@
 # CHANGELOG
 
-<<<<<<< HEAD
 ## [Next]
  - Forcing portrait and landscape mode is now supported on web
-=======
-## [next]
  - Fixed margin calculation in `HudMarginComponent` when using a viewport
  - Fixed position calculation in `HudMarginComponent` when using a viewport
->>>>>>> a2b8c4c4
 
 ## [1.0.0-releasecandidate.17]
  - Added `StandardEffectController` class
