# CHANGELOG

## [Next]
 - Add `ButtonComponent` backed by two `PositionComponent`s
 - Add `SpriteButtonComponent` backed by two `Sprite`s
 - Allow more flexible construction of `EffectController`s and make them able to run back in time
 - Remove old effects system
 - Export new effects system
 - Introduce `updateTree` to follow the `renderTree` convention
 - Fix `Parallax.load` with different loading times
 - Fix render order of components and add tests
 - `isHud` renamed to `respectCamera`
 - Fix `HitboxCircle` when component is flipped
<<<<<<< HEAD
 - Add `ColorEffect`
=======
 - `MoveAlongPathEffect` can now be absolute, and can auto-orient the object along the path
 - `ScaleEffect.by` now applies multiplicatively instead of additively
>>>>>>> 96991122

## [1.0.0-releasecandidate.18]
 - Forcing portrait and landscape mode is now supported on web
 - Fixed margin calculation in `HudMarginComponent` when using a viewport
 - Fixed position calculation in `HudMarginComponent` when using a viewport
 - Add noClip option to `FixedResolutionViewport`
 - Add a few missing helpers to SpriteAnimation

## [1.0.0-releasecandidate.17]
 - Added `StandardEffectController` class
 - Refactored `Effect` class to use `EffectController`, added `Transform2DEffect` class
 - Clarified `TimerComponent` example
 - Fixed pause and resume engines when `GameWidget` had rebuilds
 - Removed `runOnCreation` attribute in favor of the `paused` attribute on `FlameGame`
 - Add `CustomPainterComponent`
 - Alternative implementation of `RotateEffect`, based on `Transform2DEffect`
 - Alternative implementation of `MoveEffect`, based on `Transform2DEffect`
 - Fix `onGameResize` margin bug in `HudMarginComponent`
 - `PositionComponent.size` now returns a `NotifyingVector2`
 - Possibility to manually remove `TimerComponent`
 - Rename `Hitbox` mixin to `HasHitboxes`
 - Added `RemoveEffect` and `SimpleEffectController`
 - Create default implementations of `RectangleComponent`, `CircleComponent` and `PolygonComponent`
 - Streamlined the argument list for all components extending `PositionComponent`
 - Improved interaction between viewport and isHud components
 - `randomColor` method in the `Color` extension
 - Calling super-method in `.render()` is now optional
 - Components that manipulate canvas state are now responsible for saving/restoring that state
 - Remove `super.render` calls that are no longer needed
 - Fixed typo in error message
 - `TextPaint` to use `TextStyle` (material) instead of `TextPaintConfig`
 - Underlying `Shape`s in `ShapeComponent` transform with components position, size and angle
 - `HitboxShape` takes parents ancestors transformations into consideration (not scaling)
 - Fixed black frame when updating game widget (ex: adding overlays)
 - Added possibility to extend `JoystickComponent`
 - Renamed `FlameTester` to `GameTester`
 - Modified `FlameTester` to be specific for `T extends FlameGame`
 - Improved `TimerComponent`
 - Removed methods `preRender()` and `postRender()` in `Component`
 - Use `FlameTester` everywhere where it makes sense in the tests
 - Improved `IsometricTileMap`
 - Fix `PositionComponent`'s `flipHorizontallyAroundCenter` and `flipVerticallyAroundCenter`
 - Initialization of all `PositionComponent`s can be done from `onLoad` instead of the constructor
 - Rename `HasTappableComponents` to `HasTappables`
 - Rename `HasDraggableComponents` to `HasDraggables`
 - Rename `HasHoverableComponents` to `HasHoverableis`
 - Added `SizeEffect` backed by the new effects engine
 - Added `ScaleEffect` backed by the new effects engine
 - Added `OpacityEffect` backed by the new effects engine
 - Update `OrderedSet` to 4.1.0
 - Update `OrderedSet` to 5.0.0

## [1.0.0-releasecandidate.16]
 - `changePriority` no longer breaks game loop iteration
 - Move component mixin checks to their own files
 - Fix exception when game was rebuilt
 - Add `@mustCallSuper` on `Component.render`
 - Add `SpriteSheet.createAnimationVariable` method to allow animations with different `stepTime` for each sprite
 - Use the full delta in `JoystickComponent` so that it can't go to the wrong direction on the wrong side
 - Improved the menu for documentation version selection
 - Introduce `onDoubleTapDown` with info and `onDoubleTapCancel`
 - Changed `onHoverEnter` and `onHoverLeave` to return `bool` (breaking change)
 - Improved "move effect" example in the Dashbook
 - Use documentation versions generated from flame-docs-site

## [1.0.0-releasecandidate.15]
 - Fix issue with `Draggable`s not being removed from `draggables` list
 - Increase Flutter SDK constraint to `>= 2.5.0`.
 - Method `PositionComponent.toRect()` now works for flipped/rotated components.
 - Make the root bundle exposed via `Flame.bundle` actually configurable
 - Take in an optional `Camera` as a parameter to `FlameGame`
 - Make super.onLoad mandatory to avoid memory leaks
 - `QueryableOrderedSet`'s `strictMode` is configurable so it is no longer necessary to call `register` before `query`
 - Add option to rotate `SpriteWidget`
 - Fix bug where `onRemove` was called during resizing
 - Add `onAttach` and `onDetach` to `Game`

## [1.0.0-releasecandidate.14]
 - Reset effects after they are done so that they can be repeated
 - Remove integrated joystick buttons
 - Add `MarginHudComponent`, used when components need to have a margin to the viewport edge
 - Refactor `JoystickComponent`
 - Add `SpriteAnimationWidget.asset`
 - Add `SpriteWidget.asset`
 - Add `SpriteButton.asset`
 - Add `NineTileBox.asset`
 - Fix resolution of `TextBoxComponent`
 - Add `BaseGame.remove` and `BaseGame.removeAll` helpers for removing components
 - Add `BaseComponent.remove` and `BaseComponent.removeAll` helpers for removing children
 - Rename `Camera.cameraSpeed` to `Camera.speed`
 - Rename `addShape` to `addHitbox` in `Hitbox` mixin
 - Fix bug with Events and Draggables
 - Add generics to components with HasGameRef so that they can be extended and have another gameRef
 - Fix parallax fullscreen bug when game is resized
 - Generalize `paint` usage on components
 - Create `OpacityEffect`
 - Create `ColorEffect`
 - Adding ability to pause `SpriteAnimationComponent`
 - Adding `SpriteGroupComponent`
 - Fix truncated last frame in non-looping animations
 - Default size of `SpriteComponent` is `srcSize` instead of spritesheet size
 - Export test helper methods
 - Rename `ScaleEffect` to `SizeEffect`
 - Introduce `scale` on `PositionComponent`
 - Add `ScaleEffect` that works on `scale` instead of `size`
 - Add class `NotifyingVector2`
 - Add class `Transform2D`
 - Added helper functions `testRandom()` and `testWidgetsRandom()`
 - Remove `FPSCounter` from `BaseGame`
 - Refactor `PositionComponent` to work with `Transform2D`: the component now works more reliably
   when nested
 - Properties `renderFlipX`, `renderFlipY` removed and replaced with methods
   `flipHorizontally()` and `flipVertically()`.
 - Method `.angleTo` removed as it was not working properly.
 - In debug mode `PositionComponent` now displays an indicator for the anchor position.
 - Update `Camera` docs to showcase usage with `Game` class
 - Fixed a bug with `worldBounds` being set to `null` in `Camera`
 - Remove `.viewport` from `BaseGame`, use `camera.viewport` instead
 - `MockCanvas` is now strongly typed and matches numeric coordinates up to a tolerance
 - Add `loadAllImages` to `Images`, which loads all images from the prefixed path
 - Reviewed the keyboard API with new mixins (`KeyboardHandler` and `HasKeyboardHandlerComponents`)
 - Added `FocusNode` on the game widget and improved keyboard handling in the game.
 - Added ability to have custom mouse cursor on the `GameWidget` region
 - Change sprite component to default to the Sprite size if not provided
 - `TextBoxComponent` waits for cache to be filled on `onLoad`
 - `TextBoxComponent` can have customizable `pixelRatio`
 - Add `ContainsAtLeastMockCanvas` to facilitate testing with `MockCanvas`
 - Support for `drawImage` for `MockCanvas`
 - `Game` is now a `Component`
 - `ComponentEffect` is now a `Component`
 - `HasGameRef` can now operate independently from `Game`
 - `initialDelay` and `peakDelay` for effects to handle time before and after an effect
 - `component.onMount` now runs every time a component gets a new parent
 - Add collision detection between child components

## [1.0.0-releasecandidate.13]
 - Fix camera not ending up in the correct position on long jumps
 - Make the `JoystickPlayer` a `PositionComponent`
 - Extract shared logic when handling components set in BaseComponent and BaseGame to ComponentSet.
 - Rename `camera.shake(amount: x)` to `camera.shake(duration: x)`
 - Fix `SpriteAnimationComponent` docs to use `Future.wait`
 - Add an empty `postRender` method that will run after each components render method
 - Rename `Tapable` to `Tappable`
 - Fix `SpriteAnimationComponent` docs to use `Future.wait`
 - Add an empty `postRender` method that will run after each components render method
 - Rename `HasTapableComponents` to `HasTappableComponents`
 - Rename `prepareCanvas` to `preRender`
 - Add `intensity` to `Camera.shake`
 - `FixedResolutionViewport` to use matrix transformations for `Canvas`

## [1.0.0-releasecandidate.12]
 - Fix link to code in example stories
 - Fix RotateEffect with negative deltas
 - Add isDragged to Draggable
 - Fix anchor of rendered text in TextComponent
 - Add new extensions to handle math.Rectangles nicely
 - Implement color parsing methods
 - Migrated the `Particle` API to `Vector2`
 - Add copyWith function to TextRenderer
 - Fix debug mode is not propagated to children of non-Position components
 - Fix size property of TextComponent was not correctly set
 - Fix anchor property was being incorrectly passed along to text renderer
 - All components take priority as an argument on their constructors
 - Fix renderRotated
 - Use QueryableOrderedSet for Collidables
 - Refactor TextBoxComponent
 - Fix bugs with TextBoxComponent
 - Improve error message for composed components
 - Fix `game.size` to take zoom into consideration 
 - Fix `camera.followComponent` when `zoom != 1`
 - Add `anchor` for `ShapeComponent` constructor
 - Fix rendering of polygons in `ShapeComponent`
 - Add `SpriteAnimation` support to parallax
 - Fix `Parallax` alignment for images with different width and height
 - Fix `ImageComposition` image bounds validation
 - Improved the internal `RenderObject` widget performance
 - Add `Matrix4` extensions
 - `Camera.apply` is done with matrix transformations
 - `Camera` zooming is taking current `relativeOffset` into account
 - Fix gestures for when `isHud = true` and `Camera` is modified
 - Fix `Camera` zoom behaviour with offset/anchor

## [1.0.0-releasecandidate.11]
 - Replace deprecated analysis option lines-of-executable-code with source-lines-of-code
 - Fix the anchor of SpriteWidget
 - Add test for re-adding previously removed component
 - Add possibility to dynamically change priority of components
 - Add onCollisionEnd to make it possible for the user to easily detect when a collision ends
 - Adding test coverage to packages
 - Possibility to have non-fullscreen ParallaxComponent
 - No need to send size in ParallaxComponent.fromParallax since Parallax already contains it
 - Fix Text Rendering not working properly
 - Add more useful methods to the IsometricTileMap component
 - Add Hoverables
 - Brief semantic update to second tutorial.

## [1.0.0-rc10]
 - Updated tutorial documentation to indicate use of new version
 - Fix bounding box check in collision detection
 - Refactor on flame input system to correctly take camera into account
 - Adding `SpriteAnimationGroupComponent`
 - Allow isometric tile maps with custom heights
 - Add a new renderRect method to Sprite
 - Addresses the TODO to change the camera public APIs to take Anchors for relativePositions
 - Adds methods to support moving the camera relative to its current position
 - Abstracting the text api to allow custom text renderers on the framework
 - Set the same debug mode for children as for the parent when added
 - Fix camera projections when camera is zoomed
 - Fix collision detection system with angle and parentAngle
 - Fix rendering of shapes that aren't HitboxShape

## [1.0.0-rc9]
 - Fix input bug with other anchors than center
 - Fixed `Shape` so that the `position` is now a `late`
 - Updated the documentation for the supported platforms
 - Add clear function to BaseGame to allow the removal of all components
 - Moving tutorials to the Flame main repository
 - Transforming `PaletteEntry.paint` to be a method instead of a getter
 - Adding some more basic colors entries to the `BasicPalette`
 - Fixing Flutter and Dart version constraints
 - Exporting Images and AssetsCache
 - Make `size` and `position` in `PositionComponent` final
 - Add a `snapTo` and `onPositionUpdate` method to the `Camera`
 - Remove the SpriteAnimationComponent when the animation is really done, not when it is on the last frame
 - Revamp all the docs to be up to date with v1.0.0
 - Make Assets and Images caches have a configurable prefix
 - Add `followVector2` method to the `Camera`
 - Make `gameRef` late
 - Fix Scroll example
 - Add a `renderPoint` method to `Canvas`
 - Add zoom to the camera
 - Add `moveToTarget` as an extension method to `Vector2`
 - Bring back collision detection examples
 - Fix collision detection in Collidable with multiple offset shapes
 - Publishing Flame examples on github pages

## 1.0.0-rc8
 - Migrate to null safety
 - Refactor the joystick code
 - Fix example app
 - Rename points to intersectionPoints for collision detection
 - Added CollidableType to make collision detection more efficient
 - Rename CollidableType.static to passive
 - Add srcPosition and srcSize for SpriteComponent
 - Improve collision detection with bounding boxes

## 1.0.0-rc7
 - Moving device related methods (like `fullScreen`) from `util.dart` to `device.dart`
 - Moving render functions from `util.dart` to `extensions/canvas.dart`
 - Adapting ParallaxComponent contructors to match the pattern followed on other components
 - Adapting SpriteBatchComponent constructors to match the pattern used on other components
 - Improving Parallax APIs regarding handling its size and the use outside FCS
 - Enabling direct import of Sprite and SpriteAnimation
 - Renamed `Composition` to `ImageComposition` to prevent confusion with the composition component
 - Added `rotation` and `anchor` arguments to `ImageComposition.add`
 - Added `Image` extensions
 - Added `Color` extensions
 - Change RaisedButton to ElevatedButton in timer example
 - Overhaul the draggables api to fix issues relating to local vs global positions
 - Preventing errors caused by the premature use of size property on game
 - Added a hitbox mixin for PositionComponent to make more accurate gestures
 - Added a collision detection system
 - Added geometrical shapes
 - Fix `SpriteAnimationComponent.shouldRemove` use `Component.shouldRemove`
 - Add assertion to make sure Draggables are safe to add
 - Add utility methods to the Anchor class to make it more "enum like"
 - Enable user-defined anchors
 - Added `toImage` method for the `Sprite` class
 - Uniform use of `dt` instead of `t` in all update methods
 - Add more optional arguments for unified constructors of components
 - Fix order that parent -> children render in

## 1.0.0-rc6
 - Use `Offset` type directly in `JoystickAction.update` calculations
 - Changed `parseAnchor` in `examples/widgets` to throw an exception instead of returning null when it cannot parse an anchor name
 - Code improvements and preparing APIs to null-safety
 - BaseComponent removes children marked as shouldRemove during update
 - Use `find` instead of `globstar` pattern in `scripts/lint.sh` as the later isn't enabled by default in bash
 - Fixes aseprite constructor bug
 - Improve error handling for the onLoad function
 - Add test for child removal
 - Fix bug where `Timer` callback doesn't fire for non-repeating timers, also fixing bug with `Particle` lifespan
 - Adding shortcut for loading Sprites and SpriteAnimation from the global cache
 - Adding loading methods for the different `ParallaxComponent` parts and refactor how the delta velocity works
 - Add tests for `Timer` and fix a bug where `progress` was not reported correctly
 - Refactored the `SpriteBatch` class to be more elegant and to support `Vector2`.
 - Added fallback support for the web on the `SpriteBatch` class
 - Added missing documentation on the `SpriteBatch` class
 - Added an utility method to load a `SpriteBatch` on the `Game` class
 - Updated the `widgets.md` documentation
 - Removing methods `initialDimensions` and `removeGestureRecognizer` to avoid confusion
 - Adding standard for `SpriteComponent` and `SpriteAnimationComponent` constructors
 - Added `Composition`, allows for composing multiple images into a single image.
 - Move files to comply with the dart package layout convention
 - Fix gesture detection bug of children of `PositionComponent`
 - The `game` argument on `GameWidget` is now required

## 1.0.0-rc5
 - Option for overlays to be already visible on the GameWidget
 - Adding game to the overlay builder
 - Rename retreive -> Retrieve
 - Use internal children set in BaseComponent (fixes issue adding multiple children)
 - Remove develop branches from github workflow definition
 - BaseComponent to return UnmodifiableListView for children

## 1.0.0-rc4
 - Rename Dragable -> Draggable
 - Set loop member variable when constructing SpriteAnimationComponent from SpriteAnimationData
 - Effect shouldn't affect unrelated properties on component
 - Fix rendering of children
 - Explicitly define what fields an effect on PositionComponent modifies
 - Properly propagate onMount and onRemove to children
 - Adding Canvas extensions
 - Remove Resizable mixin
 - Use config defaults for TextBoxComponent
 - Fixing Game Render Box for flutter >= 1.25
 - DebugMode to be variable instead of function on BaseGame

## 1.0.0-rc3
 - Fix TextBoxComponent rendering
 - Add TextBoxConfig options; margins and growingBox
 - Fix debugConfig strokeWidth for web
 - Update Forge2D docs
 - Update PR template with removal of develop branch
 - Translate README to Russian
 - Split up Component and PositionComponent to BaseComponent
 - Unify multiple render methods on Sprite
 - Refactored how games are inserted into a flutter tree
 - Refactored the widgets overlay API
 - Creating new way of loading animations and sprites
 - Dragable mixin for components
 - Fix update+render of component children
 - Update documentation for SVG component
 - Update documentation for PositionComponent
 - Adding Component#onLoad
 - Moving size to Game instead of BaseGame
 - Fix bug with ConcurrentModificationError on add in onMount

## 1.0.0-rc2
 - Improve IsometricTileMap and Spritesheet classes
 - Export full vector_math library from extension
 - Added warning about basic and advanced detectors
 - Ensuring sprite animation and sprite animation components don't get NPEs on initialization
 - Refactor timer class
 - include all changed that are included on 0.28.0
 - Rename game#resize to game#onResize
 - Test suite for basic effects
 - Effects duration and test suite for basic effects
 - Pause and resume for effects
 - Fix position bug in parallax effect
 - Simplification of BaseGame. Removal of addLater (add is now addLater) and rename markForRemoval.
 - Unify naming for removal of components from BaseGame

## 1.0.0-rc1
 - Move all box2d related code and examples to the flame_box2d repo
 - Rename Animation to SpriteAnimation
 - Create extension of Vector2 and unify all tuples to use that class
 - Remove Position class in favor of new Vector2 extension
 - Remove Box2D as a dependency
 - Rebuild of Images, Sprite and SpriteAnimation initialization
 - Use isRelative on effects
 - Use Vector2 for position and size on PositionComponent
 - Removing all deprecated methods
 - Rename `resize` method on components to `onGameResize`
 - Make `Resizable` have a `gameSize` property instead of `size`
 - Fix bug with CombinedEffect inside SequenceEffect
 - Fix wrong end angle for relative rotational effects
 - Use a list of Vector2 for Move effect to open up for more advanced move effects
 - Generalize effects api to include all components
 - Extract all the audio related capabilities to a new package, flame_audio
 - Fix bug that sprite crashes without a position

## 0.29.1-beta
 - Fixing Game Render Box for flutter >= 1.25

## 0.29.0
- Update audioplayers to latest version (now `assets` will not be added to prefixes automatically)
- Fix lint issues with 0.28.0

## 0.28.0
- Fix spriteAsWidget deprecation message
- Add `lineHeight` property to `TextConfig`
- Adding pause and resume methods to time class

## 0.27.0
 - Improved the accuracy of the `FPSCounter` by using Flutter's internal frame timings.
 - Adding MouseMovementDetector
 - Adding ScrollDetector
 - Fixes BGM error
 - Adding Isometric Tile Maps

## 0.26.0
 - Improving Flame image auto cache
 - Fix bug in the Box2DGame's add and addLater method , when the Component extends BodyComponent and mixin HasGameRef or other mixins ,the mixins will not be set correctly

## 0.25.0
 - Externalizing Tiled support to its own package `flame_tiled`
 - Preventing some crashs that could happen on web when some methods were called
 - Add mustCallSuper to BaseGame `update` and `render` methods
 - Moved FPS code from BaseGame to a mixin, BaseGame uses the new mixin.
 - Deprecate flare API in favor of the package `flame_flare`

## 0.24.0
 - Outsourcing SVG support to an external package
 - Adding MemoryCache class
 - Fixing games crashes on Web
 - Update tiled dependency to 0.6.0 (objects' properties are now double)

## 0.23.0
 - Add Joystick Component
 - Adding BaseGame#markToRemove
 - Upgrade tiled and flutter_svg dependencies
 - onComplete callback for effects
 - Adding Layers
 - Update tiled dep to 0.5.0 and add support for rotation with improved api

## 0.22.1
 - Fix Box2DComponent render priority
 - Fix PositionComponentEffect drifting
 - Add possibility to combine effects
 - Update to newest box2d_flame which fixes torque bug
 - Adding SpriteSheet.fromImage

## 0.22.0
 - Fixing BaseGame tap detectors issues
 - Adding SpriteWidget
 - Adding AnimationWidget
 - Upgrade Flutter SVG to fix for flame web
 - Add linting to all the examples
 - Run linting only on affected and changed examples
 - Add SequenceEffect
 - Fixed bug with travelTime in RotateEffect

## 0.21.0
- Adding AssetsCache.readBinaryFile
- Splitting debugMode from recordFps mode
- Adding support for multi touch tap and drag events
- Fix animations example
- Add possibility for infinite and alternating effects
- Add rotational effect for PositionComponents

## 0.20.2
- Fix text component bug with anchor being applied twice

## 0.20.1
- Adding method to load image bases on base64 data url.
- Fix Box2DGame to follow render priority
- Fix games trying to use gameRef inside the resize function

## 0.20.0
- Refactor game.dart classes into separate files
- Adding a GameLoop class which uses a Ticker for updating game
- Adding sprites example
- Made BaseGame non-abstract and removed SimpleGame
- Adding SpriteButton Widget
- Added SpriteBatch API, which renders sprites effectively using Canvas.drawAtlas
- Introducing basic effects API, including MoveEffect and ScaleEffect
- Adding ContactCallback controls in Box2DGame

## 0.19.1
 - Bump AudioPlayers version to allow for web support
 - Adding Game#pauseEngine and Game#resumeEngine methods
 - Removing FlameBinding since it isn't used and clashes with newest flutter

## 0.19.0
 - Fixing component lifecycle calls on BaseGame#addLater
 - Fixing Component#onDestroy, which was been called multiple times sometimes
 - Fixing Widget Overlay usage over many game instances

## 0.18.3
- Adding Component#onDestroy
- Adding Keyboard events API
- Adding Box2DGame, an extension of BaseGame to simplify lifecycle of Box2D components
- Add onAnimateComplete for Animation (thanks @diegomgarcia)
- Adding AnimationComponent#overridePaint
- Adding SpriteComponent#overridePaint
- Updating AudioPlayers to enable Web Audio support

## 0.18.2
- Add loop for AnimationComponent.sequenced() (thanks @wenxiangjiang)
- TextComponent optimization (thanks @Gericop)
- Adding Component#onMount
- Check if chidren are loaded before rendering on ComposedComponent (thanks @wenxiangjiang)
- Amend type for width and height properties on Animation.sequenced (thanks @wenxiangjiang)
- Fixing Tapable position checking
- Support line feed when create animation from a single image source (thanks @wenxiangjiang)
- Fixing TextBoxComponent start/end of line bugs (thanks @kurtome)
- Prevent widgets overlay controller from closing when in debug mode


## 0.18.1
- Expose stepTime paramter from the Animation class to the animation component
- Updated versions for bugfixes + improved macOS support. (thanks @flowhorn)
- Update flutter_svg to 0.17.1 (thanks @flowhorn)
- Update audioplayers to 0.14.0 (thanks @flowhorn)
- Update path_provider to 1.6.0 (thanks @flowhorn)
- Update ordered_set to 1.1.5 (thanks @flowhorn)

## 0.18.0
- Improving FlareComponent API and updating FlareFlutter dependency
- Adding HasWidgetsOverlay mixin
- Adding NineTileBox widget

## 0.17.4
- Fixing compilations errors regarding changes on `box2_flame`
- Add splash screen docs

## 0.17.3
- Tweaking text box rendering to reduce pixelated text (thanks, @kurtome)
- Adding NineTileBox component

## 0.17.2
- Added backgroundColor method for overriding the game background (thanks @wolfenrain)
- Update AudioPlayers version to 0.13.5
- Bump SVG dependency plus fix example app

## 0.17.1
- Added default render function for Box2D ChainShape
- Adding TimerComponent
- Added particles subsystem (thanks @av)

## 0.17.0
- Fixing FlareAnimation API to match convention
- Fixing FlareComponent renderization
- New GestureDetector API to Game

## 0.16.1
- Added `Bgm` class for easy looping background music management.
- Added options for flip rendering of PositionComponents easily (horizontal and vertical).

## 0.16.0
- Improve our mixin structure (breaking change)
- Adds HasGameRef mixin
- Fixes for ComposedComponent (for tapables and other apis using preAdd)
- Added no-parameter alias functions for setting the game's orientation.
- Prevent double completion on onMetricsChanged callback

## 0.15.2
- Exposing tile objects on TiledComponent (thanks @renatoferreira656)
- Adding integrated API for taps on Game class and adding Tapeables mixin for PositionComponents

## 0.15.1
- Bumped version of svg dependency
- Fixed warnings

## 0.15.0
- Refactoring ParallaxComponent (thanks @spydon)
- Fixing flare animation with embed images
- Adding override paint parameter to Sprite, and refactoring it have named optional parameters

## 0.14.2
- Refactoring BaseGame debugMode
- Adding SpriteSheet class
- Adding Flame.util.spriteAsWidget
- Fixing AnimationComponent.empty()
- Fixing FlameAudio.loopLongAudio

## 0.14.1
- Fixed build on travis
- Updated readme badges
- Fixed changelog
- Fixed warning on audiopool, added audiopool example in docs

## 0.14.0
- Adding Timer#isRunning method
- Adding Timer#progress getter
- Updating Flame to work with Flutter >= 1.6.0

## 0.13.1
- Adding Timer utility class
- Adding `destroyOnFinish` flag for AnimationComponent
- Fixing release mode on examples that needed screen size
- Bumping dependencies versions (audioplayers and path_provider)

## 0.13.0
- Downgrading flame support to stable channel.

## 0.12.2
- Added more functionality to the Position class (thanks, @illiapoplawski)

## 0.12.1
- Fixed PositionComponent#setByRect to comply with toRect (thanks, @illiapoplawski)

## 0.12.0
- Updating flutter_svg and pubspec to support the latest flutter version (1.6.0)
- Adding Flare Support
- Fixing PositionComponent#toRect which was not considering the anchor property (thanks, @illiapoplawski)

## [0.11.2]
- Fixed bug on animatons with a single frame
- Fixed warning on using specific version o flutter_svg on pubspec
- ParallaxComponent is not abstract anymore, as it does not include any abstract method
- Added some functionality to Position class

## [0.11.1]
- Fixed lack of paint update when using AnimationAsWidget as pointed in #78
- Added travis (thanks, @renancarujo)

## [0.11.0]
- Implementing low latency api from audioplayers (breaking change)
- Improved examples by adding some instructions on how to run
- Add notice on readme about the channel
- Upgrade path_provider to fix conflicts

## [0.10.4]
- Fix breaking change on svg plugin

## [0.10.3]
- Svg support
- Adding `Animation#reversed` allowing a new reversed animation to be created from an existing animation.
- Fix games inside regular apps when the component is inside a sliver
- Support asesprite animations

## [0.10.2]
- Fixed some warnings and formatting

## [0.10.1]
- Fixes some typos
- Improved docs
- Extracted gamepads to a new lib, lots of improvements there (thanks, @erickzanardo)
- Added more examples and an article

## [0.10.0]
- Fixing a few minor bugs, typos, improving docs
- Adding the Palette concept: easy access to white and black colors/paints, create your palette to keep your game organized.
- Adding the Anchor concept: specify where thins should anchor, added to PositionComponent and to the new text releated features.
- Added a whole bunch of text related components: TextConfig allows you to easily define your typography information, TextComponent allows for easy rendering of stuff and TextBox can make sized texts and also typing effects.
- Improved Utils to have better and more concise APIs, removed unused stuff.
- Adding TiledComponent to integrate with tiled

## [0.9.5]
- Add `elapsed` property to Animation (thanks, @ianliu)
- Fixed minor typo on documentation

## [0.9.4]
- Bumps audioplayers version

## [0.9.3]
- Fixes issue when switching between games where new game would not attach

## [0.9.2]
- Fixes to work with Dart 2.1

## [0.9.1]
- Updated audioplayers and box2d to fix bugs

## [0.9.0]
- Several API changes, using new audioplayers 0.6.x

## [0.8.4]
- Added more consistent APIs and tests

## [0.8.3]
- Need to review audioplayers 0.5.x

## [0.8.2]
- Added better documentation, tutorials and examples
- Minor tweaks in the API
- New audioplayers version

## [0.8.1]
- The Components Overhaul Update: This is major update, even though we are keeping things in alpha (version 0.*)
- Several major upgrades regarding the component system, new component types, Sprites and SpriteSheets, better image caching, several improvements with structure, a BaseGame, a new Game as a widget, that allows you to embed inside apps and a stop method. More minor changes.

## [0.6.1]
 - Bump required dart version

## [0.6.0]
 - Adding audio suport for iOS (bumping audioplayers version)

## [0.5.0]
 - Adding a text method to Util to more easily render a Paragraph

## [0.4.0]
 - Upgraded AudioPlayers, added method to disable logging
 - Created PositionComponent with some useful methods
 - A few refactorings

## [0.3.0]
 - Added a pre-load method for Audio module

## [0.2.0]
 - Added a loop method for playing audio on loop
 - Added the option to make rectangular SpriteComponents, not just squares

## [0.1.0]
 - First release, basic utilities<|MERGE_RESOLUTION|>--- conflicted
+++ resolved
@@ -11,12 +11,9 @@
  - Fix render order of components and add tests
  - `isHud` renamed to `respectCamera`
  - Fix `HitboxCircle` when component is flipped
-<<<<<<< HEAD
  - Add `ColorEffect`
-=======
  - `MoveAlongPathEffect` can now be absolute, and can auto-orient the object along the path
  - `ScaleEffect.by` now applies multiplicatively instead of additively
->>>>>>> 96991122
 
 ## [1.0.0-releasecandidate.18]
  - Forcing portrait and landscape mode is now supported on web
