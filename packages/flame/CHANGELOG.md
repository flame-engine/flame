--- conflicted
+++ resolved
@@ -1,10 +1,12 @@
 # CHANGELOG
 
-<<<<<<< HEAD
 ## [next]
-=======
+ - Add `SpriteAnimationWidget.asset`
+ - Add `SpriteWidget.asset`
+ - Add `SpriteButton.asset`
+ - Add `NineTileBox.asset`
+
 ## [1.0.0-releasecandidate.13]
->>>>>>> edbb0a63
  - Fix camera not ending up in the correct position on long jumps
  - Make the `JoystickPlayer` a `PositionComponent`
  - Extract shared logic when handling components set in BaseComponent and BaseGame to ComponentSet.
@@ -15,16 +17,9 @@
  - Fix `SpriteAnimationComponent` docs to use `Future.wait`
  - Add an empty `postRender` method that will run after each components render method
  - Rename `HasTapableComponents` to `HasTappableComponents`
-<<<<<<< HEAD
- - Add `SpriteAnimationWidgetBuilder`
- - Add `SpriteWidgetBuilder`
- - Add `SpriteButtonBuilder`
- - Add `NineTileBoxBuilder`
-=======
  - Rename `prepareCanvas` to `preRender`
  - Add `intensity` to `Camera.shake`
  - `FixedResolutionViewport` to use matrix transformations for `Canvas`
->>>>>>> edbb0a63
 
 ## [1.0.0-releasecandidate.12]
  - Fix link to code in example stories
