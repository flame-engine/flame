# CHANGELOG

## [Next]
 - Fix link to code in example stories
 - Fix RotateEffect with negative deltas
 - Add isDragged to Draggable
 - Fix anchor of rendered text in TextComponent
 - Add new extensions to handle math.Rectangles nicely
 - Implement color parsing methods
 - Migrated the `Particle` API to `Vector2`
 - Add copyWith function to TextRenderer
 - Fix debug mode is not propagated to children of non-Position components
 - Fix size property of TextComponent was not correctly set
 - Fix anchor property was being incorrectly passed along to text renderer
 - All components take priority as an argument on their constructors
 - Fix renderRotated
 - Use QueryableOrderedSet for Collidables
 - Refactor TextBoxComponent
 - Fix bugs with TextBoxComponent
 - Improve error message for composed components
<<<<<<< HEAD
 - Fix `game.size` to take zoom into consideration (which also fixes `camera.followComponent` when `zoom != 1`)
=======
 - Add `anchor` for `ShapeComponent` constructor

>>>>>>> daabb118

## [1.0.0-releasecandidate.11]
 - Replace deprecated analysis option lines-of-executable-code with source-lines-of-code
 - Fix the anchor of SpriteWidget
 - Add test for re-adding previously removed component
 - Add possibility to dynamically change priority of components
 - Add onCollisionEnd to make it possible for the user to easily detect when a collision ends
 - Adding test coverage to packages
 - Possibility to have non-fullscreen ParallaxComponent
 - No need to send size in ParallaxComponent.fromParallax since Parallax already contains it
 - Fix Text Rendering not working properly
 - Add more useful methods to the IsometricTileMap component
 - Add Hoverables
 - Brief semantic update to second tutorial.

## [1.0.0-rc10]
 - Updated tutorial documentation to indicate use of new version
 - Fix bounding box check in collision detection
 - Refactor on flame input system to correctly take camera into account
 - Adding `SpriteAnimationGroupComponent`
 - Allow isometric tile maps with custom heights
 - Add a new renderRect method to Sprite
 - Addresses the TODO to change the camera public APIs to take Anchors for relativePositions
 - Adds methods to support moving the camera relative to its current position
 - Abstracting the text api to allow custom text renderers on the framework
 - Set the same debug mode for children as for the parent when added
 - Fix camera projections when camera is zoomed
 - Fix collision detection system with angle and parentAngle
 - Fix rendering of shapes that aren't HitboxShape

## [1.0.0-rc9]
 - Fix input bug with other anchors than center
 - Fixed `Shape` so that the `position` is now a `late`
 - Updated the documentation for the supported platforms
 - Add clear function to BaseGame to allow the removal of all components
 - Moving tutorials to the Flame main repository
 - Transforming `PaletteEntry.paint` to be a method instead of a getter
 - Adding some more basic colors entries to the `BasicPalette`
 - Fixing Flutter and Dart version constraints
 - Exporting Images and AssetsCache
 - Make `size` and `position` in `PositionComponent` final
 - Add a `snapTo` and `onPositionUpdate` method to the `Camera`
 - Remove the SpriteAnimationComponent when the animation is really done, not when it is on the last frame
 - Revamp all the docs to be up to date with v1.0.0
 - Make Assets and Images caches have a configurable prefix
 - Add `followVector2` method to the `Camera`
 - Make `gameRef` late
 - Fix Scroll example
 - Add a `renderPoint` method to `Canvas`
 - Add zoom to the camera
 - Add `moveToTarget` as an extension method to `Vector2`
 - Bring back collision detection examples
 - Fix collision detection in Collidable with multiple offset shapes
 - Publishing Flame examples on github pages

## 1.0.0-rc8
 - Migrate to null safety
 - Refactor the joystick code
 - Fix example app
 - Rename points to intersectionPoints for collision detection
 - Added CollidableType to make collision detection more efficient
 - Rename CollidableType.static to passive
 - Add srcPosition and srcSize for SpriteComponent
 - Improve collision detection with bounding boxes

## 1.0.0-rc7
 - Moving device related methods (like `fullScreen`) from `util.dart` to `device.dart`
 - Moving render functions from `util.dart` to `extensions/canvas.dart`
 - Adapting ParallaxComponent contructors to match the pattern followed on other components
 - Adapting SpriteBatchComponent constructors to match the pattern used on other components
 - Improving Parallax APIs regarding handling its size and the use outside FCS
 - Enabling direct import of Sprite and SpriteAnimation
 - Renamed `Composition` to `ImageComposition` to prevent confusion with the composition component
 - Added `rotation` and `anchor` arguments to `ImageComposition.add`
 - Added `Image` extensions
 - Added `Color` extensions
 - Change RaisedButton to ElevatedButton in timer example
 - Overhaul the draggables api to fix issues relating to local vs global positions
 - Preventing errors caused by the premature use of size property on game
 - Added a hitbox mixin for PositionComponent to make more accurate gestures
 - Added a collision detection system
 - Added geometrical shapes
 - Fix `SpriteAnimationComponent.shouldRemove` use `Component.shouldRemove`
 - Add assertion to make sure Draggables are safe to add
 - Add utility methods to the Anchor class to make it more "enum like"
 - Enable user-defined anchors
 - Added `toImage` method for the `Sprite` class
 - Uniform use of `dt` instead of `t` in all update methods
 - Add more optional arguments for unified constructors of components
 - Fix order that parent -> children render in

## 1.0.0-rc6
 - Use `Offset` type directly in `JoystickAction.update` calculations
 - Changed `parseAnchor` in `examples/widgets` to throw an exception instead of returning null when it cannot parse an anchor name
 - Code improvements and preparing APIs to null-safety
 - BaseComponent removes children marked as shouldRemove during update
 - Use `find` instead of `globstar` pattern in `scripts/lint.sh` as the later isn't enabled by default in bash
 - Fixes aseprite constructor bug
 - Improve error handling for the onLoad function
 - Add test for child removal
 - Fix bug where `Timer` callback doesn't fire for non-repeating timers, also fixing bug with `Particle` lifespan
 - Adding shortcut for loading Sprites and SpriteAnimation from the global cache
 - Adding loading methods for the different `ParallaxComponent` parts and refactor how the delta velocity works
 - Add tests for `Timer` and fix a bug where `progress` was not reported correctly
 - Refactored the `SpriteBatch` class to be more elegant and to support `Vector2`.
 - Added fallback support for the web on the `SpriteBatch` class
 - Added missing documentation on the `SpriteBatch` class
 - Added an utility method to load a `SpriteBatch` on the `Game` class
 - Updated the `widgets.md` documentation
 - Removing methods `initialDimensions` and `removeGestureRecognizer` to avoid confusion
 - Adding standard for `SpriteComponent` and `SpriteAnimationComponent` constructors
 - Added `Composition`, allows for composing multiple images into a single image.
 - Move files to comply with the dart package layout convention
 - Fix gesture detection bug of children of `PositionComponent`
 - The `game` argument on `GameWidget` is now required

## 1.0.0-rc5
 - Option for overlays to be already visible on the GameWidget
 - Adding game to the overlay builder
 - Rename retreive -> Retrieve
 - Use internal children set in BaseComponent (fixes issue adding multiple children)
 - Remove develop branches from github workflow definition
 - BaseComponent to return UnmodifiableListView for children

## 1.0.0-rc4
 - Rename Dragable -> Draggable
 - Set loop member variable when constructing SpriteAnimationComponent from SpriteAnimationData
 - Effect shouldn't affect unrelated properties on component
 - Fix rendering of children
 - Explicitly define what fields an effect on PositionComponent modifies
 - Properly propagate onMount and onRemove to children
 - Adding Canvas extensions
 - Remove Resizable mixin
 - Use config defaults for TextBoxComponent
 - Fixing Game Render Box for flutter >= 1.25
 - DebugMode to be variable instead of function on BaseGame

## 1.0.0-rc3
 - Fix TextBoxComponent rendering
 - Add TextBoxConfig options; margins and growingBox
 - Fix debugConfig strokeWidth for web
 - Update Forge2D docs
 - Update PR template with removal of develop branch
 - Translate README to Russian
 - Split up Component and PositionComponent to BaseComponent
 - Unify multiple render methods on Sprite
 - Refactored how games are inserted into a flutter tree
 - Refactored the widgets overlay API
 - Creating new way of loading animations and sprites
 - Dragable mixin for components
 - Fix update+render of component children
 - Update documentation for SVG component
 - Update documentation for PositionComponent
 - Adding Component#onLoad
 - Moving size to Game instead of BaseGame
 - Fix bug with ConcurrentModificationError on add in onMount

## 1.0.0-rc2
 - Improve IsometricTileMap and Spritesheet classes
 - Export full vector_math library from extension
 - Added warning about basic and advanced detectors
 - Ensuring sprite animation and sprite animation components don't get NPEs on initialization
 - Refactor timer class
 - include all changed that are included on 0.28.0
 - Rename game#resize to game#onResize
 - Test suite for basic effects
 - Effects duration and test suite for basic effects
 - Pause and resume for effects
 - Fix position bug in parallax effect
 - Simplification of BaseGame. Removal of addLater (add is now addLater) and rename markForRemoval.
 - Unify naming for removal of components from BaseGame

## 1.0.0-rc1
 - Move all box2d related code and examples to the flame_box2d repo
 - Rename Animation to SpriteAnimation
 - Create extension of Vector2 and unify all tuples to use that class
 - Remove Position class in favor of new Vector2 extension
 - Remove Box2D as a dependency
 - Rebuild of Images, Sprite and SpriteAnimation initialization
 - Use isRelative on effects
 - Use Vector2 for position and size on PositionComponent
 - Removing all deprecated methods
 - Rename `resize` method on components to `onGameResize`
 - Make `Resizable` have a `gameSize` property instead of `size`
 - Fix bug with CombinedEffect inside SequenceEffect
 - Fix wrong end angle for relative rotational effects
 - Use a list of Vector2 for Move effect to open up for more advanced move effects
 - Generalize effects api to include all components
 - Extract all the audio related capabilities to a new package, flame_audio
 - Fix bug that sprite crashes without a position

## 0.29.1-beta
 - Fixing Game Render Box for flutter >= 1.25

## 0.29.0
- Update audioplayers to latest version (now `assets` will not be added to prefixes automatically)
- Fix lint issues with 0.28.0

## 0.28.0
- Fix spriteAsWidget deprecation message
- Add `lineHeight` property to `TextConfig`
- Adding pause and resume methods to time class

## 0.27.0
 - Improved the accuracy of the `FPSCounter` by using Flutter's internal frame timings.
 - Adding MouseMovementDetector
 - Adding ScrollDetector
 - Fixes BGM error
 - Adding Isometric Tile Maps

## 0.26.0
 - Improving Flame image auto cache
 - Fix bug in the Box2DGame's add and addLater method , when the Component extends BodyComponent and mixin HasGameRef or other mixins ,the mixins will not be set correctly

## 0.25.0
 - Externalizing Tiled support to its own package `flame_tiled`
 - Preventing some crashs that could happen on web when some methods were called
 - Add mustCallSuper to BaseGame `update` and `render` methods
 - Moved FPS code from BaseGame to a mixin, BaseGame uses the new mixin.
 - Deprecate flare API in favor of the package `flame_flare`

## 0.24.0
 - Outsourcing SVG support to an external package
 - Adding MemoryCache class
 - Fixing games crashes on Web
 - Update tiled dependency to 0.6.0 (objects' properties are now double)

## 0.23.0
 - Add Joystick Component
 - Adding BaseGame#markToRemove
 - Upgrade tiled and flutter_svg dependencies
 - onComplete callback for effects
 - Adding Layers
 - Update tiled dep to 0.5.0 and add support for rotation with improved api

## 0.22.1
 - Fix Box2DComponent render priority
 - Fix PositionComponentEffect drifting
 - Add possibility to combine effects
 - Update to newest box2d_flame which fixes torque bug
 - Adding SpriteSheet.fromImage

## 0.22.0
 - Fixing BaseGame tap detectors issues
 - Adding SpriteWidget
 - Adding AnimationWidget
 - Upgrade Flutter SVG to fix for flame web
 - Add linting to all the examples
 - Run linting only on affected and changed examples
 - Add SequenceEffect
 - Fixed bug with travelTime in RotateEffect

## 0.21.0
- Adding AssetsCache.readBinaryFile
- Splitting debugMode from recordFps mode
- Adding support for multi touch tap and drag events
- Fix animations example
- Add possibility for infinite and alternating effects
- Add rotational effect for PositionComponents

## 0.20.2
- Fix text component bug with anchor being applied twice

## 0.20.1
- Adding method to load image bases on base64 data url.
- Fix Box2DGame to follow render priority
- Fix games trying to use gameRef inside the resize function

## 0.20.0
- Refactor game.dart classes into separate files
- Adding a GameLoop class which uses a Ticker for updating game
- Adding sprites example
- Made BaseGame non-abstract and removed SimpleGame
- Adding SpriteButton Widget
- Added SpriteBatch API, which renders sprites effectively using Canvas.drawAtlas
- Introducing basic effects API, including MoveEffect and ScaleEffect
- Adding ContactCallback controls in Box2DGame

## 0.19.1
 - Bump AudioPlayers version to allow for web support
 - Adding Game#pauseEngine and Game#resumeEngine methods
 - Removing FlameBinding since it isn't used and clashes with newest flutter

## 0.19.0
 - Fixing component lifecycle calls on BaseGame#addLater
 - Fixing Component#onDestroy, which was been called multiple times sometimes
 - Fixing Widget Overlay usage over many game instances

## 0.18.3
- Adding Component#onDestroy
- Adding Keyboard events API
- Adding Box2DGame, an extension of BaseGame to simplify lifecycle of Box2D components
- Add onAnimateComplete for Animation (thanks @diegomgarcia)
- Adding AnimationComponent#overridePaint
- Adding SpriteComponent#overridePaint
- Updating AudioPlayers to enable Web Audio support

## 0.18.2
- Add loop for AnimationComponent.sequenced() (thanks @wenxiangjiang)
- TextComponent optimization (thanks @Gericop)
- Adding Component#onMount
- Check if chidren are loaded before rendering on ComposedComponent (thanks @wenxiangjiang)
- Amend type for width and height properties on Animation.sequenced (thanks @wenxiangjiang)
- Fixing Tapable position checking
- Support line feed when create animation from a single image source (thanks @wenxiangjiang)
- Fixing TextBoxComponent start/end of line bugs (thanks @kurtome)
- Prevent widgets overlay controller from closing when in debug mode


## 0.18.1
- Expose stepTime paramter from the Animation class to the animation component
- Updated versions for bugfixes + improved macOS support. (thanks @flowhorn)
- Update flutter_svg to 0.17.1 (thanks @flowhorn)
- Update audioplayers to 0.14.0 (thanks @flowhorn)
- Update path_provider to 1.6.0 (thanks @flowhorn)
- Update ordered_set to 1.1.5 (thanks @flowhorn)

## 0.18.0
- Improving FlareComponent API and updating FlareFlutter dependency
- Adding HasWidgetsOverlay mixin
- Adding NineTileBox widget

## 0.17.4
- Fixing compilations errors regarding changes on `box2_flame`
- Add splash screen docs

## 0.17.3
- Tweaking text box rendering to reduce pixelated text (thanks, @kurtome)
- Adding NineTileBox component

## 0.17.2
- Added backgroundColor method for overriding the game background (thanks @wolfenrain)
- Update AudioPlayers version to 0.13.5
- Bump SVG dependency plus fix example app

## 0.17.1
- Added default render function for Box2D ChainShape
- Adding TimerComponent
- Added particles subsystem (thanks @av)

## 0.17.0
- Fixing FlareAnimation API to match convention
- Fixing FlareComponent renderization
- New GestureDetector API to Game

## 0.16.1
- Added `Bgm` class for easy looping background music management.
- Added options for flip rendering of PositionComponents easily (horizontal and vertical).

## 0.16.0
- Improve our mixin structure (breaking change)
- Adds HasGameRef mixin
- Fixes for ComposedComponent (for tapables and other apis using preAdd)
- Added no-parameter alias functions for setting the game's orientation.
- Prevent double completion on onMetricsChanged callback

## 0.15.2
- Exposing tile objects on TiledComponent (thanks @renatoferreira656)
- Adding integrated API for taps on Game class and adding Tapeables mixin for PositionComponents

## 0.15.1
- Bumped version of svg dependency
- Fixed warnings

## 0.15.0
- Refactoring ParallaxComponent (thanks @spydon)
- Fixing flare animation with embed images
- Adding override paint parameter to Sprite, and refactoring it have named optional parameters

## 0.14.2
- Refactoring BaseGame debugMode
- Adding SpriteSheet class
- Adding Flame.util.spriteAsWidget
- Fixing AnimationComponent.empty()
- Fixing FlameAudio.loopLongAudio

## 0.14.1
- Fixed build on travis
- Updated readme badges
- Fixed changelog
- Fixed warning on audiopool, added audiopool example in docs

## 0.14.0
- Adding Timer#isRunning method
- Adding Timer#progress getter
- Updating Flame to work with Flutter >= 1.6.0

## 0.13.1
- Adding Timer utility class
- Adding `destroyOnFinish` flag for AnimationComponent
- Fixing release mode on examples that needed screen size
- Bumping dependencies versions (audioplayers and path_provider)

## 0.13.0
- Downgrading flame support to stable channel.

## 0.12.2
- Added more functionality to the Position class (thanks, @illiapoplawski)

## 0.12.1
- Fixed PositionComponent#setByRect to comply with toRect (thanks, @illiapoplawski)

## 0.12.0
- Updating flutter_svg and pubspec to support the latest flutter version (1.6.0)
- Adding Flare Support
- Fixing PositionComponent#toRect which was not considering the anchor property (thanks, @illiapoplawski)

## [0.11.2]
- Fixed bug on animatons with a single frame
- Fixed warning on using specific version o flutter_svg on pubspec
- ParallaxComponent is not abstract anymore, as it does not include any abstract method
- Added some functionality to Position class

## [0.11.1]
- Fixed lack of paint update when using AnimationAsWidget as pointed in #78
- Added travis (thanks, @renancarujo)

## [0.11.0]
- Implementing low latency api from audioplayers (breaking change)
- Improved examples by adding some instructions on how to run
- Add notice on readme about the channel
- Upgrade path_provider to fix conflicts

## [0.10.4]
- Fix breaking change on svg plugin

## [0.10.3]
- Svg support
- Adding `Animation#reversed` allowing a new reversed animation to be created from an existing animation.
- Fix games inside regular apps when the component is inside a sliver
- Support asesprite animations

## [0.10.2]
- Fixed some warnings and formatting

## [0.10.1]
- Fixes some typos
- Improved docs
- Extracted gamepads to a new lib, lots of improvements there (thanks, @erickzanardo)
- Added more examples and an article

## [0.10.0]
- Fixing a few minor bugs, typos, improving docs
- Adding the Palette concept: easy access to white and black colors/paints, create your palette to keep your game organized.
- Adding the Anchor concept: specify where thins should anchor, added to PositionComponent and to the new text releated features.
- Added a whole bunch of text related components: TextConfig allows you to easily define your typography information, TextComponent allows for easy rendering of stuff and TextBox can make sized texts and also typing effects.
- Improved Utils to have better and more concise APIs, removed unused stuff.
- Adding TiledComponent to integrate with tiled

## [0.9.5]
- Add `elapsed` property to Animation (thanks, @ianliu)
- Fixed minor typo on documentation

## [0.9.4]
- Bumps audioplayers version

## [0.9.3]
- Fixes issue when switching between games where new game would not attach

## [0.9.2]
- Fixes to work with Dart 2.1

## [0.9.1]
- Updated audioplayers and box2d to fix bugs

## [0.9.0]
- Several API changes, using new audioplayers 0.6.x

## [0.8.4]
- Added more consistent APIs and tests

## [0.8.3]
- Need to review audioplayers 0.5.x

## [0.8.2]
- Added better documentation, tutorials and examples
- Minor tweaks in the API
- New audioplayers version

## [0.8.1]
- The Components Overhaul Update: This is major update, even though we are keeping things in alpha (version 0.*)
- Several major upgrades regarding the component system, new component types, Sprites and SpriteSheets, better image caching, several improvements with structure, a BaseGame, a new Game as a widget, that allows you to embed inside apps and a stop method. More minor changes.

## [0.6.1]
 - Bump required dart version

## [0.6.0]
 - Adding audio suport for iOS (bumping audioplayers version)

## [0.5.0]
 - Adding a text method to Util to more easily render a Paragraph

## [0.4.0]
 - Upgraded AudioPlayers, added method to disable logging
 - Created PositionComponent with some useful methods
 - A few refactorings

## [0.3.0]
 - Added a pre-load method for Audio module

## [0.2.0]
 - Added a loop method for playing audio on loop
 - Added the option to make rectangular SpriteComponents, not just squares

## [0.1.0]
 - First release, basic utilities<|MERGE_RESOLUTION|>--- conflicted
+++ resolved
@@ -18,12 +18,8 @@
  - Refactor TextBoxComponent
  - Fix bugs with TextBoxComponent
  - Improve error message for composed components
-<<<<<<< HEAD
  - Fix `game.size` to take zoom into consideration (which also fixes `camera.followComponent` when `zoom != 1`)
-=======
  - Add `anchor` for `ShapeComponent` constructor
-
->>>>>>> daabb118
 
 ## [1.0.0-releasecandidate.11]
  - Replace deprecated analysis option lines-of-executable-code with source-lines-of-code
