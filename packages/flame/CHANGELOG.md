--- conflicted
+++ resolved
@@ -3,13 +3,10 @@
 ## [Next]
  - Add `ButtonComponent` backed by two `PositionComponent`s
  - Add `SpriteButtonComponent` backed by two `Sprite`s
-<<<<<<< HEAD
  - Allow more flexible construction of `EffectController`s and make them able to run back in time
-=======
  - Remove old effects system
  - Export new effects system
  - Introduce `updateTree` to follow the `renderTree` convention
->>>>>>> 1c257283
  - Fix `Parallax.load` with different loading times
  - Fix render order of components and add tests
 
