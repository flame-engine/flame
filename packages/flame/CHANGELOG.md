--- conflicted
+++ resolved
@@ -7,13 +7,10 @@
  - Add possibility to dynamically change priority of components
  - Add onCollisionEnd to make it possible for the user to easily detect when a collision ends
  - Adding test coverage to packages
-<<<<<<< HEAD
  - Possibility to have non-fullscreen ParallaxComponent
  - No need to send size in ParallaxComponent.fromParallax since Parallax already contains it
-=======
  - Fix Text Rendering not working properly
  - Add more useful methods to the IsometricTileMap component
->>>>>>> e04eb241
 
 ## [1.0.0-rc10]
  - Updated tutorial documentation to indicate use of new version
