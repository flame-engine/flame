# CHANGELOG

## [Next]
 - Reset effects after they are done so that they can be repeated
 - Remove integrated joystick buttons
 - Add `MarginHudComponent`, used when components need to have a margin to the viewport edge
 - Refactor `JoystickComponent`
 - Add `SpriteAnimationWidget.asset`
 - Add `SpriteWidget.asset`
 - Add `SpriteButton.asset`
 - Add `NineTileBox.asset`
 - Fix resolution of `TextBoxComponent`
 - Add `BaseGame.remove` and `BaseGame.removeAll` helpers for removing components
 - Add `BaseComponent.remove` and `BaseComponent.removeAll` helpers for removing children
 - Rename `Camera.cameraSpeed` to `Camera.speed`
 - Rename `addShape` to `addHitbox` in `Hitbox` mixin
 - Fix bug with Events and Draggables
 - Add generics to components with HasGameRef so that they can be extended and have another gameRef
 - Fix parallax fullscreen bug when game is resized
 - Generalize `paint` usage on components
 - Create `OpacityEffect`
 - Create `ColorEffect`
 - Adding ability to pause `SpriteAnimationComponent`
 - Adding `SpriteGroupComponent`
 - Fix truncated last frame in non-looping animations
 - Default size of `SpriteComponent` is `srcSize` instead of spritesheet size
<<<<<<< HEAD
 - Export test helper methods
=======
 - Rename `ScaleEffect` to `SizeEffect`
 - Introduce `scale` on `PositionComponent`
 - Add `ScaleEffect` that works on `scale` instead of `size`
>>>>>>> 7f38bce7

## [1.0.0-releasecandidate.13]
 - Fix camera not ending up in the correct position on long jumps
 - Make the `JoystickPlayer` a `PositionComponent`
 - Extract shared logic when handling components set in BaseComponent and BaseGame to ComponentSet.
 - Rename `camera.shake(amount: x)` to `camera.shake(duration: x)`
 - Fix `SpriteAnimationComponent` docs to use `Future.wait`
 - Add an empty `postRender` method that will run after each components render method
 - Rename `Tapable` to `Tappable`
 - Fix `SpriteAnimationComponent` docs to use `Future.wait`
 - Add an empty `postRender` method that will run after each components render method
 - Rename `HasTapableComponents` to `HasTappableComponents`
 - Rename `prepareCanvas` to `preRender`
 - Add `intensity` to `Camera.shake`
 - `FixedResolutionViewport` to use matrix transformations for `Canvas`

## [1.0.0-releasecandidate.12]
 - Fix link to code in example stories
 - Fix RotateEffect with negative deltas
 - Add isDragged to Draggable
 - Fix anchor of rendered text in TextComponent
 - Add new extensions to handle math.Rectangles nicely
 - Implement color parsing methods
 - Migrated the `Particle` API to `Vector2`
 - Add copyWith function to TextRenderer
 - Fix debug mode is not propagated to children of non-Position components
 - Fix size property of TextComponent was not correctly set
 - Fix anchor property was being incorrectly passed along to text renderer
 - All components take priority as an argument on their constructors
 - Fix renderRotated
 - Use QueryableOrderedSet for Collidables
 - Refactor TextBoxComponent
 - Fix bugs with TextBoxComponent
 - Improve error message for composed components
 - Fix `game.size` to take zoom into consideration 
 - Fix `camera.followComponent` when `zoom != 1`
 - Add `anchor` for `ShapeComponent` constructor
 - Fix rendering of polygons in `ShapeComponent`
 - Add `SpriteAnimation` support to parallax
 - Fix `Parallax` alignment for images with different width and height
 - Fix `ImageComposition` image bounds validation
 - Improved the internal `RenderObject` widget performance
 - Add `Matrix4` extensions
 - `Camera.apply` is done with matrix transformations
 - `Camera` zooming is taking current `relativeOffset` into account
 - Fix gestures for when `isHud = true` and `Camera` is modified
 - Fix `Camera` zoom behaviour with offset/anchor

## [1.0.0-releasecandidate.11]
 - Replace deprecated analysis option lines-of-executable-code with source-lines-of-code
 - Fix the anchor of SpriteWidget
 - Add test for re-adding previously removed component
 - Add possibility to dynamically change priority of components
 - Add onCollisionEnd to make it possible for the user to easily detect when a collision ends
 - Adding test coverage to packages
 - Possibility to have non-fullscreen ParallaxComponent
 - No need to send size in ParallaxComponent.fromParallax since Parallax already contains it
 - Fix Text Rendering not working properly
 - Add more useful methods to the IsometricTileMap component
 - Add Hoverables
 - Brief semantic update to second tutorial.

## [1.0.0-rc10]
 - Updated tutorial documentation to indicate use of new version
 - Fix bounding box check in collision detection
 - Refactor on flame input system to correctly take camera into account
 - Adding `SpriteAnimationGroupComponent`
 - Allow isometric tile maps with custom heights
 - Add a new renderRect method to Sprite
 - Addresses the TODO to change the camera public APIs to take Anchors for relativePositions
 - Adds methods to support moving the camera relative to its current position
 - Abstracting the text api to allow custom text renderers on the framework
 - Set the same debug mode for children as for the parent when added
 - Fix camera projections when camera is zoomed
 - Fix collision detection system with angle and parentAngle
 - Fix rendering of shapes that aren't HitboxShape

## [1.0.0-rc9]
 - Fix input bug with other anchors than center
 - Fixed `Shape` so that the `position` is now a `late`
 - Updated the documentation for the supported platforms
 - Add clear function to BaseGame to allow the removal of all components
 - Moving tutorials to the Flame main repository
 - Transforming `PaletteEntry.paint` to be a method instead of a getter
 - Adding some more basic colors entries to the `BasicPalette`
 - Fixing Flutter and Dart version constraints
 - Exporting Images and AssetsCache
 - Make `size` and `position` in `PositionComponent` final
 - Add a `snapTo` and `onPositionUpdate` method to the `Camera`
 - Remove the SpriteAnimationComponent when the animation is really done, not when it is on the last frame
 - Revamp all the docs to be up to date with v1.0.0
 - Make Assets and Images caches have a configurable prefix
 - Add `followVector2` method to the `Camera`
 - Make `gameRef` late
 - Fix Scroll example
 - Add a `renderPoint` method to `Canvas`
 - Add zoom to the camera
 - Add `moveToTarget` as an extension method to `Vector2`
 - Bring back collision detection examples
 - Fix collision detection in Collidable with multiple offset shapes
 - Publishing Flame examples on github pages

## 1.0.0-rc8
 - Migrate to null safety
 - Refactor the joystick code
 - Fix example app
 - Rename points to intersectionPoints for collision detection
 - Added CollidableType to make collision detection more efficient
 - Rename CollidableType.static to passive
 - Add srcPosition and srcSize for SpriteComponent
 - Improve collision detection with bounding boxes

## 1.0.0-rc7
 - Moving device related methods (like `fullScreen`) from `util.dart` to `device.dart`
 - Moving render functions from `util.dart` to `extensions/canvas.dart`
 - Adapting ParallaxComponent contructors to match the pattern followed on other components
 - Adapting SpriteBatchComponent constructors to match the pattern used on other components
 - Improving Parallax APIs regarding handling its size and the use outside FCS
 - Enabling direct import of Sprite and SpriteAnimation
 - Renamed `Composition` to `ImageComposition` to prevent confusion with the composition component
 - Added `rotation` and `anchor` arguments to `ImageComposition.add`
 - Added `Image` extensions
 - Added `Color` extensions
 - Change RaisedButton to ElevatedButton in timer example
 - Overhaul the draggables api to fix issues relating to local vs global positions
 - Preventing errors caused by the premature use of size property on game
 - Added a hitbox mixin for PositionComponent to make more accurate gestures
 - Added a collision detection system
 - Added geometrical shapes
 - Fix `SpriteAnimationComponent.shouldRemove` use `Component.shouldRemove`
 - Add assertion to make sure Draggables are safe to add
 - Add utility methods to the Anchor class to make it more "enum like"
 - Enable user-defined anchors
 - Added `toImage` method for the `Sprite` class
 - Uniform use of `dt` instead of `t` in all update methods
 - Add more optional arguments for unified constructors of components
 - Fix order that parent -> children render in

## 1.0.0-rc6
 - Use `Offset` type directly in `JoystickAction.update` calculations
 - Changed `parseAnchor` in `examples/widgets` to throw an exception instead of returning null when it cannot parse an anchor name
 - Code improvements and preparing APIs to null-safety
 - BaseComponent removes children marked as shouldRemove during update
 - Use `find` instead of `globstar` pattern in `scripts/lint.sh` as the later isn't enabled by default in bash
 - Fixes aseprite constructor bug
 - Improve error handling for the onLoad function
 - Add test for child removal
 - Fix bug where `Timer` callback doesn't fire for non-repeating timers, also fixing bug with `Particle` lifespan
 - Adding shortcut for loading Sprites and SpriteAnimation from the global cache
 - Adding loading methods for the different `ParallaxComponent` parts and refactor how the delta velocity works
 - Add tests for `Timer` and fix a bug where `progress` was not reported correctly
 - Refactored the `SpriteBatch` class to be more elegant and to support `Vector2`.
 - Added fallback support for the web on the `SpriteBatch` class
 - Added missing documentation on the `SpriteBatch` class
 - Added an utility method to load a `SpriteBatch` on the `Game` class
 - Updated the `widgets.md` documentation
 - Removing methods `initialDimensions` and `removeGestureRecognizer` to avoid confusion
 - Adding standard for `SpriteComponent` and `SpriteAnimationComponent` constructors
 - Added `Composition`, allows for composing multiple images into a single image.
 - Move files to comply with the dart package layout convention
 - Fix gesture detection bug of children of `PositionComponent`
 - The `game` argument on `GameWidget` is now required

## 1.0.0-rc5
 - Option for overlays to be already visible on the GameWidget
 - Adding game to the overlay builder
 - Rename retreive -> Retrieve
 - Use internal children set in BaseComponent (fixes issue adding multiple children)
 - Remove develop branches from github workflow definition
 - BaseComponent to return UnmodifiableListView for children

## 1.0.0-rc4
 - Rename Dragable -> Draggable
 - Set loop member variable when constructing SpriteAnimationComponent from SpriteAnimationData
 - Effect shouldn't affect unrelated properties on component
 - Fix rendering of children
 - Explicitly define what fields an effect on PositionComponent modifies
 - Properly propagate onMount and onRemove to children
 - Adding Canvas extensions
 - Remove Resizable mixin
 - Use config defaults for TextBoxComponent
 - Fixing Game Render Box for flutter >= 1.25
 - DebugMode to be variable instead of function on BaseGame

## 1.0.0-rc3
 - Fix TextBoxComponent rendering
 - Add TextBoxConfig options; margins and growingBox
 - Fix debugConfig strokeWidth for web
 - Update Forge2D docs
 - Update PR template with removal of develop branch
 - Translate README to Russian
 - Split up Component and PositionComponent to BaseComponent
 - Unify multiple render methods on Sprite
 - Refactored how games are inserted into a flutter tree
 - Refactored the widgets overlay API
 - Creating new way of loading animations and sprites
 - Dragable mixin for components
 - Fix update+render of component children
 - Update documentation for SVG component
 - Update documentation for PositionComponent
 - Adding Component#onLoad
 - Moving size to Game instead of BaseGame
 - Fix bug with ConcurrentModificationError on add in onMount

## 1.0.0-rc2
 - Improve IsometricTileMap and Spritesheet classes
 - Export full vector_math library from extension
 - Added warning about basic and advanced detectors
 - Ensuring sprite animation and sprite animation components don't get NPEs on initialization
 - Refactor timer class
 - include all changed that are included on 0.28.0
 - Rename game#resize to game#onResize
 - Test suite for basic effects
 - Effects duration and test suite for basic effects
 - Pause and resume for effects
 - Fix position bug in parallax effect
 - Simplification of BaseGame. Removal of addLater (add is now addLater) and rename markForRemoval.
 - Unify naming for removal of components from BaseGame

## 1.0.0-rc1
 - Move all box2d related code and examples to the flame_box2d repo
 - Rename Animation to SpriteAnimation
 - Create extension of Vector2 and unify all tuples to use that class
 - Remove Position class in favor of new Vector2 extension
 - Remove Box2D as a dependency
 - Rebuild of Images, Sprite and SpriteAnimation initialization
 - Use isRelative on effects
 - Use Vector2 for position and size on PositionComponent
 - Removing all deprecated methods
 - Rename `resize` method on components to `onGameResize`
 - Make `Resizable` have a `gameSize` property instead of `size`
 - Fix bug with CombinedEffect inside SequenceEffect
 - Fix wrong end angle for relative rotational effects
 - Use a list of Vector2 for Move effect to open up for more advanced move effects
 - Generalize effects api to include all components
 - Extract all the audio related capabilities to a new package, flame_audio
 - Fix bug that sprite crashes without a position

## 0.29.1-beta
 - Fixing Game Render Box for flutter >= 1.25

## 0.29.0
- Update audioplayers to latest version (now `assets` will not be added to prefixes automatically)
- Fix lint issues with 0.28.0

## 0.28.0
- Fix spriteAsWidget deprecation message
- Add `lineHeight` property to `TextConfig`
- Adding pause and resume methods to time class

## 0.27.0
 - Improved the accuracy of the `FPSCounter` by using Flutter's internal frame timings.
 - Adding MouseMovementDetector
 - Adding ScrollDetector
 - Fixes BGM error
 - Adding Isometric Tile Maps

## 0.26.0
 - Improving Flame image auto cache
 - Fix bug in the Box2DGame's add and addLater method , when the Component extends BodyComponent and mixin HasGameRef or other mixins ,the mixins will not be set correctly

## 0.25.0
 - Externalizing Tiled support to its own package `flame_tiled`
 - Preventing some crashs that could happen on web when some methods were called
 - Add mustCallSuper to BaseGame `update` and `render` methods
 - Moved FPS code from BaseGame to a mixin, BaseGame uses the new mixin.
 - Deprecate flare API in favor of the package `flame_flare`

## 0.24.0
 - Outsourcing SVG support to an external package
 - Adding MemoryCache class
 - Fixing games crashes on Web
 - Update tiled dependency to 0.6.0 (objects' properties are now double)

## 0.23.0
 - Add Joystick Component
 - Adding BaseGame#markToRemove
 - Upgrade tiled and flutter_svg dependencies
 - onComplete callback for effects
 - Adding Layers
 - Update tiled dep to 0.5.0 and add support for rotation with improved api

## 0.22.1
 - Fix Box2DComponent render priority
 - Fix PositionComponentEffect drifting
 - Add possibility to combine effects
 - Update to newest box2d_flame which fixes torque bug
 - Adding SpriteSheet.fromImage

## 0.22.0
 - Fixing BaseGame tap detectors issues
 - Adding SpriteWidget
 - Adding AnimationWidget
 - Upgrade Flutter SVG to fix for flame web
 - Add linting to all the examples
 - Run linting only on affected and changed examples
 - Add SequenceEffect
 - Fixed bug with travelTime in RotateEffect

## 0.21.0
- Adding AssetsCache.readBinaryFile
- Splitting debugMode from recordFps mode
- Adding support for multi touch tap and drag events
- Fix animations example
- Add possibility for infinite and alternating effects
- Add rotational effect for PositionComponents

## 0.20.2
- Fix text component bug with anchor being applied twice

## 0.20.1
- Adding method to load image bases on base64 data url.
- Fix Box2DGame to follow render priority
- Fix games trying to use gameRef inside the resize function

## 0.20.0
- Refactor game.dart classes into separate files
- Adding a GameLoop class which uses a Ticker for updating game
- Adding sprites example
- Made BaseGame non-abstract and removed SimpleGame
- Adding SpriteButton Widget
- Added SpriteBatch API, which renders sprites effectively using Canvas.drawAtlas
- Introducing basic effects API, including MoveEffect and ScaleEffect
- Adding ContactCallback controls in Box2DGame

## 0.19.1
 - Bump AudioPlayers version to allow for web support
 - Adding Game#pauseEngine and Game#resumeEngine methods
 - Removing FlameBinding since it isn't used and clashes with newest flutter

## 0.19.0
 - Fixing component lifecycle calls on BaseGame#addLater
 - Fixing Component#onDestroy, which was been called multiple times sometimes
 - Fixing Widget Overlay usage over many game instances

## 0.18.3
- Adding Component#onDestroy
- Adding Keyboard events API
- Adding Box2DGame, an extension of BaseGame to simplify lifecycle of Box2D components
- Add onAnimateComplete for Animation (thanks @diegomgarcia)
- Adding AnimationComponent#overridePaint
- Adding SpriteComponent#overridePaint
- Updating AudioPlayers to enable Web Audio support

## 0.18.2
- Add loop for AnimationComponent.sequenced() (thanks @wenxiangjiang)
- TextComponent optimization (thanks @Gericop)
- Adding Component#onMount
- Check if chidren are loaded before rendering on ComposedComponent (thanks @wenxiangjiang)
- Amend type for width and height properties on Animation.sequenced (thanks @wenxiangjiang)
- Fixing Tapable position checking
- Support line feed when create animation from a single image source (thanks @wenxiangjiang)
- Fixing TextBoxComponent start/end of line bugs (thanks @kurtome)
- Prevent widgets overlay controller from closing when in debug mode


## 0.18.1
- Expose stepTime paramter from the Animation class to the animation component
- Updated versions for bugfixes + improved macOS support. (thanks @flowhorn)
- Update flutter_svg to 0.17.1 (thanks @flowhorn)
- Update audioplayers to 0.14.0 (thanks @flowhorn)
- Update path_provider to 1.6.0 (thanks @flowhorn)
- Update ordered_set to 1.1.5 (thanks @flowhorn)

## 0.18.0
- Improving FlareComponent API and updating FlareFlutter dependency
- Adding HasWidgetsOverlay mixin
- Adding NineTileBox widget

## 0.17.4
- Fixing compilations errors regarding changes on `box2_flame`
- Add splash screen docs

## 0.17.3
- Tweaking text box rendering to reduce pixelated text (thanks, @kurtome)
- Adding NineTileBox component

## 0.17.2
- Added backgroundColor method for overriding the game background (thanks @wolfenrain)
- Update AudioPlayers version to 0.13.5
- Bump SVG dependency plus fix example app

## 0.17.1
- Added default render function for Box2D ChainShape
- Adding TimerComponent
- Added particles subsystem (thanks @av)

## 0.17.0
- Fixing FlareAnimation API to match convention
- Fixing FlareComponent renderization
- New GestureDetector API to Game

## 0.16.1
- Added `Bgm` class for easy looping background music management.
- Added options for flip rendering of PositionComponents easily (horizontal and vertical).

## 0.16.0
- Improve our mixin structure (breaking change)
- Adds HasGameRef mixin
- Fixes for ComposedComponent (for tapables and other apis using preAdd)
- Added no-parameter alias functions for setting the game's orientation.
- Prevent double completion on onMetricsChanged callback

## 0.15.2
- Exposing tile objects on TiledComponent (thanks @renatoferreira656)
- Adding integrated API for taps on Game class and adding Tapeables mixin for PositionComponents

## 0.15.1
- Bumped version of svg dependency
- Fixed warnings

## 0.15.0
- Refactoring ParallaxComponent (thanks @spydon)
- Fixing flare animation with embed images
- Adding override paint parameter to Sprite, and refactoring it have named optional parameters

## 0.14.2
- Refactoring BaseGame debugMode
- Adding SpriteSheet class
- Adding Flame.util.spriteAsWidget
- Fixing AnimationComponent.empty()
- Fixing FlameAudio.loopLongAudio

## 0.14.1
- Fixed build on travis
- Updated readme badges
- Fixed changelog
- Fixed warning on audiopool, added audiopool example in docs

## 0.14.0
- Adding Timer#isRunning method
- Adding Timer#progress getter
- Updating Flame to work with Flutter >= 1.6.0

## 0.13.1
- Adding Timer utility class
- Adding `destroyOnFinish` flag for AnimationComponent
- Fixing release mode on examples that needed screen size
- Bumping dependencies versions (audioplayers and path_provider)

## 0.13.0
- Downgrading flame support to stable channel.

## 0.12.2
- Added more functionality to the Position class (thanks, @illiapoplawski)

## 0.12.1
- Fixed PositionComponent#setByRect to comply with toRect (thanks, @illiapoplawski)

## 0.12.0
- Updating flutter_svg and pubspec to support the latest flutter version (1.6.0)
- Adding Flare Support
- Fixing PositionComponent#toRect which was not considering the anchor property (thanks, @illiapoplawski)

## [0.11.2]
- Fixed bug on animatons with a single frame
- Fixed warning on using specific version o flutter_svg on pubspec
- ParallaxComponent is not abstract anymore, as it does not include any abstract method
- Added some functionality to Position class

## [0.11.1]
- Fixed lack of paint update when using AnimationAsWidget as pointed in #78
- Added travis (thanks, @renancarujo)

## [0.11.0]
- Implementing low latency api from audioplayers (breaking change)
- Improved examples by adding some instructions on how to run
- Add notice on readme about the channel
- Upgrade path_provider to fix conflicts

## [0.10.4]
- Fix breaking change on svg plugin

## [0.10.3]
- Svg support
- Adding `Animation#reversed` allowing a new reversed animation to be created from an existing animation.
- Fix games inside regular apps when the component is inside a sliver
- Support asesprite animations

## [0.10.2]
- Fixed some warnings and formatting

## [0.10.1]
- Fixes some typos
- Improved docs
- Extracted gamepads to a new lib, lots of improvements there (thanks, @erickzanardo)
- Added more examples and an article

## [0.10.0]
- Fixing a few minor bugs, typos, improving docs
- Adding the Palette concept: easy access to white and black colors/paints, create your palette to keep your game organized.
- Adding the Anchor concept: specify where thins should anchor, added to PositionComponent and to the new text releated features.
- Added a whole bunch of text related components: TextConfig allows you to easily define your typography information, TextComponent allows for easy rendering of stuff and TextBox can make sized texts and also typing effects.
- Improved Utils to have better and more concise APIs, removed unused stuff.
- Adding TiledComponent to integrate with tiled

## [0.9.5]
- Add `elapsed` property to Animation (thanks, @ianliu)
- Fixed minor typo on documentation

## [0.9.4]
- Bumps audioplayers version

## [0.9.3]
- Fixes issue when switching between games where new game would not attach

## [0.9.2]
- Fixes to work with Dart 2.1

## [0.9.1]
- Updated audioplayers and box2d to fix bugs

## [0.9.0]
- Several API changes, using new audioplayers 0.6.x

## [0.8.4]
- Added more consistent APIs and tests

## [0.8.3]
- Need to review audioplayers 0.5.x

## [0.8.2]
- Added better documentation, tutorials and examples
- Minor tweaks in the API
- New audioplayers version

## [0.8.1]
- The Components Overhaul Update: This is major update, even though we are keeping things in alpha (version 0.*)
- Several major upgrades regarding the component system, new component types, Sprites and SpriteSheets, better image caching, several improvements with structure, a BaseGame, a new Game as a widget, that allows you to embed inside apps and a stop method. More minor changes.

## [0.6.1]
 - Bump required dart version

## [0.6.0]
 - Adding audio suport for iOS (bumping audioplayers version)

## [0.5.0]
 - Adding a text method to Util to more easily render a Paragraph

## [0.4.0]
 - Upgraded AudioPlayers, added method to disable logging
 - Created PositionComponent with some useful methods
 - A few refactorings

## [0.3.0]
 - Added a pre-load method for Audio module

## [0.2.0]
 - Added a loop method for playing audio on loop
 - Added the option to make rectangular SpriteComponents, not just squares

## [0.1.0]
 - First release, basic utilities<|MERGE_RESOLUTION|>--- conflicted
+++ resolved
@@ -24,13 +24,10 @@
  - Adding `SpriteGroupComponent`
  - Fix truncated last frame in non-looping animations
  - Default size of `SpriteComponent` is `srcSize` instead of spritesheet size
-<<<<<<< HEAD
  - Export test helper methods
-=======
  - Rename `ScaleEffect` to `SizeEffect`
  - Introduce `scale` on `PositionComponent`
  - Add `ScaleEffect` that works on `scale` instead of `size`
->>>>>>> 7f38bce7
 
 ## [1.0.0-releasecandidate.13]
  - Fix camera not ending up in the correct position on long jumps
