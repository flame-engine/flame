--- conflicted
+++ resolved
@@ -4,12 +4,9 @@
  - Added `StandardEffectController` class
  - Refactored `Effect` class to use `EffectController`, added `Transform2DEffect` class
  - Clarified `TimerComponent` example
-<<<<<<< HEAD
  - Fix `onGameResize` margin bug in `HudMarginComponent`
  - `PositionComponent.size` now returns a `NotifyingVector2`
-=======
  - Possibility to manually remove `TimerComponent`
->>>>>>> 7f4f7e41
  - Rename `Hitbox` mixin to `HasHitboxes`
  - Added `RemoveEffect` and `SimpleEffectController`
 
