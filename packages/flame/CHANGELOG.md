# CHANGELOG

## [next]
 - Fix input bug with other anchors than center
<<<<<<< HEAD
 - Add clear function to BaseGame to allow the removal of all components
=======
 - Moving tutorials to the Flame main repository
>>>>>>> 0114b665

## 1.0.0-rc8
 - Migrate to null safety
 - Refactor the joystick code
 - Fix example app
 - Rename points to intersectionPoints for collision detection
 - Added CollidableType to make collision detection more efficient
 - Rename CollidableType.static to passive
 - Add srcPosition and srcSize for SpriteComponent
 - Improve collision detection with bounding boxes

## 1.0.0-rc7
 - Moving device related methods (like `fullScreen`) from `util.dart` to `device.dart`
 - Moving render functions from `util.dart` to `extensions/canvas.dart`
 - Adapting ParallaxComponent contructors to match the pattern followed on other components
 - Adapting SpriteBatchComponent constructors to match the pattern used on other components
 - Improving Parallax APIs regarding handling its size and the use outside FCS
 - Enabling direct import of Sprite and SpriteAnimation
 - Renamed `Composition` to `ImageComposition` to prevent confusion with the composition component
 - Added `rotation` and `anchor` arguments to `ImageComposition.add`
 - Added `Image` extensions
 - Added `Color` extensions
 - Change RaisedButton to ElevatedButton in timer example
 - Overhaul the draggables api to fix issues relating to local vs global positions
 - Preventing errors caused by the premature use of size property on game
 - Added a hitbox mixin for PositionComponent to make more accurate gestures
 - Added a collision detection system
 - Added geometrical shapes
 - Fix `SpriteAnimationComponent.shouldRemove` use `Component.shouldRemove`
 - Add assertion to make sure Draggables are safe to add
 - Add utility methods to the Anchor class to make it more "enum like"
 - Enable user-defined anchors
 - Added `toImage` method for the `Sprite` class
 - Uniform use of `dt` instead of `t` in all update methods
 - Add more optional arguments for unified constructors of components
 - Fix order that parent -> children render in

## 1.0.0-rc6
 - Use `Offset` type directly in `JoystickAction.update` calculations
 - Changed `parseAnchor` in `examples/widgets` to throw an exception instead of returning null when it cannot parse an anchor name
 - Code improvements and preparing APIs to null-safety
 - BaseComponent removes children marked as shouldRemove during update
 - Use `find` instead of `globstar` pattern in `scripts/lint.sh` as the later isn't enabled by default in bash
 - Fixes aseprite constructor bug
 - Improve error handling for the onLoad function
 - Add test for child removal
 - Fix bug where `Timer` callback doesn't fire for non-repeating timers, also fixing bug with `Particle` lifespan
 - Adding shortcut for loading Sprites and SpriteAnimation from the global cache
 - Adding loading methods for the different `ParallaxComponent` parts and refactor how the delta velocity works
 - Add tests for `Timer` and fix a bug where `progress` was not reported correctly
 - Refactored the `SpriteBatch` class to be more elegant and to support `Vector2`.
 - Added fallback support for the web on the `SpriteBatch` class
 - Added missing documentation on the `SpriteBatch` class
 - Added an utility method to load a `SpriteBatch` on the `Game` class
 - Updated the `widgets.md` documentation
 - Removing methods `initialDimensions` and `removeGestureRecognizer` to avoid confusion
 - Adding standard for `SpriteComponent` and `SpriteAnimationComponent` constructors
 - Added `Composition`, allows for composing multiple images into a single image.
 - Move files to comply with the dart package layout convention
 - Fix gesture detection bug of children of `PositionComponent`
 - The `game` argument on `GameWidget` is now required

## 1.0.0-rc5
 - Option for overlays to be already visible on the GameWidget
 - Adding game to the overlay builder
 - Rename retreive -> Retrieve
 - Use internal children set in BaseComponent (fixes issue adding multiple children)
 - Remove develop branches from github workflow definition
 - BaseComponent to return UnmodifiableListView for children

## 1.0.0-rc4
 - Rename Dragable -> Draggable
 - Set loop member variable when constructing SpriteAnimationComponent from SpriteAnimationData
 - Effect shouldn't affect unrelated properties on component
 - Fix rendering of children
 - Explicitly define what fields an effect on PositionComponent modifies
 - Properly propagate onMount and onRemove to children
 - Adding Canvas extensions
 - Remove Resizable mixin
 - Use config defaults for TextBoxComponent
 - Fixing Game Render Box for flutter >= 1.25
 - DebugMode to be variable instead of function on BaseGame

## 1.0.0-rc3
 - Fix TextBoxComponent rendering
 - Add TextBoxConfig options; margins and growingBox
 - Fix debugConfig strokeWidth for web
 - Update Forge2D docs
 - Update PR template with removal of develop branch
 - Translate README to Russian
 - Split up Component and PositionComponent to BaseComponent
 - Unify multiple render methods on Sprite
 - Refactored how games are inserted into a flutter tree
 - Refactored the widgets overlay API
 - Creating new way of loading animations and sprites
 - Dragable mixin for components
 - Fix update+render of component children
 - Update documentation for SVG component
 - Update documentation for PositionComponent
 - Adding Component#onLoad
 - Moving size to Game instead of BaseGame
 - Fix bug with ConcurrentModificationError on add in onMount

## 1.0.0-rc2
 - Improve IsometricTileMap and Spritesheet classes
 - Export full vector_math library from extension
 - Added warning about basic and advanced detectors
 - Ensuring sprite animation and sprite animation components don't get NPEs on initialization
 - Refactor timer class
 - include all changed that are included on 0.28.0
 - Rename game#resize to game#onResize
 - Test suite for basic effects
 - Effects duration and test suite for basic effects
 - Pause and resume for effects
 - Fix position bug in parallax effect
 - Simplification of BaseGame. Removal of addLater (add is now addLater) and rename markForRemoval.
 - Unify naming for removal of components from BaseGame

## 1.0.0-rc1
 - Move all box2d related code and examples to the flame_box2d repo
 - Rename Animation to SpriteAnimation
 - Create extension of Vector2 and unify all tuples to use that class
 - Remove Position class in favor of new Vector2 extension
 - Remove Box2D as a dependency
 - Rebuild of Images, Sprite and SpriteAnimation initialization
 - Use isRelative on effects
 - Use Vector2 for position and size on PositionComponent
 - Removing all deprecated methods
 - Rename `resize` method on components to `onGameResize`
 - Make `Resizable` have a `gameSize` property instead of `size`
 - Fix bug with CombinedEffect inside SequenceEffect
 - Fix wrong end angle for relative rotational effects
 - Use a list of Vector2 for Move effect to open up for more advanced move effects
 - Generalize effects api to include all components
 - Extract all the audio related capabilities to a new package, flame_audio
 - Fix bug that sprite crashes without a position

## 0.29.1-beta
 - Fixing Game Render Box for flutter >= 1.25

## 0.29.0
- Update audioplayers to latest version (now `assets` will not be added to prefixes automatically)
- Fix lint issues with 0.28.0

## 0.28.0
- Fix spriteAsWidget deprecation message
- Add `lineHeight` property to `TextConfig`
- Adding pause and resume methods to time class

## 0.27.0
 - Improved the accuracy of the `FPSCounter` by using Flutter's internal frame timings.
 - Adding MouseMovementDetector
 - Adding ScrollDetector
 - Fixes BGM error
 - Adding Isometric Tile Maps

## 0.26.0
 - Improving Flame image auto cache
 - Fix bug in the Box2DGame's add and addLater method , when the Component extends BodyComponent and mixin HasGameRef or other mixins ,the mixins will not be set correctly

## 0.25.0
 - Externalizing Tiled support to its own package `flame_tiled`
 - Preventing some crashs that could happen on web when some methods were called
 - Add mustCallSuper to BaseGame `update` and `render` methods
 - Moved FPS code from BaseGame to a mixin, BaseGame uses the new mixin.
 - Deprecate flare API in favor of the package `flame_flare`

## 0.24.0
 - Outsourcing SVG support to an external package
 - Adding MemoryCache class
 - Fixing games crashes on Web
 - Update tiled dependency to 0.6.0 (objects' properties are now double)

## 0.23.0
 - Add Joystick Component
 - Adding BaseGame#markToRemove
 - Upgrade tiled and flutter_svg dependencies
 - onComplete callback for effects
 - Adding Layers
 - Update tiled dep to 0.5.0 and add support for rotation with improved api

## 0.22.1
 - Fix Box2DComponent render priority
 - Fix PositionComponentEffect drifting
 - Add possibility to combine effects
 - Update to newest box2d_flame which fixes torque bug
 - Adding SpriteSheet.fromImage

## 0.22.0
 - Fixing BaseGame tap detectors issues
 - Adding SpriteWidget
 - Adding AnimationWidget
 - Upgrade Flutter SVG to fix for flame web
 - Add linting to all the examples
 - Run linting only on affected and changed examples
 - Add SequenceEffect
 - Fixed bug with travelTime in RotateEffect

## 0.21.0
- Adding AssetsCache.readBinaryFile
- Splitting debugMode from recordFps mode
- Adding support for multi touch tap and drag events
- Fix animations example
- Add possibility for infinite and alternating effects
- Add rotational effect for PositionComponents

## 0.20.2
- Fix text component bug with anchor being applied twice

## 0.20.1
- Adding method to load image bases on base64 data url.
- Fix Box2DGame to follow render priority
- Fix games trying to use gameRef inside the resize function

## 0.20.0
- Refactor game.dart classes into separate files
- Adding a GameLoop class which uses a Ticker for updating game
- Adding sprites example
- Made BaseGame non-abstract and removed SimpleGame
- Adding SpriteButton Widget
- Added SpriteBatch API, which renders sprites effectively using Canvas.drawAtlas
- Introducing basic effects API, including MoveEffect and ScaleEffect
- Adding ContactCallback controls in Box2DGame

## 0.19.1
 - Bump AudioPlayers version to allow for web support
 - Adding Game#pauseEngine and Game#resumeEngine methods
 - Removing FlameBinding since it isn't used and clashes with newest flutter

## 0.19.0
 - Fixing component lifecycle calls on BaseGame#addLater
 - Fixing Component#onDestroy, which was been called multiple times sometimes
 - Fixing Widget Overlay usage over many game instances

## 0.18.3
- Adding Component#onDestroy
- Adding Keyboard events API
- Adding Box2DGame, an extension of BaseGame to simplify lifecycle of Box2D components
- Add onAnimateComplete for Animation (thanks @diegomgarcia)
- Adding AnimationComponent#overridePaint
- Adding SpriteComponent#overridePaint
- Updating AudioPlayers to enable Web Audio support

## 0.18.2
- Add loop for AnimationComponent.sequenced() (thanks @wenxiangjiang)
- TextComponent optimization (thanks @Gericop)
- Adding Component#onMount
- Check if chidren are loaded before rendering on ComposedComponent (thanks @wenxiangjiang)
- Amend type for width and height properties on Animation.sequenced (thanks @wenxiangjiang)
- Fixing Tapable position checking
- Support line feed when create animation from a single image source (thanks @wenxiangjiang)
- Fixing TextBoxComponent start/end of line bugs (thanks @kurtome)
- Prevent widgets overlay controller from closing when in debug mode


## 0.18.1
- Expose stepTime paramter from the Animation class to the animation component
- Updated versions for bugfixes + improved macOS support. (thanks @flowhorn)
- Update flutter_svg to 0.17.1 (thanks @flowhorn)
- Update audioplayers to 0.14.0 (thanks @flowhorn)
- Update path_provider to 1.6.0 (thanks @flowhorn)
- Update ordered_set to 1.1.5 (thanks @flowhorn)

## 0.18.0
- Improving FlareComponent API and updating FlareFlutter dependency
- Adding HasWidgetsOverlay mixin
- Adding NineTileBox widget

## 0.17.4
- Fixing compilations errors regarding changes on `box2_flame`
- Add splash screen docs

## 0.17.3
- Tweaking text box rendering to reduce pixelated text (thanks, @kurtome)
- Adding NineTileBox component

## 0.17.2
- Added backgroundColor method for overriding the game background (thanks @wolfenrain)
- Update AudioPlayers version to 0.13.5
- Bump SVG dependency plus fix example app

## 0.17.1
- Added default render function for Box2D ChainShape
- Adding TimerComponent
- Added particles subsystem (thanks @av)

## 0.17.0
- Fixing FlareAnimation API to match convention
- Fixing FlareComponent renderization
- New GestureDetector API to Game

## 0.16.1
- Added `Bgm` class for easy looping background music management.
- Added options for flip rendering of PositionComponents easily (horizontal and vertical).

## 0.16.0
- Improve our mixin structure (breaking change)
- Adds HasGameRef mixin
- Fixes for ComposedComponent (for tapables and other apis using preAdd)
- Added no-parameter alias functions for setting the game's orientation.
- Prevent double completion on onMetricsChanged callback

## 0.15.2
- Exposing tile objects on TiledComponent (thanks @renatoferreira656)
- Adding integrated API for taps on Game class and adding Tapeables mixin for PositionComponents

## 0.15.1
- Bumped version of svg dependency
- Fixed warnings

## 0.15.0
- Refactoring ParallaxComponent (thanks @spydon)
- Fixing flare animation with embed images
- Adding override paint parameter to Sprite, and refactoring it have named optional parameters

## 0.14.2
- Refactoring BaseGame debugMode
- Adding SpriteSheet class
- Adding Flame.util.spriteAsWidget
- Fixing AnimationComponent.empty()
- Fixing FlameAudio.loopLongAudio

## 0.14.1
- Fixed build on travis
- Updated readme badges
- Fixed changelog
- Fixed warning on audiopool, added audiopool example in docs

## 0.14.0
- Adding Timer#isRunning method
- Adding Timer#progress getter
- Updating Flame to work with Flutter >= 1.6.0

## 0.13.1
- Adding Timer utility class
- Adding `destroyOnFinish` flag for AnimationComponent
- Fixing release mode on examples that needed screen size
- Bumping dependencies versions (audioplayers and path_provider)

## 0.13.0
- Downgrading flame support to stable channel.

## 0.12.2
- Added more functionality to the Position class (thanks, @illiapoplawski)

## 0.12.1
- Fixed PositionComponent#setByRect to comply with toRect (thanks, @illiapoplawski)

## 0.12.0
- Updating flutter_svg and pubspec to support the latest flutter version (1.6.0)
- Adding Flare Support
- Fixing PositionComponent#toRect which was not considering the anchor property (thanks, @illiapoplawski)

## [0.11.2]
- Fixed bug on animatons with a single frame
- Fixed warning on using specific version o flutter_svg on pubspec
- ParallaxComponent is not abstract anymore, as it does not include any abstract method
- Added some functionality to Position class

## [0.11.1]
- Fixed lack of paint update when using AnimationAsWidget as pointed in #78
- Added travis (thanks, @renancarujo)

## [0.11.0]
- Implementing low latency api from audioplayers (breaking change)
- Improved examples by adding some instructions on how to run
- Add notice on readme about the channel
- Upgrade path_provider to fix conflicts

## [0.10.4]
- Fix breaking change on svg plugin

## [0.10.3]
- Svg support
- Adding `Animation#reversed` allowing a new reversed animation to be created from an existing animation.
- Fix games inside regular apps when the component is inside a sliver
- Support asesprite animations

## [0.10.2]
- Fixed some warnings and formatting

## [0.10.1]
- Fixes some typos
- Improved docs
- Extracted gamepads to a new lib, lots of improvements there (thanks, @erickzanardo)
- Added more examples and an article

## [0.10.0]
- Fixing a few minor bugs, typos, improving docs
- Adding the Palette concept: easy access to white and black colors/paints, create your palette to keep your game organized.
- Adding the Anchor concept: specify where thins should anchor, added to PositionComponent and to the new text releated features.
- Added a whole bunch of text related components: TextConfig allows you to easily define your typography information, TextComponent allows for easy rendering of stuff and TextBox can make sized texts and also typing effects.
- Improved Utils to have better and more concise APIs, removed unused stuff.
- Adding TiledComponent to integrate with tiled

## [0.9.5]
- Add `elapsed` property to Animation (thanks, @ianliu)
- Fixed minor typo on documentation

## [0.9.4]
- Bumps audioplayers version

## [0.9.3]
- Fixes issue when switching between games where new game would not attach

## [0.9.2]
- Fixes to work with Dart 2.1

## [0.9.1]
- Updated audioplayers and box2d to fix bugs

## [0.9.0]
- Several API changes, using new audioplayers 0.6.x

## [0.8.4]
- Added more consistent APIs and tests

## [0.8.3]
- Need to review audioplayers 0.5.x

## [0.8.2]
- Added better documentation, tutorials and examples
- Minor tweaks in the API
- New audioplayers version

## [0.8.1]
- The Components Overhaul Update: This is major update, even though we are keeping things in alpha (version 0.*)
- Several major upgrades regarding the component system, new component types, Sprites and SpriteSheets, better image caching, several improvements with structure, a BaseGame, a new Game as a widget, that allows you to embed inside apps and a stop method. More minor changes.

## [0.6.1]
 - Bump required dart version

## [0.6.0]
 - Adding audio suport for iOS (bumping audioplayers version)

## [0.5.0]
 - Adding a text method to Util to more easily render a Paragraph

## [0.4.0]
 - Upgraded AudioPlayers, added method to disable logging
 - Created PositionComponent with some useful methods
 - A few refactorings

## [0.3.0]
 - Added a pre-load method for Audio module

## [0.2.0]
 - Added a loop method for playing audio on loop
 - Added the option to make rectangular SpriteComponents, not just squares

## [0.1.0]
 - First release, basic utilities<|MERGE_RESOLUTION|>--- conflicted
+++ resolved
@@ -2,11 +2,8 @@
 
 ## [next]
  - Fix input bug with other anchors than center
-<<<<<<< HEAD
  - Add clear function to BaseGame to allow the removal of all components
-=======
  - Moving tutorials to the Flame main repository
->>>>>>> 0114b665
 
 ## 1.0.0-rc8
  - Migrate to null safety
