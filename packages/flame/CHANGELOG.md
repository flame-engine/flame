--- conflicted
+++ resolved
@@ -2,11 +2,8 @@
 
 ## [next]
  - Added `StandardEffectController` class
-<<<<<<< HEAD
  - Refactored `Effect` class to use `EffectController`, added `Transform2DEffect` class
-=======
  - Clarified `TimerComponent` example
->>>>>>> 34d002db
 
 ## [1.0.0-releasecandidate.16]
  - `changePriority` no longer breaks game loop iteration
