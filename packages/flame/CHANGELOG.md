--- conflicted
+++ resolved
@@ -4,11 +4,8 @@
  - Added `StandardEffectController` class
  - Refactored `Effect` class to use `EffectController`, added `Transform2DEffect` class
  - Clarified `TimerComponent` example
-<<<<<<< HEAD
  - Rename `Hitbox` mixin to `HasHitboxes`
-=======
  - Added `RemoveEffect` and `SimpleEffectController`
->>>>>>> 37557b3a
 
 ## [1.0.0-releasecandidate.16]
  - `changePriority` no longer breaks game loop iteration
