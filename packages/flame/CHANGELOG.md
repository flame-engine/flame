# CHANGELOG

## [Next]
 - Reset effects after they are done so that they can be repeated
 - Remove integrated joystick buttons
 - Add `MarginHudComponent`, used when components need to have a margin to the viewport edge
 - Refactor `JoystickComponent`
 - Add `SpriteAnimationWidget.asset`
 - Add `SpriteWidget.asset`
 - Add `SpriteButton.asset`
 - Add `NineTileBox.asset`
 - Fix resolution of `TextBoxComponent`
 - Add `BaseGame.remove` and `BaseGame.removeAll` helpers for removing components
 - Add `BaseComponent.remove` and `BaseComponent.removeAll` helpers for removing children
 - Rename `Camera.cameraSpeed` to `Camera.speed`
 - Rename `addShape` to `addHitbox` in `Hitbox` mixin
 - Fix bug with Events and Draggables
 - Add generics to components with HasGameRef so that they can be extended and have another gameRef
 - Fix parallax fullscreen bug when game is resized
 - Generalize `paint` usage on components
 - Create `OpacityEffect`
 - Create `ColorEffect`
 - Adding ability to pause `SpriteAnimationComponent`
 - Adding `SpriteGroupComponent`
 - Fix truncated last frame in non-looping animations
 - Default size of `SpriteComponent` is `srcSize` instead of spritesheet size
 - Export test helper methods
 - Rename `ScaleEffect` to `SizeEffect`
 - Introduce `scale` on `PositionComponent`
 - Add `ScaleEffect` that works on `scale` instead of `size`
 - Add class `NotifyingVector2`
 - Add class `Transform2D`
 - Added helper functions `testRandom()` and `testWidgetsRandom()`
 - Remove `FPSCounter` from `BaseGame`
<<<<<<< HEAD
 - Refactor `PositionComponent` to work with `Transform2D`. Several methods were updated to work
   correctly in the presence of rotations / scale, or when PositionComponent is nested within
   other components. Properties `renderFlipX`, `renderFlipY` removed and replaced with methods
   `flipHorizontally()` and `flipVertically()`. Method `.angleTo` removed as it was not
   working properly. In debug mode `PositionComponent` now displays an indicator for the anchor 
   position.
=======
 - Update `Camera` docs to showcase usage with `Game` class
 - Fixed a bug with `worldBounds` being set to `null` in `Camera`
>>>>>>> b54f30a8

## [1.0.0-releasecandidate.13]
 - Fix camera not ending up in the correct position on long jumps
 - Make the `JoystickPlayer` a `PositionComponent`
 - Extract shared logic when handling components set in BaseComponent and BaseGame to ComponentSet.
 - Rename `camera.shake(amount: x)` to `camera.shake(duration: x)`
 - Fix `SpriteAnimationComponent` docs to use `Future.wait`
 - Add an empty `postRender` method that will run after each components render method
 - Rename `Tapable` to `Tappable`
 - Fix `SpriteAnimationComponent` docs to use `Future.wait`
 - Add an empty `postRender` method that will run after each components render method
 - Rename `HasTapableComponents` to `HasTappableComponents`
 - Rename `prepareCanvas` to `preRender`
 - Add `intensity` to `Camera.shake`
 - `FixedResolutionViewport` to use matrix transformations for `Canvas`

## [1.0.0-releasecandidate.12]
 - Fix link to code in example stories
 - Fix RotateEffect with negative deltas
 - Add isDragged to Draggable
 - Fix anchor of rendered text in TextComponent
 - Add new extensions to handle math.Rectangles nicely
 - Implement color parsing methods
 - Migrated the `Particle` API to `Vector2`
 - Add copyWith function to TextRenderer
 - Fix debug mode is not propagated to children of non-Position components
 - Fix size property of TextComponent was not correctly set
 - Fix anchor property was being incorrectly passed along to text renderer
 - All components take priority as an argument on their constructors
 - Fix renderRotated
 - Use QueryableOrderedSet for Collidables
 - Refactor TextBoxComponent
 - Fix bugs with TextBoxComponent
 - Improve error message for composed components
 - Fix `game.size` to take zoom into consideration 
 - Fix `camera.followComponent` when `zoom != 1`
 - Add `anchor` for `ShapeComponent` constructor
 - Fix rendering of polygons in `ShapeComponent`
 - Add `SpriteAnimation` support to parallax
 - Fix `Parallax` alignment for images with different width and height
 - Fix `ImageComposition` image bounds validation
 - Improved the internal `RenderObject` widget performance
 - Add `Matrix4` extensions
 - `Camera.apply` is done with matrix transformations
 - `Camera` zooming is taking current `relativeOffset` into account
 - Fix gestures for when `isHud = true` and `Camera` is modified
 - Fix `Camera` zoom behaviour with offset/anchor

## [1.0.0-releasecandidate.11]
 - Replace deprecated analysis option lines-of-executable-code with source-lines-of-code
 - Fix the anchor of SpriteWidget
 - Add test for re-adding previously removed component
 - Add possibility to dynamically change priority of components
 - Add onCollisionEnd to make it possible for the user to easily detect when a collision ends
 - Adding test coverage to packages
 - Possibility to have non-fullscreen ParallaxComponent
 - No need to send size in ParallaxComponent.fromParallax since Parallax already contains it
 - Fix Text Rendering not working properly
 - Add more useful methods to the IsometricTileMap component
 - Add Hoverables
 - Brief semantic update to second tutorial.

## [1.0.0-rc10]
 - Updated tutorial documentation to indicate use of new version
 - Fix bounding box check in collision detection
 - Refactor on flame input system to correctly take camera into account
 - Adding `SpriteAnimationGroupComponent`
 - Allow isometric tile maps with custom heights
 - Add a new renderRect method to Sprite
 - Addresses the TODO to change the camera public APIs to take Anchors for relativePositions
 - Adds methods to support moving the camera relative to its current position
 - Abstracting the text api to allow custom text renderers on the framework
 - Set the same debug mode for children as for the parent when added
 - Fix camera projections when camera is zoomed
 - Fix collision detection system with angle and parentAngle
 - Fix rendering of shapes that aren't HitboxShape

## [1.0.0-rc9]
 - Fix input bug with other anchors than center
 - Fixed `Shape` so that the `position` is now a `late`
 - Updated the documentation for the supported platforms
 - Add clear function to BaseGame to allow the removal of all components
 - Moving tutorials to the Flame main repository
 - Transforming `PaletteEntry.paint` to be a method instead of a getter
 - Adding some more basic colors entries to the `BasicPalette`
 - Fixing Flutter and Dart version constraints
 - Exporting Images and AssetsCache
 - Make `size` and `position` in `PositionComponent` final
 - Add a `snapTo` and `onPositionUpdate` method to the `Camera`
 - Remove the SpriteAnimationComponent when the animation is really done, not when it is on the last frame
 - Revamp all the docs to be up to date with v1.0.0
 - Make Assets and Images caches have a configurable prefix
 - Add `followVector2` method to the `Camera`
 - Make `gameRef` late
 - Fix Scroll example
 - Add a `renderPoint` method to `Canvas`
 - Add zoom to the camera
 - Add `moveToTarget` as an extension method to `Vector2`
 - Bring back collision detection examples
 - Fix collision detection in Collidable with multiple offset shapes
 - Publishing Flame examples on github pages

## 1.0.0-rc8
 - Migrate to null safety
 - Refactor the joystick code
 - Fix example app
 - Rename points to intersectionPoints for collision detection
 - Added CollidableType to make collision detection more efficient
 - Rename CollidableType.static to passive
 - Add srcPosition and srcSize for SpriteComponent
 - Improve collision detection with bounding boxes

## 1.0.0-rc7
 - Moving device related methods (like `fullScreen`) from `util.dart` to `device.dart`
 - Moving render functions from `util.dart` to `extensions/canvas.dart`
 - Adapting ParallaxComponent contructors to match the pattern followed on other components
 - Adapting SpriteBatchComponent constructors to match the pattern used on other components
 - Improving Parallax APIs regarding handling its size and the use outside FCS
 - Enabling direct import of Sprite and SpriteAnimation
 - Renamed `Composition` to `ImageComposition` to prevent confusion with the composition component
 - Added `rotation` and `anchor` arguments to `ImageComposition.add`
 - Added `Image` extensions
 - Added `Color` extensions
 - Change RaisedButton to ElevatedButton in timer example
 - Overhaul the draggables api to fix issues relating to local vs global positions
 - Preventing errors caused by the premature use of size property on game
 - Added a hitbox mixin for PositionComponent to make more accurate gestures
 - Added a collision detection system
 - Added geometrical shapes
 - Fix `SpriteAnimationComponent.shouldRemove` use `Component.shouldRemove`
 - Add assertion to make sure Draggables are safe to add
 - Add utility methods to the Anchor class to make it more "enum like"
 - Enable user-defined anchors
 - Added `toImage` method for the `Sprite` class
 - Uniform use of `dt` instead of `t` in all update methods
 - Add more optional arguments for unified constructors of components
 - Fix order that parent -> children render in

## 1.0.0-rc6
 - Use `Offset` type directly in `JoystickAction.update` calculations
 - Changed `parseAnchor` in `examples/widgets` to throw an exception instead of returning null when it cannot parse an anchor name
 - Code improvements and preparing APIs to null-safety
 - BaseComponent removes children marked as shouldRemove during update
 - Use `find` instead of `globstar` pattern in `scripts/lint.sh` as the later isn't enabled by default in bash
 - Fixes aseprite constructor bug
 - Improve error handling for the onLoad function
 - Add test for child removal
 - Fix bug where `Timer` callback doesn't fire for non-repeating timers, also fixing bug with `Particle` lifespan
 - Adding shortcut for loading Sprites and SpriteAnimation from the global cache
 - Adding loading methods for the different `ParallaxComponent` parts and refactor how the delta velocity works
 - Add tests for `Timer` and fix a bug where `progress` was not reported correctly
 - Refactored the `SpriteBatch` class to be more elegant and to support `Vector2`.
 - Added fallback support for the web on the `SpriteBatch` class
 - Added missing documentation on the `SpriteBatch` class
 - Added an utility method to load a `SpriteBatch` on the `Game` class
 - Updated the `widgets.md` documentation
 - Removing methods `initialDimensions` and `removeGestureRecognizer` to avoid confusion
 - Adding standard for `SpriteComponent` and `SpriteAnimationComponent` constructors
 - Added `Composition`, allows for composing multiple images into a single image.
 - Move files to comply with the dart package layout convention
 - Fix gesture detection bug of children of `PositionComponent`
 - The `game` argument on `GameWidget` is now required

## 1.0.0-rc5
 - Option for overlays to be already visible on the GameWidget
 - Adding game to the overlay builder
 - Rename retreive -> Retrieve
 - Use internal children set in BaseComponent (fixes issue adding multiple children)
 - Remove develop branches from github workflow definition
 - BaseComponent to return UnmodifiableListView for children

## 1.0.0-rc4
 - Rename Dragable -> Draggable
 - Set loop member variable when constructing SpriteAnimationComponent from SpriteAnimationData
 - Effect shouldn't affect unrelated properties on component
 - Fix rendering of children
 - Explicitly define what fields an effect on PositionComponent modifies
 - Properly propagate onMount and onRemove to children
 - Adding Canvas extensions
 - Remove Resizable mixin
 - Use config defaults for TextBoxComponent
 - Fixing Game Render Box for flutter >= 1.25
 - DebugMode to be variable instead of function on BaseGame

## 1.0.0-rc3
 - Fix TextBoxComponent rendering
 - Add TextBoxConfig options; margins and growingBox
 - Fix debugConfig strokeWidth for web
 - Update Forge2D docs
 - Update PR template with removal of develop branch
 - Translate README to Russian
 - Split up Component and PositionComponent to BaseComponent
 - Unify multiple render methods on Sprite
 - Refactored how games are inserted into a flutter tree
 - Refactored the widgets overlay API
 - Creating new way of loading animations and sprites
 - Dragable mixin for components
 - Fix update+render of component children
 - Update documentation for SVG component
 - Update documentation for PositionComponent
 - Adding Component#onLoad
 - Moving size to Game instead of BaseGame
 - Fix bug with ConcurrentModificationError on add in onMount

## 1.0.0-rc2
 - Improve IsometricTileMap and Spritesheet classes
 - Export full vector_math library from extension
 - Added warning about basic and advanced detectors
 - Ensuring sprite animation and sprite animation components don't get NPEs on initialization
 - Refactor timer class
 - include all changed that are included on 0.28.0
 - Rename game#resize to game#onResize
 - Test suite for basic effects
 - Effects duration and test suite for basic effects
 - Pause and resume for effects
 - Fix position bug in parallax effect
 - Simplification of BaseGame. Removal of addLater (add is now addLater) and rename markForRemoval.
 - Unify naming for removal of components from BaseGame

## 1.0.0-rc1
 - Move all box2d related code and examples to the flame_box2d repo
 - Rename Animation to SpriteAnimation
 - Create extension of Vector2 and unify all tuples to use that class
 - Remove Position class in favor of new Vector2 extension
 - Remove Box2D as a dependency
 - Rebuild of Images, Sprite and SpriteAnimation initialization
 - Use isRelative on effects
 - Use Vector2 for position and size on PositionComponent
 - Removing all deprecated methods
 - Rename `resize` method on components to `onGameResize`
 - Make `Resizable` have a `gameSize` property instead of `size`
 - Fix bug with CombinedEffect inside SequenceEffect
 - Fix wrong end angle for relative rotational effects
 - Use a list of Vector2 for Move effect to open up for more advanced move effects
 - Generalize effects api to include all components
 - Extract all the audio related capabilities to a new package, flame_audio
 - Fix bug that sprite crashes without a position

## 0.29.1-beta
 - Fixing Game Render Box for flutter >= 1.25

## 0.29.0
- Update audioplayers to latest version (now `assets` will not be added to prefixes automatically)
- Fix lint issues with 0.28.0

## 0.28.0
- Fix spriteAsWidget deprecation message
- Add `lineHeight` property to `TextConfig`
- Adding pause and resume methods to time class

## 0.27.0
 - Improved the accuracy of the `FPSCounter` by using Flutter's internal frame timings.
 - Adding MouseMovementDetector
 - Adding ScrollDetector
 - Fixes BGM error
 - Adding Isometric Tile Maps

## 0.26.0
 - Improving Flame image auto cache
 - Fix bug in the Box2DGame's add and addLater method , when the Component extends BodyComponent and mixin HasGameRef or other mixins ,the mixins will not be set correctly

## 0.25.0
 - Externalizing Tiled support to its own package `flame_tiled`
 - Preventing some crashs that could happen on web when some methods were called
 - Add mustCallSuper to BaseGame `update` and `render` methods
 - Moved FPS code from BaseGame to a mixin, BaseGame uses the new mixin.
 - Deprecate flare API in favor of the package `flame_flare`

## 0.24.0
 - Outsourcing SVG support to an external package
 - Adding MemoryCache class
 - Fixing games crashes on Web
 - Update tiled dependency to 0.6.0 (objects' properties are now double)

## 0.23.0
 - Add Joystick Component
 - Adding BaseGame#markToRemove
 - Upgrade tiled and flutter_svg dependencies
 - onComplete callback for effects
 - Adding Layers
 - Update tiled dep to 0.5.0 and add support for rotation with improved api

## 0.22.1
 - Fix Box2DComponent render priority
 - Fix PositionComponentEffect drifting
 - Add possibility to combine effects
 - Update to newest box2d_flame which fixes torque bug
 - Adding SpriteSheet.fromImage

## 0.22.0
 - Fixing BaseGame tap detectors issues
 - Adding SpriteWidget
 - Adding AnimationWidget
 - Upgrade Flutter SVG to fix for flame web
 - Add linting to all the examples
 - Run linting only on affected and changed examples
 - Add SequenceEffect
 - Fixed bug with travelTime in RotateEffect

## 0.21.0
- Adding AssetsCache.readBinaryFile
- Splitting debugMode from recordFps mode
- Adding support for multi touch tap and drag events
- Fix animations example
- Add possibility for infinite and alternating effects
- Add rotational effect for PositionComponents

## 0.20.2
- Fix text component bug with anchor being applied twice

## 0.20.1
- Adding method to load image bases on base64 data url.
- Fix Box2DGame to follow render priority
- Fix games trying to use gameRef inside the resize function

## 0.20.0
- Refactor game.dart classes into separate files
- Adding a GameLoop class which uses a Ticker for updating game
- Adding sprites example
- Made BaseGame non-abstract and removed SimpleGame
- Adding SpriteButton Widget
- Added SpriteBatch API, which renders sprites effectively using Canvas.drawAtlas
- Introducing basic effects API, including MoveEffect and ScaleEffect
- Adding ContactCallback controls in Box2DGame

## 0.19.1
 - Bump AudioPlayers version to allow for web support
 - Adding Game#pauseEngine and Game#resumeEngine methods
 - Removing FlameBinding since it isn't used and clashes with newest flutter

## 0.19.0
 - Fixing component lifecycle calls on BaseGame#addLater
 - Fixing Component#onDestroy, which was been called multiple times sometimes
 - Fixing Widget Overlay usage over many game instances

## 0.18.3
- Adding Component#onDestroy
- Adding Keyboard events API
- Adding Box2DGame, an extension of BaseGame to simplify lifecycle of Box2D components
- Add onAnimateComplete for Animation (thanks @diegomgarcia)
- Adding AnimationComponent#overridePaint
- Adding SpriteComponent#overridePaint
- Updating AudioPlayers to enable Web Audio support

## 0.18.2
- Add loop for AnimationComponent.sequenced() (thanks @wenxiangjiang)
- TextComponent optimization (thanks @Gericop)
- Adding Component#onMount
- Check if chidren are loaded before rendering on ComposedComponent (thanks @wenxiangjiang)
- Amend type for width and height properties on Animation.sequenced (thanks @wenxiangjiang)
- Fixing Tapable position checking
- Support line feed when create animation from a single image source (thanks @wenxiangjiang)
- Fixing TextBoxComponent start/end of line bugs (thanks @kurtome)
- Prevent widgets overlay controller from closing when in debug mode


## 0.18.1
- Expose stepTime paramter from the Animation class to the animation component
- Updated versions for bugfixes + improved macOS support. (thanks @flowhorn)
- Update flutter_svg to 0.17.1 (thanks @flowhorn)
- Update audioplayers to 0.14.0 (thanks @flowhorn)
- Update path_provider to 1.6.0 (thanks @flowhorn)
- Update ordered_set to 1.1.5 (thanks @flowhorn)

## 0.18.0
- Improving FlareComponent API and updating FlareFlutter dependency
- Adding HasWidgetsOverlay mixin
- Adding NineTileBox widget

## 0.17.4
- Fixing compilations errors regarding changes on `box2_flame`
- Add splash screen docs

## 0.17.3
- Tweaking text box rendering to reduce pixelated text (thanks, @kurtome)
- Adding NineTileBox component

## 0.17.2
- Added backgroundColor method for overriding the game background (thanks @wolfenrain)
- Update AudioPlayers version to 0.13.5
- Bump SVG dependency plus fix example app

## 0.17.1
- Added default render function for Box2D ChainShape
- Adding TimerComponent
- Added particles subsystem (thanks @av)

## 0.17.0
- Fixing FlareAnimation API to match convention
- Fixing FlareComponent renderization
- New GestureDetector API to Game

## 0.16.1
- Added `Bgm` class for easy looping background music management.
- Added options for flip rendering of PositionComponents easily (horizontal and vertical).

## 0.16.0
- Improve our mixin structure (breaking change)
- Adds HasGameRef mixin
- Fixes for ComposedComponent (for tapables and other apis using preAdd)
- Added no-parameter alias functions for setting the game's orientation.
- Prevent double completion on onMetricsChanged callback

## 0.15.2
- Exposing tile objects on TiledComponent (thanks @renatoferreira656)
- Adding integrated API for taps on Game class and adding Tapeables mixin for PositionComponents

## 0.15.1
- Bumped version of svg dependency
- Fixed warnings

## 0.15.0
- Refactoring ParallaxComponent (thanks @spydon)
- Fixing flare animation with embed images
- Adding override paint parameter to Sprite, and refactoring it have named optional parameters

## 0.14.2
- Refactoring BaseGame debugMode
- Adding SpriteSheet class
- Adding Flame.util.spriteAsWidget
- Fixing AnimationComponent.empty()
- Fixing FlameAudio.loopLongAudio

## 0.14.1
- Fixed build on travis
- Updated readme badges
- Fixed changelog
- Fixed warning on audiopool, added audiopool example in docs

## 0.14.0
- Adding Timer#isRunning method
- Adding Timer#progress getter
- Updating Flame to work with Flutter >= 1.6.0

## 0.13.1
- Adding Timer utility class
- Adding `destroyOnFinish` flag for AnimationComponent
- Fixing release mode on examples that needed screen size
- Bumping dependencies versions (audioplayers and path_provider)

## 0.13.0
- Downgrading flame support to stable channel.

## 0.12.2
- Added more functionality to the Position class (thanks, @illiapoplawski)

## 0.12.1
- Fixed PositionComponent#setByRect to comply with toRect (thanks, @illiapoplawski)

## 0.12.0
- Updating flutter_svg and pubspec to support the latest flutter version (1.6.0)
- Adding Flare Support
- Fixing PositionComponent#toRect which was not considering the anchor property (thanks, @illiapoplawski)

## [0.11.2]
- Fixed bug on animatons with a single frame
- Fixed warning on using specific version o flutter_svg on pubspec
- ParallaxComponent is not abstract anymore, as it does not include any abstract method
- Added some functionality to Position class

## [0.11.1]
- Fixed lack of paint update when using AnimationAsWidget as pointed in #78
- Added travis (thanks, @renancarujo)

## [0.11.0]
- Implementing low latency api from audioplayers (breaking change)
- Improved examples by adding some instructions on how to run
- Add notice on readme about the channel
- Upgrade path_provider to fix conflicts

## [0.10.4]
- Fix breaking change on svg plugin

## [0.10.3]
- Svg support
- Adding `Animation#reversed` allowing a new reversed animation to be created from an existing animation.
- Fix games inside regular apps when the component is inside a sliver
- Support asesprite animations

## [0.10.2]
- Fixed some warnings and formatting

## [0.10.1]
- Fixes some typos
- Improved docs
- Extracted gamepads to a new lib, lots of improvements there (thanks, @erickzanardo)
- Added more examples and an article

## [0.10.0]
- Fixing a few minor bugs, typos, improving docs
- Adding the Palette concept: easy access to white and black colors/paints, create your palette to keep your game organized.
- Adding the Anchor concept: specify where thins should anchor, added to PositionComponent and to the new text releated features.
- Added a whole bunch of text related components: TextConfig allows you to easily define your typography information, TextComponent allows for easy rendering of stuff and TextBox can make sized texts and also typing effects.
- Improved Utils to have better and more concise APIs, removed unused stuff.
- Adding TiledComponent to integrate with tiled

## [0.9.5]
- Add `elapsed` property to Animation (thanks, @ianliu)
- Fixed minor typo on documentation

## [0.9.4]
- Bumps audioplayers version

## [0.9.3]
- Fixes issue when switching between games where new game would not attach

## [0.9.2]
- Fixes to work with Dart 2.1

## [0.9.1]
- Updated audioplayers and box2d to fix bugs

## [0.9.0]
- Several API changes, using new audioplayers 0.6.x

## [0.8.4]
- Added more consistent APIs and tests

## [0.8.3]
- Need to review audioplayers 0.5.x

## [0.8.2]
- Added better documentation, tutorials and examples
- Minor tweaks in the API
- New audioplayers version

## [0.8.1]
- The Components Overhaul Update: This is major update, even though we are keeping things in alpha (version 0.*)
- Several major upgrades regarding the component system, new component types, Sprites and SpriteSheets, better image caching, several improvements with structure, a BaseGame, a new Game as a widget, that allows you to embed inside apps and a stop method. More minor changes.

## [0.6.1]
 - Bump required dart version

## [0.6.0]
 - Adding audio suport for iOS (bumping audioplayers version)

## [0.5.0]
 - Adding a text method to Util to more easily render a Paragraph

## [0.4.0]
 - Upgraded AudioPlayers, added method to disable logging
 - Created PositionComponent with some useful methods
 - A few refactorings

## [0.3.0]
 - Added a pre-load method for Audio module

## [0.2.0]
 - Added a loop method for playing audio on loop
 - Added the option to make rectangular SpriteComponents, not just squares

## [0.1.0]
 - First release, basic utilities<|MERGE_RESOLUTION|>--- conflicted
+++ resolved
@@ -32,17 +32,14 @@
  - Add class `Transform2D`
  - Added helper functions `testRandom()` and `testWidgetsRandom()`
  - Remove `FPSCounter` from `BaseGame`
-<<<<<<< HEAD
  - Refactor `PositionComponent` to work with `Transform2D`. Several methods were updated to work
    correctly in the presence of rotations / scale, or when PositionComponent is nested within
    other components. Properties `renderFlipX`, `renderFlipY` removed and replaced with methods
    `flipHorizontally()` and `flipVertically()`. Method `.angleTo` removed as it was not
    working properly. In debug mode `PositionComponent` now displays an indicator for the anchor 
    position.
-=======
  - Update `Camera` docs to showcase usage with `Game` class
  - Fixed a bug with `worldBounds` being set to `null` in `Camera`
->>>>>>> b54f30a8
 
 ## [1.0.0-releasecandidate.13]
  - Fix camera not ending up in the correct position on long jumps
