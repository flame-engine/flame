--- conflicted
+++ resolved
@@ -8,14 +8,11 @@
  - Fix `SpriteAnimationComponent` docs to use `Future.wait`
  - Add an empty `postRender` method that will run after each components render method
  - Rename `Tapable` to `Tappable`
-<<<<<<< HEAD
  - Fix `SpriteAnimationComponent` docs to use `Future.wait`
  - Add an empty `postRender` method that will run after each components render method
-=======
  - Rename `HasTapableComponents` to `HasTappableComponents`
  - Rename `prepareCanvas` to `preRender`
  - Add `intensity` to `Camera.shake`
->>>>>>> 5e3b0565
 
 ## [1.0.0-releasecandidate.12]
  - Fix link to code in example stories
