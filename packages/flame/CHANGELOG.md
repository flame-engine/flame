--- conflicted
+++ resolved
@@ -18,14 +18,11 @@
  - Refactor TextBoxComponent
  - Fix bugs with TextBoxComponent
  - Improve error message for composed components
-<<<<<<< HEAD
+ - Add `anchor` for `ShapeComponent` constructor
+ - Fix rendering of polygons in `ShapeComponent`
  - Add `SpriteAnimation` support to parallax
  - Fix `Parallax` alignment for images with different width and height
  - Fix `ImageComposition` image bounds validation
-=======
- - Add `anchor` for `ShapeComponent` constructor
- - Fix rendering of polygons in `ShapeComponent`
->>>>>>> 4d60f7e1
 
 ## [1.0.0-releasecandidate.11]
  - Replace deprecated analysis option lines-of-executable-code with source-lines-of-code
