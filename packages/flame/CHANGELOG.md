# CHANGELOG

<<<<<<< HEAD
## [Next]
 - Reset effects after they are done so that they can be repeated
 - Remove integrated joystick buttons
 - Add `MarginHudComponent`, used when components need to have a margin to the viewport edge
 - Refactor `JoystickComponent`
=======
## [next]
 - Add `SpriteAnimationWidget.asset`
 - Add `SpriteWidget.asset`
 - Add `SpriteButton.asset`
 - Add `NineTileBox.asset`
>>>>>>> 911d3d27

## [1.0.0-releasecandidate.13]
 - Fix camera not ending up in the correct position on long jumps
 - Make the `JoystickPlayer` a `PositionComponent`
 - Extract shared logic when handling components set in BaseComponent and BaseGame to ComponentSet.
 - Rename `camera.shake(amount: x)` to `camera.shake(duration: x)`
 - Fix `SpriteAnimationComponent` docs to use `Future.wait`
 - Add an empty `postRender` method that will run after each components render method
 - Rename `Tapable` to `Tappable`
 - Fix `SpriteAnimationComponent` docs to use `Future.wait`
 - Add an empty `postRender` method that will run after each components render method
 - Rename `HasTapableComponents` to `HasTappableComponents`
 - Rename `prepareCanvas` to `preRender`
 - Add `intensity` to `Camera.shake`
 - `FixedResolutionViewport` to use matrix transformations for `Canvas`

## [1.0.0-releasecandidate.12]
 - Fix link to code in example stories
 - Fix RotateEffect with negative deltas
 - Add isDragged to Draggable
 - Fix anchor of rendered text in TextComponent
 - Add new extensions to handle math.Rectangles nicely
 - Implement color parsing methods
 - Migrated the `Particle` API to `Vector2`
 - Add copyWith function to TextRenderer
 - Fix debug mode is not propagated to children of non-Position components
 - Fix size property of TextComponent was not correctly set
 - Fix anchor property was being incorrectly passed along to text renderer
 - All components take priority as an argument on their constructors
 - Fix renderRotated
 - Use QueryableOrderedSet for Collidables
 - Refactor TextBoxComponent
 - Fix bugs with TextBoxComponent
 - Improve error message for composed components
 - Fix `game.size` to take zoom into consideration 
 - Fix `camera.followComponent` when `zoom != 1`
 - Add `anchor` for `ShapeComponent` constructor
 - Fix rendering of polygons in `ShapeComponent`
 - Add `SpriteAnimation` support to parallax
 - Fix `Parallax` alignment for images with different width and height
 - Fix `ImageComposition` image bounds validation
 - Improved the internal `RenderObject` widget performance
 - Add `Matrix4` extensions
 - `Camera.apply` is done with matrix transformations
 - `Camera` zooming is taking current `relativeOffset` into account
 - Fix gestures for when `isHud = true` and `Camera` is modified
 - Fix `Camera` zoom behaviour with offset/anchor

## [1.0.0-releasecandidate.11]
 - Replace deprecated analysis option lines-of-executable-code with source-lines-of-code
 - Fix the anchor of SpriteWidget
 - Add test for re-adding previously removed component
 - Add possibility to dynamically change priority of components
 - Add onCollisionEnd to make it possible for the user to easily detect when a collision ends
 - Adding test coverage to packages
 - Possibility to have non-fullscreen ParallaxComponent
 - No need to send size in ParallaxComponent.fromParallax since Parallax already contains it
 - Fix Text Rendering not working properly
 - Add more useful methods to the IsometricTileMap component
 - Add Hoverables
 - Brief semantic update to second tutorial.

## [1.0.0-rc10]
 - Updated tutorial documentation to indicate use of new version
 - Fix bounding box check in collision detection
 - Refactor on flame input system to correctly take camera into account
 - Adding `SpriteAnimationGroupComponent`
 - Allow isometric tile maps with custom heights
 - Add a new renderRect method to Sprite
 - Addresses the TODO to change the camera public APIs to take Anchors for relativePositions
 - Adds methods to support moving the camera relative to its current position
 - Abstracting the text api to allow custom text renderers on the framework
 - Set the same debug mode for children as for the parent when added
 - Fix camera projections when camera is zoomed
 - Fix collision detection system with angle and parentAngle
 - Fix rendering of shapes that aren't HitboxShape

## [1.0.0-rc9]
 - Fix input bug with other anchors than center
 - Fixed `Shape` so that the `position` is now a `late`
 - Updated the documentation for the supported platforms
 - Add clear function to BaseGame to allow the removal of all components
 - Moving tutorials to the Flame main repository
 - Transforming `PaletteEntry.paint` to be a method instead of a getter
 - Adding some more basic colors entries to the `BasicPalette`
 - Fixing Flutter and Dart version constraints
 - Exporting Images and AssetsCache
 - Make `size` and `position` in `PositionComponent` final
 - Add a `snapTo` and `onPositionUpdate` method to the `Camera`
 - Remove the SpriteAnimationComponent when the animation is really done, not when it is on the last frame
 - Revamp all the docs to be up to date with v1.0.0
 - Make Assets and Images caches have a configurable prefix
 - Add `followVector2` method to the `Camera`
 - Make `gameRef` late
 - Fix Scroll example
 - Add a `renderPoint` method to `Canvas`
 - Add zoom to the camera
 - Add `moveToTarget` as an extension method to `Vector2`
 - Bring back collision detection examples
 - Fix collision detection in Collidable with multiple offset shapes
 - Publishing Flame examples on github pages

## 1.0.0-rc8
 - Migrate to null safety
 - Refactor the joystick code
 - Fix example app
 - Rename points to intersectionPoints for collision detection
 - Added CollidableType to make collision detection more efficient
 - Rename CollidableType.static to passive
 - Add srcPosition and srcSize for SpriteComponent
 - Improve collision detection with bounding boxes

## 1.0.0-rc7
 - Moving device related methods (like `fullScreen`) from `util.dart` to `device.dart`
 - Moving render functions from `util.dart` to `extensions/canvas.dart`
 - Adapting ParallaxComponent contructors to match the pattern followed on other components
 - Adapting SpriteBatchComponent constructors to match the pattern used on other components
 - Improving Parallax APIs regarding handling its size and the use outside FCS
 - Enabling direct import of Sprite and SpriteAnimation
 - Renamed `Composition` to `ImageComposition` to prevent confusion with the composition component
 - Added `rotation` and `anchor` arguments to `ImageComposition.add`
 - Added `Image` extensions
 - Added `Color` extensions
 - Change RaisedButton to ElevatedButton in timer example
 - Overhaul the draggables api to fix issues relating to local vs global positions
 - Preventing errors caused by the premature use of size property on game
 - Added a hitbox mixin for PositionComponent to make more accurate gestures
 - Added a collision detection system
 - Added geometrical shapes
 - Fix `SpriteAnimationComponent.shouldRemove` use `Component.shouldRemove`
 - Add assertion to make sure Draggables are safe to add
 - Add utility methods to the Anchor class to make it more "enum like"
 - Enable user-defined anchors
 - Added `toImage` method for the `Sprite` class
 - Uniform use of `dt` instead of `t` in all update methods
 - Add more optional arguments for unified constructors of components
 - Fix order that parent -> children render in

## 1.0.0-rc6
 - Use `Offset` type directly in `JoystickAction.update` calculations
 - Changed `parseAnchor` in `examples/widgets` to throw an exception instead of returning null when it cannot parse an anchor name
 - Code improvements and preparing APIs to null-safety
 - BaseComponent removes children marked as shouldRemove during update
 - Use `find` instead of `globstar` pattern in `scripts/lint.sh` as the later isn't enabled by default in bash
 - Fixes aseprite constructor bug
 - Improve error handling for the onLoad function
 - Add test for child removal
 - Fix bug where `Timer` callback doesn't fire for non-repeating timers, also fixing bug with `Particle` lifespan
 - Adding shortcut for loading Sprites and SpriteAnimation from the global cache
 - Adding loading methods for the different `ParallaxComponent` parts and refactor how the delta velocity works
 - Add tests for `Timer` and fix a bug where `progress` was not reported correctly
 - Refactored the `SpriteBatch` class to be more elegant and to support `Vector2`.
 - Added fallback support for the web on the `SpriteBatch` class
 - Added missing documentation on the `SpriteBatch` class
 - Added an utility method to load a `SpriteBatch` on the `Game` class
 - Updated the `widgets.md` documentation
 - Removing methods `initialDimensions` and `removeGestureRecognizer` to avoid confusion
 - Adding standard for `SpriteComponent` and `SpriteAnimationComponent` constructors
 - Added `Composition`, allows for composing multiple images into a single image.
 - Move files to comply with the dart package layout convention
 - Fix gesture detection bug of children of `PositionComponent`
 - The `game` argument on `GameWidget` is now required

## 1.0.0-rc5
 - Option for overlays to be already visible on the GameWidget
 - Adding game to the overlay builder
 - Rename retreive -> Retrieve
 - Use internal children set in BaseComponent (fixes issue adding multiple children)
 - Remove develop branches from github workflow definition
 - BaseComponent to return UnmodifiableListView for children

## 1.0.0-rc4
 - Rename Dragable -> Draggable
 - Set loop member variable when constructing SpriteAnimationComponent from SpriteAnimationData
 - Effect shouldn't affect unrelated properties on component
 - Fix rendering of children
 - Explicitly define what fields an effect on PositionComponent modifies
 - Properly propagate onMount and onRemove to children
 - Adding Canvas extensions
 - Remove Resizable mixin
 - Use config defaults for TextBoxComponent
 - Fixing Game Render Box for flutter >= 1.25
 - DebugMode to be variable instead of function on BaseGame

## 1.0.0-rc3
 - Fix TextBoxComponent rendering
 - Add TextBoxConfig options; margins and growingBox
 - Fix debugConfig strokeWidth for web
 - Update Forge2D docs
 - Update PR template with removal of develop branch
 - Translate README to Russian
 - Split up Component and PositionComponent to BaseComponent
 - Unify multiple render methods on Sprite
 - Refactored how games are inserted into a flutter tree
 - Refactored the widgets overlay API
 - Creating new way of loading animations and sprites
 - Dragable mixin for components
 - Fix update+render of component children
 - Update documentation for SVG component
 - Update documentation for PositionComponent
 - Adding Component#onLoad
 - Moving size to Game instead of BaseGame
 - Fix bug with ConcurrentModificationError on add in onMount

## 1.0.0-rc2
 - Improve IsometricTileMap and Spritesheet classes
 - Export full vector_math library from extension
 - Added warning about basic and advanced detectors
 - Ensuring sprite animation and sprite animation components don't get NPEs on initialization
 - Refactor timer class
 - include all changed that are included on 0.28.0
 - Rename game#resize to game#onResize
 - Test suite for basic effects
 - Effects duration and test suite for basic effects
 - Pause and resume for effects
 - Fix position bug in parallax effect
 - Simplification of BaseGame. Removal of addLater (add is now addLater) and rename markForRemoval.
 - Unify naming for removal of components from BaseGame

## 1.0.0-rc1
 - Move all box2d related code and examples to the flame_box2d repo
 - Rename Animation to SpriteAnimation
 - Create extension of Vector2 and unify all tuples to use that class
 - Remove Position class in favor of new Vector2 extension
 - Remove Box2D as a dependency
 - Rebuild of Images, Sprite and SpriteAnimation initialization
 - Use isRelative on effects
 - Use Vector2 for position and size on PositionComponent
 - Removing all deprecated methods
 - Rename `resize` method on components to `onGameResize`
 - Make `Resizable` have a `gameSize` property instead of `size`
 - Fix bug with CombinedEffect inside SequenceEffect
 - Fix wrong end angle for relative rotational effects
 - Use a list of Vector2 for Move effect to open up for more advanced move effects
 - Generalize effects api to include all components
 - Extract all the audio related capabilities to a new package, flame_audio
 - Fix bug that sprite crashes without a position

## 0.29.1-beta
 - Fixing Game Render Box for flutter >= 1.25

## 0.29.0
- Update audioplayers to latest version (now `assets` will not be added to prefixes automatically)
- Fix lint issues with 0.28.0

## 0.28.0
- Fix spriteAsWidget deprecation message
- Add `lineHeight` property to `TextConfig`
- Adding pause and resume methods to time class

## 0.27.0
 - Improved the accuracy of the `FPSCounter` by using Flutter's internal frame timings.
 - Adding MouseMovementDetector
 - Adding ScrollDetector
 - Fixes BGM error
 - Adding Isometric Tile Maps

## 0.26.0
 - Improving Flame image auto cache
 - Fix bug in the Box2DGame's add and addLater method , when the Component extends BodyComponent and mixin HasGameRef or other mixins ,the mixins will not be set correctly

## 0.25.0
 - Externalizing Tiled support to its own package `flame_tiled`
 - Preventing some crashs that could happen on web when some methods were called
 - Add mustCallSuper to BaseGame `update` and `render` methods
 - Moved FPS code from BaseGame to a mixin, BaseGame uses the new mixin.
 - Deprecate flare API in favor of the package `flame_flare`

## 0.24.0
 - Outsourcing SVG support to an external package
 - Adding MemoryCache class
 - Fixing games crashes on Web
 - Update tiled dependency to 0.6.0 (objects' properties are now double)

## 0.23.0
 - Add Joystick Component
 - Adding BaseGame#markToRemove
 - Upgrade tiled and flutter_svg dependencies
 - onComplete callback for effects
 - Adding Layers
 - Update tiled dep to 0.5.0 and add support for rotation with improved api

## 0.22.1
 - Fix Box2DComponent render priority
 - Fix PositionComponentEffect drifting
 - Add possibility to combine effects
 - Update to newest box2d_flame which fixes torque bug
 - Adding SpriteSheet.fromImage

## 0.22.0
 - Fixing BaseGame tap detectors issues
 - Adding SpriteWidget
 - Adding AnimationWidget
 - Upgrade Flutter SVG to fix for flame web
 - Add linting to all the examples
 - Run linting only on affected and changed examples
 - Add SequenceEffect
 - Fixed bug with travelTime in RotateEffect

## 0.21.0
- Adding AssetsCache.readBinaryFile
- Splitting debugMode from recordFps mode
- Adding support for multi touch tap and drag events
- Fix animations example
- Add possibility for infinite and alternating effects
- Add rotational effect for PositionComponents

## 0.20.2
- Fix text component bug with anchor being applied twice

## 0.20.1
- Adding method to load image bases on base64 data url.
- Fix Box2DGame to follow render priority
- Fix games trying to use gameRef inside the resize function

## 0.20.0
- Refactor game.dart classes into separate files
- Adding a GameLoop class which uses a Ticker for updating game
- Adding sprites example
- Made BaseGame non-abstract and removed SimpleGame
- Adding SpriteButton Widget
- Added SpriteBatch API, which renders sprites effectively using Canvas.drawAtlas
- Introducing basic effects API, including MoveEffect and ScaleEffect
- Adding ContactCallback controls in Box2DGame

## 0.19.1
 - Bump AudioPlayers version to allow for web support
 - Adding Game#pauseEngine and Game#resumeEngine methods
 - Removing FlameBinding since it isn't used and clashes with newest flutter

## 0.19.0
 - Fixing component lifecycle calls on BaseGame#addLater
 - Fixing Component#onDestroy, which was been called multiple times sometimes
 - Fixing Widget Overlay usage over many game instances

## 0.18.3
- Adding Component#onDestroy
- Adding Keyboard events API
- Adding Box2DGame, an extension of BaseGame to simplify lifecycle of Box2D components
- Add onAnimateComplete for Animation (thanks @diegomgarcia)
- Adding AnimationComponent#overridePaint
- Adding SpriteComponent#overridePaint
- Updating AudioPlayers to enable Web Audio support

## 0.18.2
- Add loop for AnimationComponent.sequenced() (thanks @wenxiangjiang)
- TextComponent optimization (thanks @Gericop)
- Adding Component#onMount
- Check if chidren are loaded before rendering on ComposedComponent (thanks @wenxiangjiang)
- Amend type for width and height properties on Animation.sequenced (thanks @wenxiangjiang)
- Fixing Tapable position checking
- Support line feed when create animation from a single image source (thanks @wenxiangjiang)
- Fixing TextBoxComponent start/end of line bugs (thanks @kurtome)
- Prevent widgets overlay controller from closing when in debug mode


## 0.18.1
- Expose stepTime paramter from the Animation class to the animation component
- Updated versions for bugfixes + improved macOS support. (thanks @flowhorn)
- Update flutter_svg to 0.17.1 (thanks @flowhorn)
- Update audioplayers to 0.14.0 (thanks @flowhorn)
- Update path_provider to 1.6.0 (thanks @flowhorn)
- Update ordered_set to 1.1.5 (thanks @flowhorn)

## 0.18.0
- Improving FlareComponent API and updating FlareFlutter dependency
- Adding HasWidgetsOverlay mixin
- Adding NineTileBox widget

## 0.17.4
- Fixing compilations errors regarding changes on `box2_flame`
- Add splash screen docs

## 0.17.3
- Tweaking text box rendering to reduce pixelated text (thanks, @kurtome)
- Adding NineTileBox component

## 0.17.2
- Added backgroundColor method for overriding the game background (thanks @wolfenrain)
- Update AudioPlayers version to 0.13.5
- Bump SVG dependency plus fix example app

## 0.17.1
- Added default render function for Box2D ChainShape
- Adding TimerComponent
- Added particles subsystem (thanks @av)

## 0.17.0
- Fixing FlareAnimation API to match convention
- Fixing FlareComponent renderization
- New GestureDetector API to Game

## 0.16.1
- Added `Bgm` class for easy looping background music management.
- Added options for flip rendering of PositionComponents easily (horizontal and vertical).

## 0.16.0
- Improve our mixin structure (breaking change)
- Adds HasGameRef mixin
- Fixes for ComposedComponent (for tapables and other apis using preAdd)
- Added no-parameter alias functions for setting the game's orientation.
- Prevent double completion on onMetricsChanged callback

## 0.15.2
- Exposing tile objects on TiledComponent (thanks @renatoferreira656)
- Adding integrated API for taps on Game class and adding Tapeables mixin for PositionComponents

## 0.15.1
- Bumped version of svg dependency
- Fixed warnings

## 0.15.0
- Refactoring ParallaxComponent (thanks @spydon)
- Fixing flare animation with embed images
- Adding override paint parameter to Sprite, and refactoring it have named optional parameters

## 0.14.2
- Refactoring BaseGame debugMode
- Adding SpriteSheet class
- Adding Flame.util.spriteAsWidget
- Fixing AnimationComponent.empty()
- Fixing FlameAudio.loopLongAudio

## 0.14.1
- Fixed build on travis
- Updated readme badges
- Fixed changelog
- Fixed warning on audiopool, added audiopool example in docs

## 0.14.0
- Adding Timer#isRunning method
- Adding Timer#progress getter
- Updating Flame to work with Flutter >= 1.6.0

## 0.13.1
- Adding Timer utility class
- Adding `destroyOnFinish` flag for AnimationComponent
- Fixing release mode on examples that needed screen size
- Bumping dependencies versions (audioplayers and path_provider)

## 0.13.0
- Downgrading flame support to stable channel.

## 0.12.2
- Added more functionality to the Position class (thanks, @illiapoplawski)

## 0.12.1
- Fixed PositionComponent#setByRect to comply with toRect (thanks, @illiapoplawski)

## 0.12.0
- Updating flutter_svg and pubspec to support the latest flutter version (1.6.0)
- Adding Flare Support
- Fixing PositionComponent#toRect which was not considering the anchor property (thanks, @illiapoplawski)

## [0.11.2]
- Fixed bug on animatons with a single frame
- Fixed warning on using specific version o flutter_svg on pubspec
- ParallaxComponent is not abstract anymore, as it does not include any abstract method
- Added some functionality to Position class

## [0.11.1]
- Fixed lack of paint update when using AnimationAsWidget as pointed in #78
- Added travis (thanks, @renancarujo)

## [0.11.0]
- Implementing low latency api from audioplayers (breaking change)
- Improved examples by adding some instructions on how to run
- Add notice on readme about the channel
- Upgrade path_provider to fix conflicts

## [0.10.4]
- Fix breaking change on svg plugin

## [0.10.3]
- Svg support
- Adding `Animation#reversed` allowing a new reversed animation to be created from an existing animation.
- Fix games inside regular apps when the component is inside a sliver
- Support asesprite animations

## [0.10.2]
- Fixed some warnings and formatting

## [0.10.1]
- Fixes some typos
- Improved docs
- Extracted gamepads to a new lib, lots of improvements there (thanks, @erickzanardo)
- Added more examples and an article

## [0.10.0]
- Fixing a few minor bugs, typos, improving docs
- Adding the Palette concept: easy access to white and black colors/paints, create your palette to keep your game organized.
- Adding the Anchor concept: specify where thins should anchor, added to PositionComponent and to the new text releated features.
- Added a whole bunch of text related components: TextConfig allows you to easily define your typography information, TextComponent allows for easy rendering of stuff and TextBox can make sized texts and also typing effects.
- Improved Utils to have better and more concise APIs, removed unused stuff.
- Adding TiledComponent to integrate with tiled

## [0.9.5]
- Add `elapsed` property to Animation (thanks, @ianliu)
- Fixed minor typo on documentation

## [0.9.4]
- Bumps audioplayers version

## [0.9.3]
- Fixes issue when switching between games where new game would not attach

## [0.9.2]
- Fixes to work with Dart 2.1

## [0.9.1]
- Updated audioplayers and box2d to fix bugs

## [0.9.0]
- Several API changes, using new audioplayers 0.6.x

## [0.8.4]
- Added more consistent APIs and tests

## [0.8.3]
- Need to review audioplayers 0.5.x

## [0.8.2]
- Added better documentation, tutorials and examples
- Minor tweaks in the API
- New audioplayers version

## [0.8.1]
- The Components Overhaul Update: This is major update, even though we are keeping things in alpha (version 0.*)
- Several major upgrades regarding the component system, new component types, Sprites and SpriteSheets, better image caching, several improvements with structure, a BaseGame, a new Game as a widget, that allows you to embed inside apps and a stop method. More minor changes.

## [0.6.1]
 - Bump required dart version

## [0.6.0]
 - Adding audio suport for iOS (bumping audioplayers version)

## [0.5.0]
 - Adding a text method to Util to more easily render a Paragraph

## [0.4.0]
 - Upgraded AudioPlayers, added method to disable logging
 - Created PositionComponent with some useful methods
 - A few refactorings

## [0.3.0]
 - Added a pre-load method for Audio module

## [0.2.0]
 - Added a loop method for playing audio on loop
 - Added the option to make rectangular SpriteComponents, not just squares

## [0.1.0]
 - First release, basic utilities<|MERGE_RESOLUTION|>--- conflicted
+++ resolved
@@ -1,18 +1,14 @@
 # CHANGELOG
 
-<<<<<<< HEAD
 ## [Next]
  - Reset effects after they are done so that they can be repeated
  - Remove integrated joystick buttons
  - Add `MarginHudComponent`, used when components need to have a margin to the viewport edge
  - Refactor `JoystickComponent`
-=======
-## [next]
  - Add `SpriteAnimationWidget.asset`
  - Add `SpriteWidget.asset`
  - Add `SpriteButton.asset`
  - Add `NineTileBox.asset`
->>>>>>> 911d3d27
 
 ## [1.0.0-releasecandidate.13]
  - Fix camera not ending up in the correct position on long jumps
