# CHANGELOG

## [1.0.0-releasecandidate.18]
 - Forcing portrait and landscape mode is now supported on web
 - Fixed margin calculation in `HudMarginComponent` when using a viewport
 - Fixed position calculation in `HudMarginComponent` when using a viewport
<<<<<<< HEAD
 - Add a few missing helpers to SpriteAnimation
=======
 - Add noClip option to `FixedResolutionViewport`
>>>>>>> bf681d22

## [1.0.0-releasecandidate.17]
 - Added `StandardEffectController` class
 - Refactored `Effect` class to use `EffectController`, added `Transform2DEffect` class
 - Clarified `TimerComponent` example
 - Fixed pause and resume engines when `GameWidget` had rebuilds
 - Removed `runOnCreation` attribute in favor of the `paused` attribute on `FlameGame`
 - Add `CustomPainterComponent`
 - Alternative implementation of `RotateEffect`, based on `Transform2DEffect`
 - Alternative implementation of `MoveEffect`, based on `Transform2DEffect`
 - Fix `onGameResize` margin bug in `HudMarginComponent`
 - `PositionComponent.size` now returns a `NotifyingVector2`
 - Possibility to manually remove `TimerComponent`
 - Rename `Hitbox` mixin to `HasHitboxes`
 - Added `RemoveEffect` and `SimpleEffectController`
 - Create default implementations of `RectangleComponent`, `CircleComponent` and `PolygonComponent`
 - Streamlined the argument list for all components extending `PositionComponent`
 - Improved interaction between viewport and isHud components
 - `randomColor` method in the `Color` extension
 - Calling super-method in `.render()` is now optional
 - Components that manipulate canvas state are now responsible for saving/restoring that state
 - Remove `super.render` calls that are no longer needed
 - Fixed typo in error message
 - `TextPaint` to use `TextStyle` (material) instead of `TextPaintConfig`
 - Underlying `Shape`s in `ShapeComponent` transform with components position, size and angle
 - `HitboxShape` takes parents ancestors transformations into consideration (not scaling)
 - Fixed black frame when updating game widget (ex: adding overlays)
 - Added possibility to extend `JoystickComponent`
 - Renamed `FlameTester` to `GameTester`
 - Modified `FlameTester` to be specific for `T extends FlameGame`
 - Improved `TimerComponent`
 - Removed methods `preRender()` and `postRender()` in `Component`
 - Use `FlameTester` everywhere where it makes sense in the tests
 - Improved `IsometricTileMap`
 - Fix `PositionComponent`'s `flipHorizontallyAroundCenter` and `flipVerticallyAroundCenter`
 - Initialization of all `PositionComponent`s can be done from `onLoad` instead of the constructor
 - Rename `HasTappableComponents` to `HasTappables`
 - Rename `HasDraggableComponents` to `HasDraggables`
 - Rename `HasHoverableComponents` to `HasHoverableis`
 - Added `SizeEffect` backed by the new effects engine
 - Added `ScaleEffect` backed by the new effects engine
 - Added `OpacityEffect` backed by the new effects engine
 - Update `OrderedSet` to 4.1.0
 - Update `OrderedSet` to 5.0.0

## [1.0.0-releasecandidate.16]
 - `changePriority` no longer breaks game loop iteration
 - Move component mixin checks to their own files
 - Fix exception when game was rebuilt
 - Add `@mustCallSuper` on `Component.render`
 - Add `SpriteSheet.createAnimationVariable` method to allow animations with different `stepTime` for each sprite
 - Use the full delta in `JoystickComponent` so that it can't go to the wrong direction on the wrong side
 - Improved the menu for documentation version selection
 - Introduce `onDoubleTapDown` with info and `onDoubleTapCancel`
 - Changed `onHoverEnter` and `onHoverLeave` to return `bool` (breaking change)
 - Improved "move effect" example in the Dashbook
 - Use documentation versions generated from flame-docs-site

## [1.0.0-releasecandidate.15]
 - Fix issue with `Draggable`s not being removed from `draggables` list
 - Increase Flutter SDK constraint to `>= 2.5.0`.
 - Method `PositionComponent.toRect()` now works for flipped/rotated components.
 - Make the root bundle exposed via `Flame.bundle` actually configurable
 - Take in an optional `Camera` as a parameter to `FlameGame`
 - Make super.onLoad mandatory to avoid memory leaks
 - `QueryableOrderedSet`'s `strictMode` is configurable so it is no longer necessary to call `register` before `query`
 - Add option to rotate `SpriteWidget`
 - Fix bug where `onRemove` was called during resizing
 - Add `onAttach` and `onDetach` to `Game`

## [1.0.0-releasecandidate.14]
 - Reset effects after they are done so that they can be repeated
 - Remove integrated joystick buttons
 - Add `MarginHudComponent`, used when components need to have a margin to the viewport edge
 - Refactor `JoystickComponent`
 - Add `SpriteAnimationWidget.asset`
 - Add `SpriteWidget.asset`
 - Add `SpriteButton.asset`
 - Add `NineTileBox.asset`
 - Fix resolution of `TextBoxComponent`
 - Add `BaseGame.remove` and `BaseGame.removeAll` helpers for removing components
 - Add `BaseComponent.remove` and `BaseComponent.removeAll` helpers for removing children
 - Rename `Camera.cameraSpeed` to `Camera.speed`
 - Rename `addShape` to `addHitbox` in `Hitbox` mixin
 - Fix bug with Events and Draggables
 - Add generics to components with HasGameRef so that they can be extended and have another gameRef
 - Fix parallax fullscreen bug when game is resized
 - Generalize `paint` usage on components
 - Create `OpacityEffect`
 - Create `ColorEffect`
 - Adding ability to pause `SpriteAnimationComponent`
 - Adding `SpriteGroupComponent`
 - Fix truncated last frame in non-looping animations
 - Default size of `SpriteComponent` is `srcSize` instead of spritesheet size
 - Export test helper methods
 - Rename `ScaleEffect` to `SizeEffect`
 - Introduce `scale` on `PositionComponent`
 - Add `ScaleEffect` that works on `scale` instead of `size`
 - Add class `NotifyingVector2`
 - Add class `Transform2D`
 - Added helper functions `testRandom()` and `testWidgetsRandom()`
 - Remove `FPSCounter` from `BaseGame`
 - Refactor `PositionComponent` to work with `Transform2D`: the component now works more reliably
   when nested
 - Properties `renderFlipX`, `renderFlipY` removed and replaced with methods
   `flipHorizontally()` and `flipVertically()`.
 - Method `.angleTo` removed as it was not working properly.
 - In debug mode `PositionComponent` now displays an indicator for the anchor position.
 - Update `Camera` docs to showcase usage with `Game` class
 - Fixed a bug with `worldBounds` being set to `null` in `Camera`
 - Remove `.viewport` from `BaseGame`, use `camera.viewport` instead
 - `MockCanvas` is now strongly typed and matches numeric coordinates up to a tolerance
 - Add `loadAllImages` to `Images`, which loads all images from the prefixed path
 - Reviewed the keyboard API with new mixins (`KeyboardHandler` and `HasKeyboardHandlerComponents`)
 - Added `FocusNode` on the game widget and improved keyboard handling in the game.
 - Added ability to have custom mouse cursor on the `GameWidget` region
 - Change sprite component to default to the Sprite size if not provided
 - `TextBoxComponent` waits for cache to be filled on `onLoad`
 - `TextBoxComponent` can have customizable `pixelRatio`
 - Add `ContainsAtLeastMockCanvas` to facilitate testing with `MockCanvas`
 - Support for `drawImage` for `MockCanvas`
 - `Game` is now a `Component`
 - `ComponentEffect` is now a `Component`
 - `HasGameRef` can now operate independently from `Game`
 - `initialDelay` and `peakDelay` for effects to handle time before and after an effect
 - `component.onMount` now runs every time a component gets a new parent
 - Add collision detection between child components

## [1.0.0-releasecandidate.13]
 - Fix camera not ending up in the correct position on long jumps
 - Make the `JoystickPlayer` a `PositionComponent`
 - Extract shared logic when handling components set in BaseComponent and BaseGame to ComponentSet.
 - Rename `camera.shake(amount: x)` to `camera.shake(duration: x)`
 - Fix `SpriteAnimationComponent` docs to use `Future.wait`
 - Add an empty `postRender` method that will run after each components render method
 - Rename `Tapable` to `Tappable`
 - Fix `SpriteAnimationComponent` docs to use `Future.wait`
 - Add an empty `postRender` method that will run after each components render method
 - Rename `HasTapableComponents` to `HasTappableComponents`
 - Rename `prepareCanvas` to `preRender`
 - Add `intensity` to `Camera.shake`
 - `FixedResolutionViewport` to use matrix transformations for `Canvas`

## [1.0.0-releasecandidate.12]
 - Fix link to code in example stories
 - Fix RotateEffect with negative deltas
 - Add isDragged to Draggable
 - Fix anchor of rendered text in TextComponent
 - Add new extensions to handle math.Rectangles nicely
 - Implement color parsing methods
 - Migrated the `Particle` API to `Vector2`
 - Add copyWith function to TextRenderer
 - Fix debug mode is not propagated to children of non-Position components
 - Fix size property of TextComponent was not correctly set
 - Fix anchor property was being incorrectly passed along to text renderer
 - All components take priority as an argument on their constructors
 - Fix renderRotated
 - Use QueryableOrderedSet for Collidables
 - Refactor TextBoxComponent
 - Fix bugs with TextBoxComponent
 - Improve error message for composed components
 - Fix `game.size` to take zoom into consideration 
 - Fix `camera.followComponent` when `zoom != 1`
 - Add `anchor` for `ShapeComponent` constructor
 - Fix rendering of polygons in `ShapeComponent`
 - Add `SpriteAnimation` support to parallax
 - Fix `Parallax` alignment for images with different width and height
 - Fix `ImageComposition` image bounds validation
 - Improved the internal `RenderObject` widget performance
 - Add `Matrix4` extensions
 - `Camera.apply` is done with matrix transformations
 - `Camera` zooming is taking current `relativeOffset` into account
 - Fix gestures for when `isHud = true` and `Camera` is modified
 - Fix `Camera` zoom behaviour with offset/anchor

## [1.0.0-releasecandidate.11]
 - Replace deprecated analysis option lines-of-executable-code with source-lines-of-code
 - Fix the anchor of SpriteWidget
 - Add test for re-adding previously removed component
 - Add possibility to dynamically change priority of components
 - Add onCollisionEnd to make it possible for the user to easily detect when a collision ends
 - Adding test coverage to packages
 - Possibility to have non-fullscreen ParallaxComponent
 - No need to send size in ParallaxComponent.fromParallax since Parallax already contains it
 - Fix Text Rendering not working properly
 - Add more useful methods to the IsometricTileMap component
 - Add Hoverables
 - Brief semantic update to second tutorial.

## [1.0.0-rc10]
 - Updated tutorial documentation to indicate use of new version
 - Fix bounding box check in collision detection
 - Refactor on flame input system to correctly take camera into account
 - Adding `SpriteAnimationGroupComponent`
 - Allow isometric tile maps with custom heights
 - Add a new renderRect method to Sprite
 - Addresses the TODO to change the camera public APIs to take Anchors for relativePositions
 - Adds methods to support moving the camera relative to its current position
 - Abstracting the text api to allow custom text renderers on the framework
 - Set the same debug mode for children as for the parent when added
 - Fix camera projections when camera is zoomed
 - Fix collision detection system with angle and parentAngle
 - Fix rendering of shapes that aren't HitboxShape

## [1.0.0-rc9]
 - Fix input bug with other anchors than center
 - Fixed `Shape` so that the `position` is now a `late`
 - Updated the documentation for the supported platforms
 - Add clear function to BaseGame to allow the removal of all components
 - Moving tutorials to the Flame main repository
 - Transforming `PaletteEntry.paint` to be a method instead of a getter
 - Adding some more basic colors entries to the `BasicPalette`
 - Fixing Flutter and Dart version constraints
 - Exporting Images and AssetsCache
 - Make `size` and `position` in `PositionComponent` final
 - Add a `snapTo` and `onPositionUpdate` method to the `Camera`
 - Remove the SpriteAnimationComponent when the animation is really done, not when it is on the last frame
 - Revamp all the docs to be up to date with v1.0.0
 - Make Assets and Images caches have a configurable prefix
 - Add `followVector2` method to the `Camera`
 - Make `gameRef` late
 - Fix Scroll example
 - Add a `renderPoint` method to `Canvas`
 - Add zoom to the camera
 - Add `moveToTarget` as an extension method to `Vector2`
 - Bring back collision detection examples
 - Fix collision detection in Collidable with multiple offset shapes
 - Publishing Flame examples on github pages

## 1.0.0-rc8
 - Migrate to null safety
 - Refactor the joystick code
 - Fix example app
 - Rename points to intersectionPoints for collision detection
 - Added CollidableType to make collision detection more efficient
 - Rename CollidableType.static to passive
 - Add srcPosition and srcSize for SpriteComponent
 - Improve collision detection with bounding boxes

## 1.0.0-rc7
 - Moving device related methods (like `fullScreen`) from `util.dart` to `device.dart`
 - Moving render functions from `util.dart` to `extensions/canvas.dart`
 - Adapting ParallaxComponent contructors to match the pattern followed on other components
 - Adapting SpriteBatchComponent constructors to match the pattern used on other components
 - Improving Parallax APIs regarding handling its size and the use outside FCS
 - Enabling direct import of Sprite and SpriteAnimation
 - Renamed `Composition` to `ImageComposition` to prevent confusion with the composition component
 - Added `rotation` and `anchor` arguments to `ImageComposition.add`
 - Added `Image` extensions
 - Added `Color` extensions
 - Change RaisedButton to ElevatedButton in timer example
 - Overhaul the draggables api to fix issues relating to local vs global positions
 - Preventing errors caused by the premature use of size property on game
 - Added a hitbox mixin for PositionComponent to make more accurate gestures
 - Added a collision detection system
 - Added geometrical shapes
 - Fix `SpriteAnimationComponent.shouldRemove` use `Component.shouldRemove`
 - Add assertion to make sure Draggables are safe to add
 - Add utility methods to the Anchor class to make it more "enum like"
 - Enable user-defined anchors
 - Added `toImage` method for the `Sprite` class
 - Uniform use of `dt` instead of `t` in all update methods
 - Add more optional arguments for unified constructors of components
 - Fix order that parent -> children render in

## 1.0.0-rc6
 - Use `Offset` type directly in `JoystickAction.update` calculations
 - Changed `parseAnchor` in `examples/widgets` to throw an exception instead of returning null when it cannot parse an anchor name
 - Code improvements and preparing APIs to null-safety
 - BaseComponent removes children marked as shouldRemove during update
 - Use `find` instead of `globstar` pattern in `scripts/lint.sh` as the later isn't enabled by default in bash
 - Fixes aseprite constructor bug
 - Improve error handling for the onLoad function
 - Add test for child removal
 - Fix bug where `Timer` callback doesn't fire for non-repeating timers, also fixing bug with `Particle` lifespan
 - Adding shortcut for loading Sprites and SpriteAnimation from the global cache
 - Adding loading methods for the different `ParallaxComponent` parts and refactor how the delta velocity works
 - Add tests for `Timer` and fix a bug where `progress` was not reported correctly
 - Refactored the `SpriteBatch` class to be more elegant and to support `Vector2`.
 - Added fallback support for the web on the `SpriteBatch` class
 - Added missing documentation on the `SpriteBatch` class
 - Added an utility method to load a `SpriteBatch` on the `Game` class
 - Updated the `widgets.md` documentation
 - Removing methods `initialDimensions` and `removeGestureRecognizer` to avoid confusion
 - Adding standard for `SpriteComponent` and `SpriteAnimationComponent` constructors
 - Added `Composition`, allows for composing multiple images into a single image.
 - Move files to comply with the dart package layout convention
 - Fix gesture detection bug of children of `PositionComponent`
 - The `game` argument on `GameWidget` is now required

## 1.0.0-rc5
 - Option for overlays to be already visible on the GameWidget
 - Adding game to the overlay builder
 - Rename retreive -> Retrieve
 - Use internal children set in BaseComponent (fixes issue adding multiple children)
 - Remove develop branches from github workflow definition
 - BaseComponent to return UnmodifiableListView for children

## 1.0.0-rc4
 - Rename Dragable -> Draggable
 - Set loop member variable when constructing SpriteAnimationComponent from SpriteAnimationData
 - Effect shouldn't affect unrelated properties on component
 - Fix rendering of children
 - Explicitly define what fields an effect on PositionComponent modifies
 - Properly propagate onMount and onRemove to children
 - Adding Canvas extensions
 - Remove Resizable mixin
 - Use config defaults for TextBoxComponent
 - Fixing Game Render Box for flutter >= 1.25
 - DebugMode to be variable instead of function on BaseGame

## 1.0.0-rc3
 - Fix TextBoxComponent rendering
 - Add TextBoxConfig options; margins and growingBox
 - Fix debugConfig strokeWidth for web
 - Update Forge2D docs
 - Update PR template with removal of develop branch
 - Translate README to Russian
 - Split up Component and PositionComponent to BaseComponent
 - Unify multiple render methods on Sprite
 - Refactored how games are inserted into a flutter tree
 - Refactored the widgets overlay API
 - Creating new way of loading animations and sprites
 - Dragable mixin for components
 - Fix update+render of component children
 - Update documentation for SVG component
 - Update documentation for PositionComponent
 - Adding Component#onLoad
 - Moving size to Game instead of BaseGame
 - Fix bug with ConcurrentModificationError on add in onMount

## 1.0.0-rc2
 - Improve IsometricTileMap and Spritesheet classes
 - Export full vector_math library from extension
 - Added warning about basic and advanced detectors
 - Ensuring sprite animation and sprite animation components don't get NPEs on initialization
 - Refactor timer class
 - include all changed that are included on 0.28.0
 - Rename game#resize to game#onResize
 - Test suite for basic effects
 - Effects duration and test suite for basic effects
 - Pause and resume for effects
 - Fix position bug in parallax effect
 - Simplification of BaseGame. Removal of addLater (add is now addLater) and rename markForRemoval.
 - Unify naming for removal of components from BaseGame

## 1.0.0-rc1
 - Move all box2d related code and examples to the flame_box2d repo
 - Rename Animation to SpriteAnimation
 - Create extension of Vector2 and unify all tuples to use that class
 - Remove Position class in favor of new Vector2 extension
 - Remove Box2D as a dependency
 - Rebuild of Images, Sprite and SpriteAnimation initialization
 - Use isRelative on effects
 - Use Vector2 for position and size on PositionComponent
 - Removing all deprecated methods
 - Rename `resize` method on components to `onGameResize`
 - Make `Resizable` have a `gameSize` property instead of `size`
 - Fix bug with CombinedEffect inside SequenceEffect
 - Fix wrong end angle for relative rotational effects
 - Use a list of Vector2 for Move effect to open up for more advanced move effects
 - Generalize effects api to include all components
 - Extract all the audio related capabilities to a new package, flame_audio
 - Fix bug that sprite crashes without a position

## 0.29.1-beta
 - Fixing Game Render Box for flutter >= 1.25

## 0.29.0
- Update audioplayers to latest version (now `assets` will not be added to prefixes automatically)
- Fix lint issues with 0.28.0

## 0.28.0
- Fix spriteAsWidget deprecation message
- Add `lineHeight` property to `TextConfig`
- Adding pause and resume methods to time class

## 0.27.0
 - Improved the accuracy of the `FPSCounter` by using Flutter's internal frame timings.
 - Adding MouseMovementDetector
 - Adding ScrollDetector
 - Fixes BGM error
 - Adding Isometric Tile Maps

## 0.26.0
 - Improving Flame image auto cache
 - Fix bug in the Box2DGame's add and addLater method , when the Component extends BodyComponent and mixin HasGameRef or other mixins ,the mixins will not be set correctly

## 0.25.0
 - Externalizing Tiled support to its own package `flame_tiled`
 - Preventing some crashs that could happen on web when some methods were called
 - Add mustCallSuper to BaseGame `update` and `render` methods
 - Moved FPS code from BaseGame to a mixin, BaseGame uses the new mixin.
 - Deprecate flare API in favor of the package `flame_flare`

## 0.24.0
 - Outsourcing SVG support to an external package
 - Adding MemoryCache class
 - Fixing games crashes on Web
 - Update tiled dependency to 0.6.0 (objects' properties are now double)

## 0.23.0
 - Add Joystick Component
 - Adding BaseGame#markToRemove
 - Upgrade tiled and flutter_svg dependencies
 - onComplete callback for effects
 - Adding Layers
 - Update tiled dep to 0.5.0 and add support for rotation with improved api

## 0.22.1
 - Fix Box2DComponent render priority
 - Fix PositionComponentEffect drifting
 - Add possibility to combine effects
 - Update to newest box2d_flame which fixes torque bug
 - Adding SpriteSheet.fromImage

## 0.22.0
 - Fixing BaseGame tap detectors issues
 - Adding SpriteWidget
 - Adding AnimationWidget
 - Upgrade Flutter SVG to fix for flame web
 - Add linting to all the examples
 - Run linting only on affected and changed examples
 - Add SequenceEffect
 - Fixed bug with travelTime in RotateEffect

## 0.21.0
- Adding AssetsCache.readBinaryFile
- Splitting debugMode from recordFps mode
- Adding support for multi touch tap and drag events
- Fix animations example
- Add possibility for infinite and alternating effects
- Add rotational effect for PositionComponents

## 0.20.2
- Fix text component bug with anchor being applied twice

## 0.20.1
- Adding method to load image bases on base64 data url.
- Fix Box2DGame to follow render priority
- Fix games trying to use gameRef inside the resize function

## 0.20.0
- Refactor game.dart classes into separate files
- Adding a GameLoop class which uses a Ticker for updating game
- Adding sprites example
- Made BaseGame non-abstract and removed SimpleGame
- Adding SpriteButton Widget
- Added SpriteBatch API, which renders sprites effectively using Canvas.drawAtlas
- Introducing basic effects API, including MoveEffect and ScaleEffect
- Adding ContactCallback controls in Box2DGame

## 0.19.1
 - Bump AudioPlayers version to allow for web support
 - Adding Game#pauseEngine and Game#resumeEngine methods
 - Removing FlameBinding since it isn't used and clashes with newest flutter

## 0.19.0
 - Fixing component lifecycle calls on BaseGame#addLater
 - Fixing Component#onDestroy, which was been called multiple times sometimes
 - Fixing Widget Overlay usage over many game instances

## 0.18.3
- Adding Component#onDestroy
- Adding Keyboard events API
- Adding Box2DGame, an extension of BaseGame to simplify lifecycle of Box2D components
- Add onAnimateComplete for Animation (thanks @diegomgarcia)
- Adding AnimationComponent#overridePaint
- Adding SpriteComponent#overridePaint
- Updating AudioPlayers to enable Web Audio support

## 0.18.2
- Add loop for AnimationComponent.sequenced() (thanks @wenxiangjiang)
- TextComponent optimization (thanks @Gericop)
- Adding Component#onMount
- Check if chidren are loaded before rendering on ComposedComponent (thanks @wenxiangjiang)
- Amend type for width and height properties on Animation.sequenced (thanks @wenxiangjiang)
- Fixing Tapable position checking
- Support line feed when create animation from a single image source (thanks @wenxiangjiang)
- Fixing TextBoxComponent start/end of line bugs (thanks @kurtome)
- Prevent widgets overlay controller from closing when in debug mode


## 0.18.1
- Expose stepTime paramter from the Animation class to the animation component
- Updated versions for bugfixes + improved macOS support. (thanks @flowhorn)
- Update flutter_svg to 0.17.1 (thanks @flowhorn)
- Update audioplayers to 0.14.0 (thanks @flowhorn)
- Update path_provider to 1.6.0 (thanks @flowhorn)
- Update ordered_set to 1.1.5 (thanks @flowhorn)

## 0.18.0
- Improving FlareComponent API and updating FlareFlutter dependency
- Adding HasWidgetsOverlay mixin
- Adding NineTileBox widget

## 0.17.4
- Fixing compilations errors regarding changes on `box2_flame`
- Add splash screen docs

## 0.17.3
- Tweaking text box rendering to reduce pixelated text (thanks, @kurtome)
- Adding NineTileBox component

## 0.17.2
- Added backgroundColor method for overriding the game background (thanks @wolfenrain)
- Update AudioPlayers version to 0.13.5
- Bump SVG dependency plus fix example app

## 0.17.1
- Added default render function for Box2D ChainShape
- Adding TimerComponent
- Added particles subsystem (thanks @av)

## 0.17.0
- Fixing FlareAnimation API to match convention
- Fixing FlareComponent renderization
- New GestureDetector API to Game

## 0.16.1
- Added `Bgm` class for easy looping background music management.
- Added options for flip rendering of PositionComponents easily (horizontal and vertical).

## 0.16.0
- Improve our mixin structure (breaking change)
- Adds HasGameRef mixin
- Fixes for ComposedComponent (for tapables and other apis using preAdd)
- Added no-parameter alias functions for setting the game's orientation.
- Prevent double completion on onMetricsChanged callback

## 0.15.2
- Exposing tile objects on TiledComponent (thanks @renatoferreira656)
- Adding integrated API for taps on Game class and adding Tapeables mixin for PositionComponents

## 0.15.1
- Bumped version of svg dependency
- Fixed warnings

## 0.15.0
- Refactoring ParallaxComponent (thanks @spydon)
- Fixing flare animation with embed images
- Adding override paint parameter to Sprite, and refactoring it have named optional parameters

## 0.14.2
- Refactoring BaseGame debugMode
- Adding SpriteSheet class
- Adding Flame.util.spriteAsWidget
- Fixing AnimationComponent.empty()
- Fixing FlameAudio.loopLongAudio

## 0.14.1
- Fixed build on travis
- Updated readme badges
- Fixed changelog
- Fixed warning on audiopool, added audiopool example in docs

## 0.14.0
- Adding Timer#isRunning method
- Adding Timer#progress getter
- Updating Flame to work with Flutter >= 1.6.0

## 0.13.1
- Adding Timer utility class
- Adding `destroyOnFinish` flag for AnimationComponent
- Fixing release mode on examples that needed screen size
- Bumping dependencies versions (audioplayers and path_provider)

## 0.13.0
- Downgrading flame support to stable channel.

## 0.12.2
- Added more functionality to the Position class (thanks, @illiapoplawski)

## 0.12.1
- Fixed PositionComponent#setByRect to comply with toRect (thanks, @illiapoplawski)

## 0.12.0
- Updating flutter_svg and pubspec to support the latest flutter version (1.6.0)
- Adding Flare Support
- Fixing PositionComponent#toRect which was not considering the anchor property (thanks, @illiapoplawski)

## [0.11.2]
- Fixed bug on animatons with a single frame
- Fixed warning on using specific version o flutter_svg on pubspec
- ParallaxComponent is not abstract anymore, as it does not include any abstract method
- Added some functionality to Position class

## [0.11.1]
- Fixed lack of paint update when using AnimationAsWidget as pointed in #78
- Added travis (thanks, @renancarujo)

## [0.11.0]
- Implementing low latency api from audioplayers (breaking change)
- Improved examples by adding some instructions on how to run
- Add notice on readme about the channel
- Upgrade path_provider to fix conflicts

## [0.10.4]
- Fix breaking change on svg plugin

## [0.10.3]
- Svg support
- Adding `Animation#reversed` allowing a new reversed animation to be created from an existing animation.
- Fix games inside regular apps when the component is inside a sliver
- Support asesprite animations

## [0.10.2]
- Fixed some warnings and formatting

## [0.10.1]
- Fixes some typos
- Improved docs
- Extracted gamepads to a new lib, lots of improvements there (thanks, @erickzanardo)
- Added more examples and an article

## [0.10.0]
- Fixing a few minor bugs, typos, improving docs
- Adding the Palette concept: easy access to white and black colors/paints, create your palette to keep your game organized.
- Adding the Anchor concept: specify where thins should anchor, added to PositionComponent and to the new text releated features.
- Added a whole bunch of text related components: TextConfig allows you to easily define your typography information, TextComponent allows for easy rendering of stuff and TextBox can make sized texts and also typing effects.
- Improved Utils to have better and more concise APIs, removed unused stuff.
- Adding TiledComponent to integrate with tiled

## [0.9.5]
- Add `elapsed` property to Animation (thanks, @ianliu)
- Fixed minor typo on documentation

## [0.9.4]
- Bumps audioplayers version

## [0.9.3]
- Fixes issue when switching between games where new game would not attach

## [0.9.2]
- Fixes to work with Dart 2.1

## [0.9.1]
- Updated audioplayers and box2d to fix bugs

## [0.9.0]
- Several API changes, using new audioplayers 0.6.x

## [0.8.4]
- Added more consistent APIs and tests

## [0.8.3]
- Need to review audioplayers 0.5.x

## [0.8.2]
- Added better documentation, tutorials and examples
- Minor tweaks in the API
- New audioplayers version

## [0.8.1]
- The Components Overhaul Update: This is major update, even though we are keeping things in alpha (version 0.*)
- Several major upgrades regarding the component system, new component types, Sprites and SpriteSheets, better image caching, several improvements with structure, a BaseGame, a new Game as a widget, that allows you to embed inside apps and a stop method. More minor changes.

## [0.6.1]
 - Bump required dart version

## [0.6.0]
 - Adding audio suport for iOS (bumping audioplayers version)

## [0.5.0]
 - Adding a text method to Util to more easily render a Paragraph

## [0.4.0]
 - Upgraded AudioPlayers, added method to disable logging
 - Created PositionComponent with some useful methods
 - A few refactorings

## [0.3.0]
 - Added a pre-load method for Audio module

## [0.2.0]
 - Added a loop method for playing audio on loop
 - Added the option to make rectangular SpriteComponents, not just squares

## [0.1.0]
 - First release, basic utilities<|MERGE_RESOLUTION|>--- conflicted
+++ resolved
@@ -4,11 +4,8 @@
  - Forcing portrait and landscape mode is now supported on web
  - Fixed margin calculation in `HudMarginComponent` when using a viewport
  - Fixed position calculation in `HudMarginComponent` when using a viewport
-<<<<<<< HEAD
+ - Add noClip option to `FixedResolutionViewport`
  - Add a few missing helpers to SpriteAnimation
-=======
- - Add noClip option to `FixedResolutionViewport`
->>>>>>> bf681d22
 
 ## [1.0.0-releasecandidate.17]
  - Added `StandardEffectController` class
