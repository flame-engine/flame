--- conflicted
+++ resolved
@@ -2,11 +2,8 @@
 
 ## [Next]
  - Fix camera not ending up in the correct position on long jumps
-<<<<<<< HEAD
+ - Make the `JoystickPlayer` a `PositionComponent`
  - Extract shared logic when handling components set in BaseComponent and BaseGame to ComponentSet.
-=======
- - Make the `JoystickPlayer` a `PositionComponent`
->>>>>>> 86fbe278
 
 ## [1.0.0-releasecandidate.12]
  - Fix link to code in example stories
