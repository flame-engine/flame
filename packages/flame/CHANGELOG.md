# CHANGELOG

## [next]
 - Updated tutorial documentation to indicate use of new version
<<<<<<< HEAD
 - Allow isometric tile maps with custom heights
=======
 - Fix bounding box check in collision detection
 - Refactor on flame input system to correctly take camera into account
>>>>>>> 733b003d

## [1.0.0-rc9]
 - Fix input bug with other anchors than center
 - Fixed `Shape` so that the `position` is now a `late`
 - Updated the documentation for the supported platforms
 - Add clear function to BaseGame to allow the removal of all components
 - Moving tutorials to the Flame main repository
 - Transforming `PaletteEntry.paint` to be a method instead of a getter
 - Adding some more basic colors entries to the `BasicPalette`
 - Fixing Flutter and Dart version constraints
 - Exporting Images and AssetsCache
 - Make `size` and `position` in `PositionComponent` final
 - Add a `snapTo` and `onPositionUpdate` method to the `Camera`
 - Remove the SpriteAnimationComponent when the animation is really done, not when it is on the last frame
 - Revamp all the docs to be up to date with v1.0.0
 - Make Assets and Images caches have a configurable prefix
 - Add `followVector2` method to the `Camera`
 - Make `gameRef` late
 - Fix Scroll example
 - Add a `renderPoint` method to `Canvas`
 - Add zoom to the camera
 - Add `moveToTarget` as an extension method to `Vector2`
 - Bring back collision detection examples
 - Fix collision detection in Collidable with multiple offset shapes
 - Publishing Flame examples on github pages

## 1.0.0-rc8
 - Migrate to null safety
 - Refactor the joystick code
 - Fix example app
 - Rename points to intersectionPoints for collision detection
 - Added CollidableType to make collision detection more efficient
 - Rename CollidableType.static to passive
 - Add srcPosition and srcSize for SpriteComponent
 - Improve collision detection with bounding boxes

## 1.0.0-rc7
 - Moving device related methods (like `fullScreen`) from `util.dart` to `device.dart`
 - Moving render functions from `util.dart` to `extensions/canvas.dart`
 - Adapting ParallaxComponent contructors to match the pattern followed on other components
 - Adapting SpriteBatchComponent constructors to match the pattern used on other components
 - Improving Parallax APIs regarding handling its size and the use outside FCS
 - Enabling direct import of Sprite and SpriteAnimation
 - Renamed `Composition` to `ImageComposition` to prevent confusion with the composition component
 - Added `rotation` and `anchor` arguments to `ImageComposition.add`
 - Added `Image` extensions
 - Added `Color` extensions
 - Change RaisedButton to ElevatedButton in timer example
 - Overhaul the draggables api to fix issues relating to local vs global positions
 - Preventing errors caused by the premature use of size property on game
 - Added a hitbox mixin for PositionComponent to make more accurate gestures
 - Added a collision detection system
 - Added geometrical shapes
 - Fix `SpriteAnimationComponent.shouldRemove` use `Component.shouldRemove`
 - Add assertion to make sure Draggables are safe to add
 - Add utility methods to the Anchor class to make it more "enum like"
 - Enable user-defined anchors
 - Added `toImage` method for the `Sprite` class
 - Uniform use of `dt` instead of `t` in all update methods
 - Add more optional arguments for unified constructors of components
 - Fix order that parent -> children render in

## 1.0.0-rc6
 - Use `Offset` type directly in `JoystickAction.update` calculations
 - Changed `parseAnchor` in `examples/widgets` to throw an exception instead of returning null when it cannot parse an anchor name
 - Code improvements and preparing APIs to null-safety
 - BaseComponent removes children marked as shouldRemove during update
 - Use `find` instead of `globstar` pattern in `scripts/lint.sh` as the later isn't enabled by default in bash
 - Fixes aseprite constructor bug
 - Improve error handling for the onLoad function
 - Add test for child removal
 - Fix bug where `Timer` callback doesn't fire for non-repeating timers, also fixing bug with `Particle` lifespan
 - Adding shortcut for loading Sprites and SpriteAnimation from the global cache
 - Adding loading methods for the different `ParallaxComponent` parts and refactor how the delta velocity works
 - Add tests for `Timer` and fix a bug where `progress` was not reported correctly
 - Refactored the `SpriteBatch` class to be more elegant and to support `Vector2`.
 - Added fallback support for the web on the `SpriteBatch` class
 - Added missing documentation on the `SpriteBatch` class
 - Added an utility method to load a `SpriteBatch` on the `Game` class
 - Updated the `widgets.md` documentation
 - Removing methods `initialDimensions` and `removeGestureRecognizer` to avoid confusion
 - Adding standard for `SpriteComponent` and `SpriteAnimationComponent` constructors
 - Added `Composition`, allows for composing multiple images into a single image.
 - Move files to comply with the dart package layout convention
 - Fix gesture detection bug of children of `PositionComponent`
 - The `game` argument on `GameWidget` is now required

## 1.0.0-rc5
 - Option for overlays to be already visible on the GameWidget
 - Adding game to the overlay builder
 - Rename retreive -> Retrieve
 - Use internal children set in BaseComponent (fixes issue adding multiple children)
 - Remove develop branches from github workflow definition
 - BaseComponent to return UnmodifiableListView for children

## 1.0.0-rc4
 - Rename Dragable -> Draggable
 - Set loop member variable when constructing SpriteAnimationComponent from SpriteAnimationData
 - Effect shouldn't affect unrelated properties on component
 - Fix rendering of children
 - Explicitly define what fields an effect on PositionComponent modifies
 - Properly propagate onMount and onRemove to children
 - Adding Canvas extensions
 - Remove Resizable mixin
 - Use config defaults for TextBoxComponent
 - Fixing Game Render Box for flutter >= 1.25
 - DebugMode to be variable instead of function on BaseGame

## 1.0.0-rc3
 - Fix TextBoxComponent rendering
 - Add TextBoxConfig options; margins and growingBox
 - Fix debugConfig strokeWidth for web
 - Update Forge2D docs
 - Update PR template with removal of develop branch
 - Translate README to Russian
 - Split up Component and PositionComponent to BaseComponent
 - Unify multiple render methods on Sprite
 - Refactored how games are inserted into a flutter tree
 - Refactored the widgets overlay API
 - Creating new way of loading animations and sprites
 - Dragable mixin for components
 - Fix update+render of component children
 - Update documentation for SVG component
 - Update documentation for PositionComponent
 - Adding Component#onLoad
 - Moving size to Game instead of BaseGame
 - Fix bug with ConcurrentModificationError on add in onMount

## 1.0.0-rc2
 - Improve IsometricTileMap and Spritesheet classes
 - Export full vector_math library from extension
 - Added warning about basic and advanced detectors
 - Ensuring sprite animation and sprite animation components don't get NPEs on initialization
 - Refactor timer class
 - include all changed that are included on 0.28.0
 - Rename game#resize to game#onResize
 - Test suite for basic effects
 - Effects duration and test suite for basic effects
 - Pause and resume for effects
 - Fix position bug in parallax effect
 - Simplification of BaseGame. Removal of addLater (add is now addLater) and rename markForRemoval.
 - Unify naming for removal of components from BaseGame

## 1.0.0-rc1
 - Move all box2d related code and examples to the flame_box2d repo
 - Rename Animation to SpriteAnimation
 - Create extension of Vector2 and unify all tuples to use that class
 - Remove Position class in favor of new Vector2 extension
 - Remove Box2D as a dependency
 - Rebuild of Images, Sprite and SpriteAnimation initialization
 - Use isRelative on effects
 - Use Vector2 for position and size on PositionComponent
 - Removing all deprecated methods
 - Rename `resize` method on components to `onGameResize`
 - Make `Resizable` have a `gameSize` property instead of `size`
 - Fix bug with CombinedEffect inside SequenceEffect
 - Fix wrong end angle for relative rotational effects
 - Use a list of Vector2 for Move effect to open up for more advanced move effects
 - Generalize effects api to include all components
 - Extract all the audio related capabilities to a new package, flame_audio
 - Fix bug that sprite crashes without a position

## 0.29.1-beta
 - Fixing Game Render Box for flutter >= 1.25

## 0.29.0
- Update audioplayers to latest version (now `assets` will not be added to prefixes automatically)
- Fix lint issues with 0.28.0

## 0.28.0
- Fix spriteAsWidget deprecation message
- Add `lineHeight` property to `TextConfig`
- Adding pause and resume methods to time class

## 0.27.0
 - Improved the accuracy of the `FPSCounter` by using Flutter's internal frame timings.
 - Adding MouseMovementDetector
 - Adding ScrollDetector
 - Fixes BGM error
 - Adding Isometric Tile Maps

## 0.26.0
 - Improving Flame image auto cache
 - Fix bug in the Box2DGame's add and addLater method , when the Component extends BodyComponent and mixin HasGameRef or other mixins ,the mixins will not be set correctly

## 0.25.0
 - Externalizing Tiled support to its own package `flame_tiled`
 - Preventing some crashs that could happen on web when some methods were called
 - Add mustCallSuper to BaseGame `update` and `render` methods
 - Moved FPS code from BaseGame to a mixin, BaseGame uses the new mixin.
 - Deprecate flare API in favor of the package `flame_flare`

## 0.24.0
 - Outsourcing SVG support to an external package
 - Adding MemoryCache class
 - Fixing games crashes on Web
 - Update tiled dependency to 0.6.0 (objects' properties are now double)

## 0.23.0
 - Add Joystick Component
 - Adding BaseGame#markToRemove
 - Upgrade tiled and flutter_svg dependencies
 - onComplete callback for effects
 - Adding Layers
 - Update tiled dep to 0.5.0 and add support for rotation with improved api

## 0.22.1
 - Fix Box2DComponent render priority
 - Fix PositionComponentEffect drifting
 - Add possibility to combine effects
 - Update to newest box2d_flame which fixes torque bug
 - Adding SpriteSheet.fromImage

## 0.22.0
 - Fixing BaseGame tap detectors issues
 - Adding SpriteWidget
 - Adding AnimationWidget
 - Upgrade Flutter SVG to fix for flame web
 - Add linting to all the examples
 - Run linting only on affected and changed examples
 - Add SequenceEffect
 - Fixed bug with travelTime in RotateEffect

## 0.21.0
- Adding AssetsCache.readBinaryFile
- Splitting debugMode from recordFps mode
- Adding support for multi touch tap and drag events
- Fix animations example
- Add possibility for infinite and alternating effects
- Add rotational effect for PositionComponents

## 0.20.2
- Fix text component bug with anchor being applied twice

## 0.20.1
- Adding method to load image bases on base64 data url.
- Fix Box2DGame to follow render priority
- Fix games trying to use gameRef inside the resize function

## 0.20.0
- Refactor game.dart classes into separate files
- Adding a GameLoop class which uses a Ticker for updating game
- Adding sprites example
- Made BaseGame non-abstract and removed SimpleGame
- Adding SpriteButton Widget
- Added SpriteBatch API, which renders sprites effectively using Canvas.drawAtlas
- Introducing basic effects API, including MoveEffect and ScaleEffect
- Adding ContactCallback controls in Box2DGame

## 0.19.1
 - Bump AudioPlayers version to allow for web support
 - Adding Game#pauseEngine and Game#resumeEngine methods
 - Removing FlameBinding since it isn't used and clashes with newest flutter

## 0.19.0
 - Fixing component lifecycle calls on BaseGame#addLater
 - Fixing Component#onDestroy, which was been called multiple times sometimes
 - Fixing Widget Overlay usage over many game instances

## 0.18.3
- Adding Component#onDestroy
- Adding Keyboard events API
- Adding Box2DGame, an extension of BaseGame to simplify lifecycle of Box2D components
- Add onAnimateComplete for Animation (thanks @diegomgarcia)
- Adding AnimationComponent#overridePaint
- Adding SpriteComponent#overridePaint
- Updating AudioPlayers to enable Web Audio support

## 0.18.2
- Add loop for AnimationComponent.sequenced() (thanks @wenxiangjiang)
- TextComponent optimization (thanks @Gericop)
- Adding Component#onMount
- Check if chidren are loaded before rendering on ComposedComponent (thanks @wenxiangjiang)
- Amend type for width and height properties on Animation.sequenced (thanks @wenxiangjiang)
- Fixing Tapable position checking
- Support line feed when create animation from a single image source (thanks @wenxiangjiang)
- Fixing TextBoxComponent start/end of line bugs (thanks @kurtome)
- Prevent widgets overlay controller from closing when in debug mode


## 0.18.1
- Expose stepTime paramter from the Animation class to the animation component
- Updated versions for bugfixes + improved macOS support. (thanks @flowhorn)
- Update flutter_svg to 0.17.1 (thanks @flowhorn)
- Update audioplayers to 0.14.0 (thanks @flowhorn)
- Update path_provider to 1.6.0 (thanks @flowhorn)
- Update ordered_set to 1.1.5 (thanks @flowhorn)

## 0.18.0
- Improving FlareComponent API and updating FlareFlutter dependency
- Adding HasWidgetsOverlay mixin
- Adding NineTileBox widget

## 0.17.4
- Fixing compilations errors regarding changes on `box2_flame`
- Add splash screen docs

## 0.17.3
- Tweaking text box rendering to reduce pixelated text (thanks, @kurtome)
- Adding NineTileBox component

## 0.17.2
- Added backgroundColor method for overriding the game background (thanks @wolfenrain)
- Update AudioPlayers version to 0.13.5
- Bump SVG dependency plus fix example app

## 0.17.1
- Added default render function for Box2D ChainShape
- Adding TimerComponent
- Added particles subsystem (thanks @av)

## 0.17.0
- Fixing FlareAnimation API to match convention
- Fixing FlareComponent renderization
- New GestureDetector API to Game

## 0.16.1
- Added `Bgm` class for easy looping background music management.
- Added options for flip rendering of PositionComponents easily (horizontal and vertical).

## 0.16.0
- Improve our mixin structure (breaking change)
- Adds HasGameRef mixin
- Fixes for ComposedComponent (for tapables and other apis using preAdd)
- Added no-parameter alias functions for setting the game's orientation.
- Prevent double completion on onMetricsChanged callback

## 0.15.2
- Exposing tile objects on TiledComponent (thanks @renatoferreira656)
- Adding integrated API for taps on Game class and adding Tapeables mixin for PositionComponents

## 0.15.1
- Bumped version of svg dependency
- Fixed warnings

## 0.15.0
- Refactoring ParallaxComponent (thanks @spydon)
- Fixing flare animation with embed images
- Adding override paint parameter to Sprite, and refactoring it have named optional parameters

## 0.14.2
- Refactoring BaseGame debugMode
- Adding SpriteSheet class
- Adding Flame.util.spriteAsWidget
- Fixing AnimationComponent.empty()
- Fixing FlameAudio.loopLongAudio

## 0.14.1
- Fixed build on travis
- Updated readme badges
- Fixed changelog
- Fixed warning on audiopool, added audiopool example in docs

## 0.14.0
- Adding Timer#isRunning method
- Adding Timer#progress getter
- Updating Flame to work with Flutter >= 1.6.0

## 0.13.1
- Adding Timer utility class
- Adding `destroyOnFinish` flag for AnimationComponent
- Fixing release mode on examples that needed screen size
- Bumping dependencies versions (audioplayers and path_provider)

## 0.13.0
- Downgrading flame support to stable channel.

## 0.12.2
- Added more functionality to the Position class (thanks, @illiapoplawski)

## 0.12.1
- Fixed PositionComponent#setByRect to comply with toRect (thanks, @illiapoplawski)

## 0.12.0
- Updating flutter_svg and pubspec to support the latest flutter version (1.6.0)
- Adding Flare Support
- Fixing PositionComponent#toRect which was not considering the anchor property (thanks, @illiapoplawski)

## [0.11.2]
- Fixed bug on animatons with a single frame
- Fixed warning on using specific version o flutter_svg on pubspec
- ParallaxComponent is not abstract anymore, as it does not include any abstract method
- Added some functionality to Position class

## [0.11.1]
- Fixed lack of paint update when using AnimationAsWidget as pointed in #78
- Added travis (thanks, @renancarujo)

## [0.11.0]
- Implementing low latency api from audioplayers (breaking change)
- Improved examples by adding some instructions on how to run
- Add notice on readme about the channel
- Upgrade path_provider to fix conflicts

## [0.10.4]
- Fix breaking change on svg plugin

## [0.10.3]
- Svg support
- Adding `Animation#reversed` allowing a new reversed animation to be created from an existing animation.
- Fix games inside regular apps when the component is inside a sliver
- Support asesprite animations

## [0.10.2]
- Fixed some warnings and formatting

## [0.10.1]
- Fixes some typos
- Improved docs
- Extracted gamepads to a new lib, lots of improvements there (thanks, @erickzanardo)
- Added more examples and an article

## [0.10.0]
- Fixing a few minor bugs, typos, improving docs
- Adding the Palette concept: easy access to white and black colors/paints, create your palette to keep your game organized.
- Adding the Anchor concept: specify where thins should anchor, added to PositionComponent and to the new text releated features.
- Added a whole bunch of text related components: TextConfig allows you to easily define your typography information, TextComponent allows for easy rendering of stuff and TextBox can make sized texts and also typing effects.
- Improved Utils to have better and more concise APIs, removed unused stuff.
- Adding TiledComponent to integrate with tiled

## [0.9.5]
- Add `elapsed` property to Animation (thanks, @ianliu)
- Fixed minor typo on documentation

## [0.9.4]
- Bumps audioplayers version

## [0.9.3]
- Fixes issue when switching between games where new game would not attach

## [0.9.2]
- Fixes to work with Dart 2.1

## [0.9.1]
- Updated audioplayers and box2d to fix bugs

## [0.9.0]
- Several API changes, using new audioplayers 0.6.x

## [0.8.4]
- Added more consistent APIs and tests

## [0.8.3]
- Need to review audioplayers 0.5.x

## [0.8.2]
- Added better documentation, tutorials and examples
- Minor tweaks in the API
- New audioplayers version

## [0.8.1]
- The Components Overhaul Update: This is major update, even though we are keeping things in alpha (version 0.*)
- Several major upgrades regarding the component system, new component types, Sprites and SpriteSheets, better image caching, several improvements with structure, a BaseGame, a new Game as a widget, that allows you to embed inside apps and a stop method. More minor changes.

## [0.6.1]
 - Bump required dart version

## [0.6.0]
 - Adding audio suport for iOS (bumping audioplayers version)

## [0.5.0]
 - Adding a text method to Util to more easily render a Paragraph

## [0.4.0]
 - Upgraded AudioPlayers, added method to disable logging
 - Created PositionComponent with some useful methods
 - A few refactorings

## [0.3.0]
 - Added a pre-load method for Audio module

## [0.2.0]
 - Added a loop method for playing audio on loop
 - Added the option to make rectangular SpriteComponents, not just squares

## [0.1.0]
 - First release, basic utilities<|MERGE_RESOLUTION|>--- conflicted
+++ resolved
@@ -2,12 +2,9 @@
 
 ## [next]
  - Updated tutorial documentation to indicate use of new version
-<<<<<<< HEAD
- - Allow isometric tile maps with custom heights
-=======
  - Fix bounding box check in collision detection
  - Refactor on flame input system to correctly take camera into account
->>>>>>> 733b003d
+ - Allow isometric tile maps with custom heights
 
 ## [1.0.0-rc9]
  - Fix input bug with other anchors than center
