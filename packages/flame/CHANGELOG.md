--- conflicted
+++ resolved
@@ -25,16 +25,13 @@
  - `TextPaint` to use `TextStyle` (material) instead of `TextPaintConfig`
  - Underlying `Shape`s in `ShapeComponent` transform with components position, size and angle
  - `HitboxShape` takes parents ancestors transformations into consideration (not scaling)
-<<<<<<< HEAD
  - Fixed black frame when updating game widget (ex: adding overlays)
-=======
  - Added possibility to extend `JoystickComponent`
  - Renamed `FlameTester` to `GameTester`
  - Modified `FlameTester` to be specific for `T extends FlameGame`
  - Improved `TimerComponent`
  - Use `FlameTester` everywhere where it makes sense in the tests
  - Improved `IsometricTileMap`
->>>>>>> bd36ef2f
 
 ## [1.0.0-releasecandidate.16]
  - `changePriority` no longer breaks game loop iteration
