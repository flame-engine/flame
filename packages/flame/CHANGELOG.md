# CHANGELOG

## [Next]
 - Fix link to code in example stories
 - Fix RotateEffect with negative deltas
 - Add isDragged to Draggable
 - Fix anchor of rendered text in TextComponent
 - Add new extensions to handle math.Rectangles nicely
 - Implement color parsing methods
 - Migrated the `Particle` API to `Vector2`
 - Add copyWith function to TextRenderer
 - Fix debug mode is not propagated to children of non-Position components
 - Fix size property of TextComponent was not correctly set
 - Fix anchor property was being incorrectly passed along to text renderer
 - All components take priority as an argument on their constructors
 - Fix renderRotated
 - Use QueryableOrderedSet for Collidables
 - Refactor TextBoxComponent
 - Fix bugs with TextBoxComponent
 - Improve error message for composed components
 - Fix `game.size` to take zoom into consideration 
 - Fix `camera.followComponent` when `zoom != 1`
 - Add `anchor` for `ShapeComponent` constructor
 - Fix rendering of polygons in `ShapeComponent`
 - Add `SpriteAnimation` support to parallax
 - Fix `Parallax` alignment for images with different width and height
 - Fix `ImageComposition` image bounds validation
<<<<<<< HEAD
 - Improved the internal `RenderObject` widget performance
=======
 - Add `Matrix4` extensions
 - `Camera.apply` is done with matrix transformations
 - `Camera` zooming is taking current `relativeOffset` into account
>>>>>>> 1de9044b

## [1.0.0-releasecandidate.11]
 - Replace deprecated analysis option lines-of-executable-code with source-lines-of-code
 - Fix the anchor of SpriteWidget
 - Add test for re-adding previously removed component
 - Add possibility to dynamically change priority of components
 - Add onCollisionEnd to make it possible for the user to easily detect when a collision ends
 - Adding test coverage to packages
 - Possibility to have non-fullscreen ParallaxComponent
 - No need to send size in ParallaxComponent.fromParallax since Parallax already contains it
 - Fix Text Rendering not working properly
 - Add more useful methods to the IsometricTileMap component
 - Add Hoverables
 - Brief semantic update to second tutorial.

## [1.0.0-rc10]
 - Updated tutorial documentation to indicate use of new version
 - Fix bounding box check in collision detection
 - Refactor on flame input system to correctly take camera into account
 - Adding `SpriteAnimationGroupComponent`
 - Allow isometric tile maps with custom heights
 - Add a new renderRect method to Sprite
 - Addresses the TODO to change the camera public APIs to take Anchors for relativePositions
 - Adds methods to support moving the camera relative to its current position
 - Abstracting the text api to allow custom text renderers on the framework
 - Set the same debug mode for children as for the parent when added
 - Fix camera projections when camera is zoomed
 - Fix collision detection system with angle and parentAngle
 - Fix rendering of shapes that aren't HitboxShape

## [1.0.0-rc9]
 - Fix input bug with other anchors than center
 - Fixed `Shape` so that the `position` is now a `late`
 - Updated the documentation for the supported platforms
 - Add clear function to BaseGame to allow the removal of all components
 - Moving tutorials to the Flame main repository
 - Transforming `PaletteEntry.paint` to be a method instead of a getter
 - Adding some more basic colors entries to the `BasicPalette`
 - Fixing Flutter and Dart version constraints
 - Exporting Images and AssetsCache
 - Make `size` and `position` in `PositionComponent` final
 - Add a `snapTo` and `onPositionUpdate` method to the `Camera`
 - Remove the SpriteAnimationComponent when the animation is really done, not when it is on the last frame
 - Revamp all the docs to be up to date with v1.0.0
 - Make Assets and Images caches have a configurable prefix
 - Add `followVector2` method to the `Camera`
 - Make `gameRef` late
 - Fix Scroll example
 - Add a `renderPoint` method to `Canvas`
 - Add zoom to the camera
 - Add `moveToTarget` as an extension method to `Vector2`
 - Bring back collision detection examples
 - Fix collision detection in Collidable with multiple offset shapes
 - Publishing Flame examples on github pages

## 1.0.0-rc8
 - Migrate to null safety
 - Refactor the joystick code
 - Fix example app
 - Rename points to intersectionPoints for collision detection
 - Added CollidableType to make collision detection more efficient
 - Rename CollidableType.static to passive
 - Add srcPosition and srcSize for SpriteComponent
 - Improve collision detection with bounding boxes

## 1.0.0-rc7
 - Moving device related methods (like `fullScreen`) from `util.dart` to `device.dart`
 - Moving render functions from `util.dart` to `extensions/canvas.dart`
 - Adapting ParallaxComponent contructors to match the pattern followed on other components
 - Adapting SpriteBatchComponent constructors to match the pattern used on other components
 - Improving Parallax APIs regarding handling its size and the use outside FCS
 - Enabling direct import of Sprite and SpriteAnimation
 - Renamed `Composition` to `ImageComposition` to prevent confusion with the composition component
 - Added `rotation` and `anchor` arguments to `ImageComposition.add`
 - Added `Image` extensions
 - Added `Color` extensions
 - Change RaisedButton to ElevatedButton in timer example
 - Overhaul the draggables api to fix issues relating to local vs global positions
 - Preventing errors caused by the premature use of size property on game
 - Added a hitbox mixin for PositionComponent to make more accurate gestures
 - Added a collision detection system
 - Added geometrical shapes
 - Fix `SpriteAnimationComponent.shouldRemove` use `Component.shouldRemove`
 - Add assertion to make sure Draggables are safe to add
 - Add utility methods to the Anchor class to make it more "enum like"
 - Enable user-defined anchors
 - Added `toImage` method for the `Sprite` class
 - Uniform use of `dt` instead of `t` in all update methods
 - Add more optional arguments for unified constructors of components
 - Fix order that parent -> children render in

## 1.0.0-rc6
 - Use `Offset` type directly in `JoystickAction.update` calculations
 - Changed `parseAnchor` in `examples/widgets` to throw an exception instead of returning null when it cannot parse an anchor name
 - Code improvements and preparing APIs to null-safety
 - BaseComponent removes children marked as shouldRemove during update
 - Use `find` instead of `globstar` pattern in `scripts/lint.sh` as the later isn't enabled by default in bash
 - Fixes aseprite constructor bug
 - Improve error handling for the onLoad function
 - Add test for child removal
 - Fix bug where `Timer` callback doesn't fire for non-repeating timers, also fixing bug with `Particle` lifespan
 - Adding shortcut for loading Sprites and SpriteAnimation from the global cache
 - Adding loading methods for the different `ParallaxComponent` parts and refactor how the delta velocity works
 - Add tests for `Timer` and fix a bug where `progress` was not reported correctly
 - Refactored the `SpriteBatch` class to be more elegant and to support `Vector2`.
 - Added fallback support for the web on the `SpriteBatch` class
 - Added missing documentation on the `SpriteBatch` class
 - Added an utility method to load a `SpriteBatch` on the `Game` class
 - Updated the `widgets.md` documentation
 - Removing methods `initialDimensions` and `removeGestureRecognizer` to avoid confusion
 - Adding standard for `SpriteComponent` and `SpriteAnimationComponent` constructors
 - Added `Composition`, allows for composing multiple images into a single image.
 - Move files to comply with the dart package layout convention
 - Fix gesture detection bug of children of `PositionComponent`
 - The `game` argument on `GameWidget` is now required

## 1.0.0-rc5
 - Option for overlays to be already visible on the GameWidget
 - Adding game to the overlay builder
 - Rename retreive -> Retrieve
 - Use internal children set in BaseComponent (fixes issue adding multiple children)
 - Remove develop branches from github workflow definition
 - BaseComponent to return UnmodifiableListView for children

## 1.0.0-rc4
 - Rename Dragable -> Draggable
 - Set loop member variable when constructing SpriteAnimationComponent from SpriteAnimationData
 - Effect shouldn't affect unrelated properties on component
 - Fix rendering of children
 - Explicitly define what fields an effect on PositionComponent modifies
 - Properly propagate onMount and onRemove to children
 - Adding Canvas extensions
 - Remove Resizable mixin
 - Use config defaults for TextBoxComponent
 - Fixing Game Render Box for flutter >= 1.25
 - DebugMode to be variable instead of function on BaseGame

## 1.0.0-rc3
 - Fix TextBoxComponent rendering
 - Add TextBoxConfig options; margins and growingBox
 - Fix debugConfig strokeWidth for web
 - Update Forge2D docs
 - Update PR template with removal of develop branch
 - Translate README to Russian
 - Split up Component and PositionComponent to BaseComponent
 - Unify multiple render methods on Sprite
 - Refactored how games are inserted into a flutter tree
 - Refactored the widgets overlay API
 - Creating new way of loading animations and sprites
 - Dragable mixin for components
 - Fix update+render of component children
 - Update documentation for SVG component
 - Update documentation for PositionComponent
 - Adding Component#onLoad
 - Moving size to Game instead of BaseGame
 - Fix bug with ConcurrentModificationError on add in onMount

## 1.0.0-rc2
 - Improve IsometricTileMap and Spritesheet classes
 - Export full vector_math library from extension
 - Added warning about basic and advanced detectors
 - Ensuring sprite animation and sprite animation components don't get NPEs on initialization
 - Refactor timer class
 - include all changed that are included on 0.28.0
 - Rename game#resize to game#onResize
 - Test suite for basic effects
 - Effects duration and test suite for basic effects
 - Pause and resume for effects
 - Fix position bug in parallax effect
 - Simplification of BaseGame. Removal of addLater (add is now addLater) and rename markForRemoval.
 - Unify naming for removal of components from BaseGame

## 1.0.0-rc1
 - Move all box2d related code and examples to the flame_box2d repo
 - Rename Animation to SpriteAnimation
 - Create extension of Vector2 and unify all tuples to use that class
 - Remove Position class in favor of new Vector2 extension
 - Remove Box2D as a dependency
 - Rebuild of Images, Sprite and SpriteAnimation initialization
 - Use isRelative on effects
 - Use Vector2 for position and size on PositionComponent
 - Removing all deprecated methods
 - Rename `resize` method on components to `onGameResize`
 - Make `Resizable` have a `gameSize` property instead of `size`
 - Fix bug with CombinedEffect inside SequenceEffect
 - Fix wrong end angle for relative rotational effects
 - Use a list of Vector2 for Move effect to open up for more advanced move effects
 - Generalize effects api to include all components
 - Extract all the audio related capabilities to a new package, flame_audio
 - Fix bug that sprite crashes without a position

## 0.29.1-beta
 - Fixing Game Render Box for flutter >= 1.25

## 0.29.0
- Update audioplayers to latest version (now `assets` will not be added to prefixes automatically)
- Fix lint issues with 0.28.0

## 0.28.0
- Fix spriteAsWidget deprecation message
- Add `lineHeight` property to `TextConfig`
- Adding pause and resume methods to time class

## 0.27.0
 - Improved the accuracy of the `FPSCounter` by using Flutter's internal frame timings.
 - Adding MouseMovementDetector
 - Adding ScrollDetector
 - Fixes BGM error
 - Adding Isometric Tile Maps

## 0.26.0
 - Improving Flame image auto cache
 - Fix bug in the Box2DGame's add and addLater method , when the Component extends BodyComponent and mixin HasGameRef or other mixins ,the mixins will not be set correctly

## 0.25.0
 - Externalizing Tiled support to its own package `flame_tiled`
 - Preventing some crashs that could happen on web when some methods were called
 - Add mustCallSuper to BaseGame `update` and `render` methods
 - Moved FPS code from BaseGame to a mixin, BaseGame uses the new mixin.
 - Deprecate flare API in favor of the package `flame_flare`

## 0.24.0
 - Outsourcing SVG support to an external package
 - Adding MemoryCache class
 - Fixing games crashes on Web
 - Update tiled dependency to 0.6.0 (objects' properties are now double)

## 0.23.0
 - Add Joystick Component
 - Adding BaseGame#markToRemove
 - Upgrade tiled and flutter_svg dependencies
 - onComplete callback for effects
 - Adding Layers
 - Update tiled dep to 0.5.0 and add support for rotation with improved api

## 0.22.1
 - Fix Box2DComponent render priority
 - Fix PositionComponentEffect drifting
 - Add possibility to combine effects
 - Update to newest box2d_flame which fixes torque bug
 - Adding SpriteSheet.fromImage

## 0.22.0
 - Fixing BaseGame tap detectors issues
 - Adding SpriteWidget
 - Adding AnimationWidget
 - Upgrade Flutter SVG to fix for flame web
 - Add linting to all the examples
 - Run linting only on affected and changed examples
 - Add SequenceEffect
 - Fixed bug with travelTime in RotateEffect

## 0.21.0
- Adding AssetsCache.readBinaryFile
- Splitting debugMode from recordFps mode
- Adding support for multi touch tap and drag events
- Fix animations example
- Add possibility for infinite and alternating effects
- Add rotational effect for PositionComponents

## 0.20.2
- Fix text component bug with anchor being applied twice

## 0.20.1
- Adding method to load image bases on base64 data url.
- Fix Box2DGame to follow render priority
- Fix games trying to use gameRef inside the resize function

## 0.20.0
- Refactor game.dart classes into separate files
- Adding a GameLoop class which uses a Ticker for updating game
- Adding sprites example
- Made BaseGame non-abstract and removed SimpleGame
- Adding SpriteButton Widget
- Added SpriteBatch API, which renders sprites effectively using Canvas.drawAtlas
- Introducing basic effects API, including MoveEffect and ScaleEffect
- Adding ContactCallback controls in Box2DGame

## 0.19.1
 - Bump AudioPlayers version to allow for web support
 - Adding Game#pauseEngine and Game#resumeEngine methods
 - Removing FlameBinding since it isn't used and clashes with newest flutter

## 0.19.0
 - Fixing component lifecycle calls on BaseGame#addLater
 - Fixing Component#onDestroy, which was been called multiple times sometimes
 - Fixing Widget Overlay usage over many game instances

## 0.18.3
- Adding Component#onDestroy
- Adding Keyboard events API
- Adding Box2DGame, an extension of BaseGame to simplify lifecycle of Box2D components
- Add onAnimateComplete for Animation (thanks @diegomgarcia)
- Adding AnimationComponent#overridePaint
- Adding SpriteComponent#overridePaint
- Updating AudioPlayers to enable Web Audio support

## 0.18.2
- Add loop for AnimationComponent.sequenced() (thanks @wenxiangjiang)
- TextComponent optimization (thanks @Gericop)
- Adding Component#onMount
- Check if chidren are loaded before rendering on ComposedComponent (thanks @wenxiangjiang)
- Amend type for width and height properties on Animation.sequenced (thanks @wenxiangjiang)
- Fixing Tapable position checking
- Support line feed when create animation from a single image source (thanks @wenxiangjiang)
- Fixing TextBoxComponent start/end of line bugs (thanks @kurtome)
- Prevent widgets overlay controller from closing when in debug mode


## 0.18.1
- Expose stepTime paramter from the Animation class to the animation component
- Updated versions for bugfixes + improved macOS support. (thanks @flowhorn)
- Update flutter_svg to 0.17.1 (thanks @flowhorn)
- Update audioplayers to 0.14.0 (thanks @flowhorn)
- Update path_provider to 1.6.0 (thanks @flowhorn)
- Update ordered_set to 1.1.5 (thanks @flowhorn)

## 0.18.0
- Improving FlareComponent API and updating FlareFlutter dependency
- Adding HasWidgetsOverlay mixin
- Adding NineTileBox widget

## 0.17.4
- Fixing compilations errors regarding changes on `box2_flame`
- Add splash screen docs

## 0.17.3
- Tweaking text box rendering to reduce pixelated text (thanks, @kurtome)
- Adding NineTileBox component

## 0.17.2
- Added backgroundColor method for overriding the game background (thanks @wolfenrain)
- Update AudioPlayers version to 0.13.5
- Bump SVG dependency plus fix example app

## 0.17.1
- Added default render function for Box2D ChainShape
- Adding TimerComponent
- Added particles subsystem (thanks @av)

## 0.17.0
- Fixing FlareAnimation API to match convention
- Fixing FlareComponent renderization
- New GestureDetector API to Game

## 0.16.1
- Added `Bgm` class for easy looping background music management.
- Added options for flip rendering of PositionComponents easily (horizontal and vertical).

## 0.16.0
- Improve our mixin structure (breaking change)
- Adds HasGameRef mixin
- Fixes for ComposedComponent (for tapables and other apis using preAdd)
- Added no-parameter alias functions for setting the game's orientation.
- Prevent double completion on onMetricsChanged callback

## 0.15.2
- Exposing tile objects on TiledComponent (thanks @renatoferreira656)
- Adding integrated API for taps on Game class and adding Tapeables mixin for PositionComponents

## 0.15.1
- Bumped version of svg dependency
- Fixed warnings

## 0.15.0
- Refactoring ParallaxComponent (thanks @spydon)
- Fixing flare animation with embed images
- Adding override paint parameter to Sprite, and refactoring it have named optional parameters

## 0.14.2
- Refactoring BaseGame debugMode
- Adding SpriteSheet class
- Adding Flame.util.spriteAsWidget
- Fixing AnimationComponent.empty()
- Fixing FlameAudio.loopLongAudio

## 0.14.1
- Fixed build on travis
- Updated readme badges
- Fixed changelog
- Fixed warning on audiopool, added audiopool example in docs

## 0.14.0
- Adding Timer#isRunning method
- Adding Timer#progress getter
- Updating Flame to work with Flutter >= 1.6.0

## 0.13.1
- Adding Timer utility class
- Adding `destroyOnFinish` flag for AnimationComponent
- Fixing release mode on examples that needed screen size
- Bumping dependencies versions (audioplayers and path_provider)

## 0.13.0
- Downgrading flame support to stable channel.

## 0.12.2
- Added more functionality to the Position class (thanks, @illiapoplawski)

## 0.12.1
- Fixed PositionComponent#setByRect to comply with toRect (thanks, @illiapoplawski)

## 0.12.0
- Updating flutter_svg and pubspec to support the latest flutter version (1.6.0)
- Adding Flare Support
- Fixing PositionComponent#toRect which was not considering the anchor property (thanks, @illiapoplawski)

## [0.11.2]
- Fixed bug on animatons with a single frame
- Fixed warning on using specific version o flutter_svg on pubspec
- ParallaxComponent is not abstract anymore, as it does not include any abstract method
- Added some functionality to Position class

## [0.11.1]
- Fixed lack of paint update when using AnimationAsWidget as pointed in #78
- Added travis (thanks, @renancarujo)

## [0.11.0]
- Implementing low latency api from audioplayers (breaking change)
- Improved examples by adding some instructions on how to run
- Add notice on readme about the channel
- Upgrade path_provider to fix conflicts

## [0.10.4]
- Fix breaking change on svg plugin

## [0.10.3]
- Svg support
- Adding `Animation#reversed` allowing a new reversed animation to be created from an existing animation.
- Fix games inside regular apps when the component is inside a sliver
- Support asesprite animations

## [0.10.2]
- Fixed some warnings and formatting

## [0.10.1]
- Fixes some typos
- Improved docs
- Extracted gamepads to a new lib, lots of improvements there (thanks, @erickzanardo)
- Added more examples and an article

## [0.10.0]
- Fixing a few minor bugs, typos, improving docs
- Adding the Palette concept: easy access to white and black colors/paints, create your palette to keep your game organized.
- Adding the Anchor concept: specify where thins should anchor, added to PositionComponent and to the new text releated features.
- Added a whole bunch of text related components: TextConfig allows you to easily define your typography information, TextComponent allows for easy rendering of stuff and TextBox can make sized texts and also typing effects.
- Improved Utils to have better and more concise APIs, removed unused stuff.
- Adding TiledComponent to integrate with tiled

## [0.9.5]
- Add `elapsed` property to Animation (thanks, @ianliu)
- Fixed minor typo on documentation

## [0.9.4]
- Bumps audioplayers version

## [0.9.3]
- Fixes issue when switching between games where new game would not attach

## [0.9.2]
- Fixes to work with Dart 2.1

## [0.9.1]
- Updated audioplayers and box2d to fix bugs

## [0.9.0]
- Several API changes, using new audioplayers 0.6.x

## [0.8.4]
- Added more consistent APIs and tests

## [0.8.3]
- Need to review audioplayers 0.5.x

## [0.8.2]
- Added better documentation, tutorials and examples
- Minor tweaks in the API
- New audioplayers version

## [0.8.1]
- The Components Overhaul Update: This is major update, even though we are keeping things in alpha (version 0.*)
- Several major upgrades regarding the component system, new component types, Sprites and SpriteSheets, better image caching, several improvements with structure, a BaseGame, a new Game as a widget, that allows you to embed inside apps and a stop method. More minor changes.

## [0.6.1]
 - Bump required dart version

## [0.6.0]
 - Adding audio suport for iOS (bumping audioplayers version)

## [0.5.0]
 - Adding a text method to Util to more easily render a Paragraph

## [0.4.0]
 - Upgraded AudioPlayers, added method to disable logging
 - Created PositionComponent with some useful methods
 - A few refactorings

## [0.3.0]
 - Added a pre-load method for Audio module

## [0.2.0]
 - Added a loop method for playing audio on loop
 - Added the option to make rectangular SpriteComponents, not just squares

## [0.1.0]
 - First release, basic utilities<|MERGE_RESOLUTION|>--- conflicted
+++ resolved
@@ -25,13 +25,10 @@
  - Add `SpriteAnimation` support to parallax
  - Fix `Parallax` alignment for images with different width and height
  - Fix `ImageComposition` image bounds validation
-<<<<<<< HEAD
  - Improved the internal `RenderObject` widget performance
-=======
  - Add `Matrix4` extensions
  - `Camera.apply` is done with matrix transformations
  - `Camera` zooming is taking current `relativeOffset` into account
->>>>>>> 1de9044b
 
 ## [1.0.0-releasecandidate.11]
  - Replace deprecated analysis option lines-of-executable-code with source-lines-of-code
