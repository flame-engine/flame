--- conflicted
+++ resolved
@@ -9,12 +9,9 @@
  - Add `SpriteWidget.asset`
  - Add `SpriteButton.asset`
  - Add `NineTileBox.asset`
-<<<<<<< HEAD
  - Fix resolution of `TextBoxComponent`
-=======
  - Add `BaseGame.remove` and `BaseGame.removeAll` helpers for removing components
  - Add `BaseComponent.remove` and `BaseComponent.removeAll` helpers for removing children
->>>>>>> 195c3a5b
  - Rename `Camera.cameraSpeed` to `Camera.speed`
  - Rename `addShape` to `addHitbox` in `Hitbox` mixin
 
