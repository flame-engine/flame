--- conflicted
+++ resolved
@@ -4,13 +4,10 @@
  - Replace deprecated analysis option lines-of-executable-code with source-lines-of-code
  - Fix the anchor of SpriteWidget
  - Add test for re-adding previously removed component
-<<<<<<< HEAD
+ - Add onCollisionEnd to make it possible for the user to easily detect when a collision ends
+ - Adding test coverage to packages
  - Fix Text Rendering not working properly
  - Add more useful methods to the IsometricTileMap component
-=======
- - Add onCollisionEnd to make it possible for the user to easily detect when a collision ends
- - Adding test coverage to packages
->>>>>>> 359af761
 
 ## [1.0.0-rc10]
  - Updated tutorial documentation to indicate use of new version
