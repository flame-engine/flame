# CHANGELOG

## [Next]
 - Reset effects after they are done so that they can be repeated
 - Remove integrated joystick buttons
 - Add `MarginHudComponent`, used when components need to have a margin to the viewport edge
 - Refactor `JoystickComponent`
 - Add `SpriteAnimationWidget.asset`
 - Add `SpriteWidget.asset`
 - Add `SpriteButton.asset`
 - Add `NineTileBox.asset`
 - Fix resolution of `TextBoxComponent`
 - Add `BaseGame.remove` and `BaseGame.removeAll` helpers for removing components
 - Add `BaseComponent.remove` and `BaseComponent.removeAll` helpers for removing children
 - Rename `Camera.cameraSpeed` to `Camera.speed`
 - Rename `addShape` to `addHitbox` in `Hitbox` mixin
 - Fix bug with Events and Draggables
 - Add generics to components with HasGameRef so that they can be extended and have another gameRef
 - Fix parallax fullscreen bug when game is resized
 - Generalize `paint` usage on components
 - Create `OpacityEffect`
 - Create `ColorEffect`
 - Adding ability to pause `SpriteAnimationComponent`
 - Adding `SpriteGroupComponent`
 - Fix truncated last frame in non-looping animations
 - Default size of `SpriteComponent` is `srcSize` instead of spritesheet size
 - Export test helper methods
 - Rename `ScaleEffect` to `SizeEffect`
 - Introduce `scale` on `PositionComponent`
 - Add `ScaleEffect` that works on `scale` instead of `size`
 - Add class `NotifyingVector2`
 - Add class `Transform2D`
 - Added helper functions `testRandom()` and `testWidgetsRandom()`
 - Remove `FPSCounter` from `BaseGame`
 - Refactor `PositionComponent` to work with `Transform2D`: the component now works more reliably
   when nested
 - Properties `renderFlipX`, `renderFlipY` removed and replaced with methods
   `flipHorizontally()` and `flipVertically()`.
 - Method `.angleTo` removed as it was not working properly.
 - In debug mode `PositionComponent` now displays an indicator for the anchor position.
 - Update `Camera` docs to showcase usage with `Game` class
 - Fixed a bug with `worldBounds` being set to `null` in `Camera`
 - `MockCanvas` is now strongly typed and matches numeric coordinates up to a tolerance
<<<<<<< HEAD
 - Add `loadAllImages` to `Images`, which loads all images from the prefixed path
=======
 - Reviewed the keyboard API with new mixins (`KeyboardHandler` and `HasKeyboardHandlerComponents`)
 - Added `FocusNode` on the game widget and improved keyboard handling in the game.
>>>>>>> d556b45c

## [1.0.0-releasecandidate.13]
 - Fix camera not ending up in the correct position on long jumps
 - Make the `JoystickPlayer` a `PositionComponent`
 - Extract shared logic when handling components set in BaseComponent and BaseGame to ComponentSet.
 - Rename `camera.shake(amount: x)` to `camera.shake(duration: x)`
 - Fix `SpriteAnimationComponent` docs to use `Future.wait`
 - Add an empty `postRender` method that will run after each components render method
 - Rename `Tapable` to `Tappable`
 - Fix `SpriteAnimationComponent` docs to use `Future.wait`
 - Add an empty `postRender` method that will run after each components render method
 - Rename `HasTapableComponents` to `HasTappableComponents`
 - Rename `prepareCanvas` to `preRender`
 - Add `intensity` to `Camera.shake`
 - `FixedResolutionViewport` to use matrix transformations for `Canvas`

## [1.0.0-releasecandidate.12]
 - Fix link to code in example stories
 - Fix RotateEffect with negative deltas
 - Add isDragged to Draggable
 - Fix anchor of rendered text in TextComponent
 - Add new extensions to handle math.Rectangles nicely
 - Implement color parsing methods
 - Migrated the `Particle` API to `Vector2`
 - Add copyWith function to TextRenderer
 - Fix debug mode is not propagated to children of non-Position components
 - Fix size property of TextComponent was not correctly set
 - Fix anchor property was being incorrectly passed along to text renderer
 - All components take priority as an argument on their constructors
 - Fix renderRotated
 - Use QueryableOrderedSet for Collidables
 - Refactor TextBoxComponent
 - Fix bugs with TextBoxComponent
 - Improve error message for composed components
 - Fix `game.size` to take zoom into consideration 
 - Fix `camera.followComponent` when `zoom != 1`
 - Add `anchor` for `ShapeComponent` constructor
 - Fix rendering of polygons in `ShapeComponent`
 - Add `SpriteAnimation` support to parallax
 - Fix `Parallax` alignment for images with different width and height
 - Fix `ImageComposition` image bounds validation
 - Improved the internal `RenderObject` widget performance
 - Add `Matrix4` extensions
 - `Camera.apply` is done with matrix transformations
 - `Camera` zooming is taking current `relativeOffset` into account
 - Fix gestures for when `isHud = true` and `Camera` is modified
 - Fix `Camera` zoom behaviour with offset/anchor

## [1.0.0-releasecandidate.11]
 - Replace deprecated analysis option lines-of-executable-code with source-lines-of-code
 - Fix the anchor of SpriteWidget
 - Add test for re-adding previously removed component
 - Add possibility to dynamically change priority of components
 - Add onCollisionEnd to make it possible for the user to easily detect when a collision ends
 - Adding test coverage to packages
 - Possibility to have non-fullscreen ParallaxComponent
 - No need to send size in ParallaxComponent.fromParallax since Parallax already contains it
 - Fix Text Rendering not working properly
 - Add more useful methods to the IsometricTileMap component
 - Add Hoverables
 - Brief semantic update to second tutorial.

## [1.0.0-rc10]
 - Updated tutorial documentation to indicate use of new version
 - Fix bounding box check in collision detection
 - Refactor on flame input system to correctly take camera into account
 - Adding `SpriteAnimationGroupComponent`
 - Allow isometric tile maps with custom heights
 - Add a new renderRect method to Sprite
 - Addresses the TODO to change the camera public APIs to take Anchors for relativePositions
 - Adds methods to support moving the camera relative to its current position
 - Abstracting the text api to allow custom text renderers on the framework
 - Set the same debug mode for children as for the parent when added
 - Fix camera projections when camera is zoomed
 - Fix collision detection system with angle and parentAngle
 - Fix rendering of shapes that aren't HitboxShape

## [1.0.0-rc9]
 - Fix input bug with other anchors than center
 - Fixed `Shape` so that the `position` is now a `late`
 - Updated the documentation for the supported platforms
 - Add clear function to BaseGame to allow the removal of all components
 - Moving tutorials to the Flame main repository
 - Transforming `PaletteEntry.paint` to be a method instead of a getter
 - Adding some more basic colors entries to the `BasicPalette`
 - Fixing Flutter and Dart version constraints
 - Exporting Images and AssetsCache
 - Make `size` and `position` in `PositionComponent` final
 - Add a `snapTo` and `onPositionUpdate` method to the `Camera`
 - Remove the SpriteAnimationComponent when the animation is really done, not when it is on the last frame
 - Revamp all the docs to be up to date with v1.0.0
 - Make Assets and Images caches have a configurable prefix
 - Add `followVector2` method to the `Camera`
 - Make `gameRef` late
 - Fix Scroll example
 - Add a `renderPoint` method to `Canvas`
 - Add zoom to the camera
 - Add `moveToTarget` as an extension method to `Vector2`
 - Bring back collision detection examples
 - Fix collision detection in Collidable with multiple offset shapes
 - Publishing Flame examples on github pages

## 1.0.0-rc8
 - Migrate to null safety
 - Refactor the joystick code
 - Fix example app
 - Rename points to intersectionPoints for collision detection
 - Added CollidableType to make collision detection more efficient
 - Rename CollidableType.static to passive
 - Add srcPosition and srcSize for SpriteComponent
 - Improve collision detection with bounding boxes

## 1.0.0-rc7
 - Moving device related methods (like `fullScreen`) from `util.dart` to `device.dart`
 - Moving render functions from `util.dart` to `extensions/canvas.dart`
 - Adapting ParallaxComponent contructors to match the pattern followed on other components
 - Adapting SpriteBatchComponent constructors to match the pattern used on other components
 - Improving Parallax APIs regarding handling its size and the use outside FCS
 - Enabling direct import of Sprite and SpriteAnimation
 - Renamed `Composition` to `ImageComposition` to prevent confusion with the composition component
 - Added `rotation` and `anchor` arguments to `ImageComposition.add`
 - Added `Image` extensions
 - Added `Color` extensions
 - Change RaisedButton to ElevatedButton in timer example
 - Overhaul the draggables api to fix issues relating to local vs global positions
 - Preventing errors caused by the premature use of size property on game
 - Added a hitbox mixin for PositionComponent to make more accurate gestures
 - Added a collision detection system
 - Added geometrical shapes
 - Fix `SpriteAnimationComponent.shouldRemove` use `Component.shouldRemove`
 - Add assertion to make sure Draggables are safe to add
 - Add utility methods to the Anchor class to make it more "enum like"
 - Enable user-defined anchors
 - Added `toImage` method for the `Sprite` class
 - Uniform use of `dt` instead of `t` in all update methods
 - Add more optional arguments for unified constructors of components
 - Fix order that parent -> children render in

## 1.0.0-rc6
 - Use `Offset` type directly in `JoystickAction.update` calculations
 - Changed `parseAnchor` in `examples/widgets` to throw an exception instead of returning null when it cannot parse an anchor name
 - Code improvements and preparing APIs to null-safety
 - BaseComponent removes children marked as shouldRemove during update
 - Use `find` instead of `globstar` pattern in `scripts/lint.sh` as the later isn't enabled by default in bash
 - Fixes aseprite constructor bug
 - Improve error handling for the onLoad function
 - Add test for child removal
 - Fix bug where `Timer` callback doesn't fire for non-repeating timers, also fixing bug with `Particle` lifespan
 - Adding shortcut for loading Sprites and SpriteAnimation from the global cache
 - Adding loading methods for the different `ParallaxComponent` parts and refactor how the delta velocity works
 - Add tests for `Timer` and fix a bug where `progress` was not reported correctly
 - Refactored the `SpriteBatch` class to be more elegant and to support `Vector2`.
 - Added fallback support for the web on the `SpriteBatch` class
 - Added missing documentation on the `SpriteBatch` class
 - Added an utility method to load a `SpriteBatch` on the `Game` class
 - Updated the `widgets.md` documentation
 - Removing methods `initialDimensions` and `removeGestureRecognizer` to avoid confusion
 - Adding standard for `SpriteComponent` and `SpriteAnimationComponent` constructors
 - Added `Composition`, allows for composing multiple images into a single image.
 - Move files to comply with the dart package layout convention
 - Fix gesture detection bug of children of `PositionComponent`
 - The `game` argument on `GameWidget` is now required

## 1.0.0-rc5
 - Option for overlays to be already visible on the GameWidget
 - Adding game to the overlay builder
 - Rename retreive -> Retrieve
 - Use internal children set in BaseComponent (fixes issue adding multiple children)
 - Remove develop branches from github workflow definition
 - BaseComponent to return UnmodifiableListView for children

## 1.0.0-rc4
 - Rename Dragable -> Draggable
 - Set loop member variable when constructing SpriteAnimationComponent from SpriteAnimationData
 - Effect shouldn't affect unrelated properties on component
 - Fix rendering of children
 - Explicitly define what fields an effect on PositionComponent modifies
 - Properly propagate onMount and onRemove to children
 - Adding Canvas extensions
 - Remove Resizable mixin
 - Use config defaults for TextBoxComponent
 - Fixing Game Render Box for flutter >= 1.25
 - DebugMode to be variable instead of function on BaseGame

## 1.0.0-rc3
 - Fix TextBoxComponent rendering
 - Add TextBoxConfig options; margins and growingBox
 - Fix debugConfig strokeWidth for web
 - Update Forge2D docs
 - Update PR template with removal of develop branch
 - Translate README to Russian
 - Split up Component and PositionComponent to BaseComponent
 - Unify multiple render methods on Sprite
 - Refactored how games are inserted into a flutter tree
 - Refactored the widgets overlay API
 - Creating new way of loading animations and sprites
 - Dragable mixin for components
 - Fix update+render of component children
 - Update documentation for SVG component
 - Update documentation for PositionComponent
 - Adding Component#onLoad
 - Moving size to Game instead of BaseGame
 - Fix bug with ConcurrentModificationError on add in onMount

## 1.0.0-rc2
 - Improve IsometricTileMap and Spritesheet classes
 - Export full vector_math library from extension
 - Added warning about basic and advanced detectors
 - Ensuring sprite animation and sprite animation components don't get NPEs on initialization
 - Refactor timer class
 - include all changed that are included on 0.28.0
 - Rename game#resize to game#onResize
 - Test suite for basic effects
 - Effects duration and test suite for basic effects
 - Pause and resume for effects
 - Fix position bug in parallax effect
 - Simplification of BaseGame. Removal of addLater (add is now addLater) and rename markForRemoval.
 - Unify naming for removal of components from BaseGame

## 1.0.0-rc1
 - Move all box2d related code and examples to the flame_box2d repo
 - Rename Animation to SpriteAnimation
 - Create extension of Vector2 and unify all tuples to use that class
 - Remove Position class in favor of new Vector2 extension
 - Remove Box2D as a dependency
 - Rebuild of Images, Sprite and SpriteAnimation initialization
 - Use isRelative on effects
 - Use Vector2 for position and size on PositionComponent
 - Removing all deprecated methods
 - Rename `resize` method on components to `onGameResize`
 - Make `Resizable` have a `gameSize` property instead of `size`
 - Fix bug with CombinedEffect inside SequenceEffect
 - Fix wrong end angle for relative rotational effects
 - Use a list of Vector2 for Move effect to open up for more advanced move effects
 - Generalize effects api to include all components
 - Extract all the audio related capabilities to a new package, flame_audio
 - Fix bug that sprite crashes without a position

## 0.29.1-beta
 - Fixing Game Render Box for flutter >= 1.25

## 0.29.0
- Update audioplayers to latest version (now `assets` will not be added to prefixes automatically)
- Fix lint issues with 0.28.0

## 0.28.0
- Fix spriteAsWidget deprecation message
- Add `lineHeight` property to `TextConfig`
- Adding pause and resume methods to time class

## 0.27.0
 - Improved the accuracy of the `FPSCounter` by using Flutter's internal frame timings.
 - Adding MouseMovementDetector
 - Adding ScrollDetector
 - Fixes BGM error
 - Adding Isometric Tile Maps

## 0.26.0
 - Improving Flame image auto cache
 - Fix bug in the Box2DGame's add and addLater method , when the Component extends BodyComponent and mixin HasGameRef or other mixins ,the mixins will not be set correctly

## 0.25.0
 - Externalizing Tiled support to its own package `flame_tiled`
 - Preventing some crashs that could happen on web when some methods were called
 - Add mustCallSuper to BaseGame `update` and `render` methods
 - Moved FPS code from BaseGame to a mixin, BaseGame uses the new mixin.
 - Deprecate flare API in favor of the package `flame_flare`

## 0.24.0
 - Outsourcing SVG support to an external package
 - Adding MemoryCache class
 - Fixing games crashes on Web
 - Update tiled dependency to 0.6.0 (objects' properties are now double)

## 0.23.0
 - Add Joystick Component
 - Adding BaseGame#markToRemove
 - Upgrade tiled and flutter_svg dependencies
 - onComplete callback for effects
 - Adding Layers
 - Update tiled dep to 0.5.0 and add support for rotation with improved api

## 0.22.1
 - Fix Box2DComponent render priority
 - Fix PositionComponentEffect drifting
 - Add possibility to combine effects
 - Update to newest box2d_flame which fixes torque bug
 - Adding SpriteSheet.fromImage

## 0.22.0
 - Fixing BaseGame tap detectors issues
 - Adding SpriteWidget
 - Adding AnimationWidget
 - Upgrade Flutter SVG to fix for flame web
 - Add linting to all the examples
 - Run linting only on affected and changed examples
 - Add SequenceEffect
 - Fixed bug with travelTime in RotateEffect

## 0.21.0
- Adding AssetsCache.readBinaryFile
- Splitting debugMode from recordFps mode
- Adding support for multi touch tap and drag events
- Fix animations example
- Add possibility for infinite and alternating effects
- Add rotational effect for PositionComponents

## 0.20.2
- Fix text component bug with anchor being applied twice

## 0.20.1
- Adding method to load image bases on base64 data url.
- Fix Box2DGame to follow render priority
- Fix games trying to use gameRef inside the resize function

## 0.20.0
- Refactor game.dart classes into separate files
- Adding a GameLoop class which uses a Ticker for updating game
- Adding sprites example
- Made BaseGame non-abstract and removed SimpleGame
- Adding SpriteButton Widget
- Added SpriteBatch API, which renders sprites effectively using Canvas.drawAtlas
- Introducing basic effects API, including MoveEffect and ScaleEffect
- Adding ContactCallback controls in Box2DGame

## 0.19.1
 - Bump AudioPlayers version to allow for web support
 - Adding Game#pauseEngine and Game#resumeEngine methods
 - Removing FlameBinding since it isn't used and clashes with newest flutter

## 0.19.0
 - Fixing component lifecycle calls on BaseGame#addLater
 - Fixing Component#onDestroy, which was been called multiple times sometimes
 - Fixing Widget Overlay usage over many game instances

## 0.18.3
- Adding Component#onDestroy
- Adding Keyboard events API
- Adding Box2DGame, an extension of BaseGame to simplify lifecycle of Box2D components
- Add onAnimateComplete for Animation (thanks @diegomgarcia)
- Adding AnimationComponent#overridePaint
- Adding SpriteComponent#overridePaint
- Updating AudioPlayers to enable Web Audio support

## 0.18.2
- Add loop for AnimationComponent.sequenced() (thanks @wenxiangjiang)
- TextComponent optimization (thanks @Gericop)
- Adding Component#onMount
- Check if chidren are loaded before rendering on ComposedComponent (thanks @wenxiangjiang)
- Amend type for width and height properties on Animation.sequenced (thanks @wenxiangjiang)
- Fixing Tapable position checking
- Support line feed when create animation from a single image source (thanks @wenxiangjiang)
- Fixing TextBoxComponent start/end of line bugs (thanks @kurtome)
- Prevent widgets overlay controller from closing when in debug mode


## 0.18.1
- Expose stepTime paramter from the Animation class to the animation component
- Updated versions for bugfixes + improved macOS support. (thanks @flowhorn)
- Update flutter_svg to 0.17.1 (thanks @flowhorn)
- Update audioplayers to 0.14.0 (thanks @flowhorn)
- Update path_provider to 1.6.0 (thanks @flowhorn)
- Update ordered_set to 1.1.5 (thanks @flowhorn)

## 0.18.0
- Improving FlareComponent API and updating FlareFlutter dependency
- Adding HasWidgetsOverlay mixin
- Adding NineTileBox widget

## 0.17.4
- Fixing compilations errors regarding changes on `box2_flame`
- Add splash screen docs

## 0.17.3
- Tweaking text box rendering to reduce pixelated text (thanks, @kurtome)
- Adding NineTileBox component

## 0.17.2
- Added backgroundColor method for overriding the game background (thanks @wolfenrain)
- Update AudioPlayers version to 0.13.5
- Bump SVG dependency plus fix example app

## 0.17.1
- Added default render function for Box2D ChainShape
- Adding TimerComponent
- Added particles subsystem (thanks @av)

## 0.17.0
- Fixing FlareAnimation API to match convention
- Fixing FlareComponent renderization
- New GestureDetector API to Game

## 0.16.1
- Added `Bgm` class for easy looping background music management.
- Added options for flip rendering of PositionComponents easily (horizontal and vertical).

## 0.16.0
- Improve our mixin structure (breaking change)
- Adds HasGameRef mixin
- Fixes for ComposedComponent (for tapables and other apis using preAdd)
- Added no-parameter alias functions for setting the game's orientation.
- Prevent double completion on onMetricsChanged callback

## 0.15.2
- Exposing tile objects on TiledComponent (thanks @renatoferreira656)
- Adding integrated API for taps on Game class and adding Tapeables mixin for PositionComponents

## 0.15.1
- Bumped version of svg dependency
- Fixed warnings

## 0.15.0
- Refactoring ParallaxComponent (thanks @spydon)
- Fixing flare animation with embed images
- Adding override paint parameter to Sprite, and refactoring it have named optional parameters

## 0.14.2
- Refactoring BaseGame debugMode
- Adding SpriteSheet class
- Adding Flame.util.spriteAsWidget
- Fixing AnimationComponent.empty()
- Fixing FlameAudio.loopLongAudio

## 0.14.1
- Fixed build on travis
- Updated readme badges
- Fixed changelog
- Fixed warning on audiopool, added audiopool example in docs

## 0.14.0
- Adding Timer#isRunning method
- Adding Timer#progress getter
- Updating Flame to work with Flutter >= 1.6.0

## 0.13.1
- Adding Timer utility class
- Adding `destroyOnFinish` flag for AnimationComponent
- Fixing release mode on examples that needed screen size
- Bumping dependencies versions (audioplayers and path_provider)

## 0.13.0
- Downgrading flame support to stable channel.

## 0.12.2
- Added more functionality to the Position class (thanks, @illiapoplawski)

## 0.12.1
- Fixed PositionComponent#setByRect to comply with toRect (thanks, @illiapoplawski)

## 0.12.0
- Updating flutter_svg and pubspec to support the latest flutter version (1.6.0)
- Adding Flare Support
- Fixing PositionComponent#toRect which was not considering the anchor property (thanks, @illiapoplawski)

## [0.11.2]
- Fixed bug on animatons with a single frame
- Fixed warning on using specific version o flutter_svg on pubspec
- ParallaxComponent is not abstract anymore, as it does not include any abstract method
- Added some functionality to Position class

## [0.11.1]
- Fixed lack of paint update when using AnimationAsWidget as pointed in #78
- Added travis (thanks, @renancarujo)

## [0.11.0]
- Implementing low latency api from audioplayers (breaking change)
- Improved examples by adding some instructions on how to run
- Add notice on readme about the channel
- Upgrade path_provider to fix conflicts

## [0.10.4]
- Fix breaking change on svg plugin

## [0.10.3]
- Svg support
- Adding `Animation#reversed` allowing a new reversed animation to be created from an existing animation.
- Fix games inside regular apps when the component is inside a sliver
- Support asesprite animations

## [0.10.2]
- Fixed some warnings and formatting

## [0.10.1]
- Fixes some typos
- Improved docs
- Extracted gamepads to a new lib, lots of improvements there (thanks, @erickzanardo)
- Added more examples and an article

## [0.10.0]
- Fixing a few minor bugs, typos, improving docs
- Adding the Palette concept: easy access to white and black colors/paints, create your palette to keep your game organized.
- Adding the Anchor concept: specify where thins should anchor, added to PositionComponent and to the new text releated features.
- Added a whole bunch of text related components: TextConfig allows you to easily define your typography information, TextComponent allows for easy rendering of stuff and TextBox can make sized texts and also typing effects.
- Improved Utils to have better and more concise APIs, removed unused stuff.
- Adding TiledComponent to integrate with tiled

## [0.9.5]
- Add `elapsed` property to Animation (thanks, @ianliu)
- Fixed minor typo on documentation

## [0.9.4]
- Bumps audioplayers version

## [0.9.3]
- Fixes issue when switching between games where new game would not attach

## [0.9.2]
- Fixes to work with Dart 2.1

## [0.9.1]
- Updated audioplayers and box2d to fix bugs

## [0.9.0]
- Several API changes, using new audioplayers 0.6.x

## [0.8.4]
- Added more consistent APIs and tests

## [0.8.3]
- Need to review audioplayers 0.5.x

## [0.8.2]
- Added better documentation, tutorials and examples
- Minor tweaks in the API
- New audioplayers version

## [0.8.1]
- The Components Overhaul Update: This is major update, even though we are keeping things in alpha (version 0.*)
- Several major upgrades regarding the component system, new component types, Sprites and SpriteSheets, better image caching, several improvements with structure, a BaseGame, a new Game as a widget, that allows you to embed inside apps and a stop method. More minor changes.

## [0.6.1]
 - Bump required dart version

## [0.6.0]
 - Adding audio suport for iOS (bumping audioplayers version)

## [0.5.0]
 - Adding a text method to Util to more easily render a Paragraph

## [0.4.0]
 - Upgraded AudioPlayers, added method to disable logging
 - Created PositionComponent with some useful methods
 - A few refactorings

## [0.3.0]
 - Added a pre-load method for Audio module

## [0.2.0]
 - Added a loop method for playing audio on loop
 - Added the option to make rectangular SpriteComponents, not just squares

## [0.1.0]
 - First release, basic utilities<|MERGE_RESOLUTION|>--- conflicted
+++ resolved
@@ -41,12 +41,9 @@
  - Update `Camera` docs to showcase usage with `Game` class
  - Fixed a bug with `worldBounds` being set to `null` in `Camera`
  - `MockCanvas` is now strongly typed and matches numeric coordinates up to a tolerance
-<<<<<<< HEAD
  - Add `loadAllImages` to `Images`, which loads all images from the prefixed path
-=======
  - Reviewed the keyboard API with new mixins (`KeyboardHandler` and `HasKeyboardHandlerComponents`)
  - Added `FocusNode` on the game widget and improved keyboard handling in the game.
->>>>>>> d556b45c
 
 ## [1.0.0-releasecandidate.13]
  - Fix camera not ending up in the correct position on long jumps
