--- conflicted
+++ resolved
@@ -4,13 +4,10 @@
  - Added `StandardEffectController` class
  - Refactored `Effect` class to use `EffectController`, added `Transform2DEffect` class
  - Clarified `TimerComponent` example
-<<<<<<< HEAD
  - Fix `onGameResize` margin bug in `HudMarginComponent`
  - `PositionComponent.size` now returns a `NotifyingVector2`
-=======
  - Rename `Hitbox` mixin to `HasHitboxes`
  - Added `RemoveEffect` and `SimpleEffectController`
->>>>>>> 4a4888d1
 
 ## [1.0.0-releasecandidate.16]
  - `changePriority` no longer breaks game loop iteration
