--- conflicted
+++ resolved
@@ -3,11 +3,9 @@
 ## [Next]
  - Add `ButtonComponent` backed by two `PositionComponent`s
  - Add `SpriteButtonComponent` backed by two `Sprite`s
-<<<<<<< HEAD
  - Allow more flexible construction of `EffectController`s and make them able to run back in time
-=======
  - Fix `Parallax.load` with different loading times
->>>>>>> bc31e11d
+ - Fix render order of components and add tests
 
 ## [1.0.0-releasecandidate.18]
  - Forcing portrait and landscape mode is now supported on web
@@ -15,7 +13,6 @@
  - Fixed position calculation in `HudMarginComponent` when using a viewport
  - Add noClip option to `FixedResolutionViewport`
  - Add a few missing helpers to SpriteAnimation
- - Fix render order of components and add tests
 
 ## [1.0.0-releasecandidate.17]
  - Added `StandardEffectController` class
