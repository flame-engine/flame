--- conflicted
+++ resolved
@@ -3,12 +3,9 @@
 ## [Next]
  - Add `ButtonComponent` backed by two `PositionComponent`s
  - Add `SpriteButtonComponent` backed by two `Sprite`s
-<<<<<<< HEAD
  - Remove old effects system
  - Export new effects system
-=======
  - Fix `Parallax.load` with different loading times
->>>>>>> bc31e11d
 
 ## [1.0.0-releasecandidate.18]
  - Forcing portrait and landscape mode is now supported on web
