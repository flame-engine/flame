import 'dart:math';
import 'dart:ui';

import '../components/position_component.dart';
import 'effects.dart';

class CombinedEffect extends PositionComponentEffect {
  final List<PositionComponentEffect> effects;
  final double offset;

  CombinedEffect({
    required this.effects,
    this.offset = 0.0,
    bool isInfinite = false,
    bool isAlternating = false,
<<<<<<< HEAD
    void Function()? onComplete,
=======
    VoidCallback onComplete,
>>>>>>> 3abf1fe1
  }) : super(
          isInfinite,
          isAlternating,
          modifiesPosition: effects.any((e) => e.modifiesPosition),
          modifiesAngle: effects.any((e) => e.modifiesAngle),
          modifiesSize: effects.any((e) => e.modifiesSize),
          onComplete: onComplete,
        ) {
    assert(
      effects.every((effect) => effect.component == null),
      'Each effect can only be added once',
    );
    final types = effects.map((e) => e.runtimeType);
    assert(
      types.toSet().length == types.length,
      "All effect types have to be different so that they don't clash",
    );
  }

  @override
  void initialize(PositionComponent component) {
    super.initialize(component);
    effects.forEach((effect) {
      effect.initialize(component);
      // Only change these if the effect modifies these
      endPosition = effect.originalPosition != effect.endPosition
          ? effect.endPosition
          : endPosition;
      endAngle =
          effect.originalAngle != effect.endAngle ? effect.endAngle : endAngle;
      endSize =
          effect.originalSize != effect.endSize ? effect.endSize : endSize;
      peakTime = max(
        peakTime,
        effect.iterationTime + offset * effects.indexOf(effect),
      );
    });
    if (isAlternating) {
      endPosition = originalPosition;
      endAngle = originalAngle;
      endSize = originalSize;
    }
  }

  @override
  void update(double dt) {
    super.update(dt);
    effects.forEach((effect) => _updateEffect(effect, dt));
    if (effects.every((effect) => effect.hasCompleted())) {
      if (isAlternating && curveDirection.isNegative) {
        effects.forEach((effect) => effect.isAlternating = true);
      }
    }
  }

  @override
  void reset() {
    super.reset();
    effects.forEach((effect) => effect.reset());
    if (component != null) {
      initialize(component!);
    }
  }

  @override
  void dispose() {
    super.dispose();
    effects.forEach((effect) => effect.dispose());
  }

  void _updateEffect(PositionComponentEffect effect, double dt) {
    final isReverse = curveDirection.isNegative;
    final initialOffset = effects.indexOf(effect) * offset;
    final effectOffset =
        isReverse ? peakTime - effect.peakTime - initialOffset : initialOffset;
    final passedOffset = isReverse ? peakTime - currentTime : currentTime;
    if (!effect.hasCompleted() && effectOffset < passedOffset) {
      final time =
          effectOffset < passedOffset - dt ? dt : passedOffset - effectOffset;
      effect.update(time);
    }
    if (isMax()) {
      _maybeReverse(effect);
    }
  }

  void _maybeReverse(PositionComponentEffect effect) {
    if (isAlternating && !effect.isAlternating && effect.isMax()) {
      // Make the effect go in reverse
      effect.isAlternating = true;
    }
  }
}<|MERGE_RESOLUTION|>--- conflicted
+++ resolved
@@ -13,11 +13,7 @@
     this.offset = 0.0,
     bool isInfinite = false,
     bool isAlternating = false,
-<<<<<<< HEAD
-    void Function()? onComplete,
-=======
-    VoidCallback onComplete,
->>>>>>> 3abf1fe1
+    VoidCallback? onComplete,
   }) : super(
           isInfinite,
           isAlternating,
