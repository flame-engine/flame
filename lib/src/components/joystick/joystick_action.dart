import 'dart:math';
import 'dart:ui';

import 'package:flutter/material.dart' show Colors;
import 'package:flutter/widgets.dart'
    show EdgeInsets, DragUpdateDetails, DragEndDetails;

import '../../../components.dart';
import '../../../game.dart';
import '../../extensions/offset.dart';
import '../../extensions/rect.dart';
import '../../extensions/vector2.dart';
import 'joystick_component.dart';
import 'joystick_element.dart';
import 'joystick_events.dart';

enum JoystickActionAlign { topLeft, bottomLeft, topRight, bottomRight }

class JoystickAction extends BaseComponent with Draggable, HasGameRef {
  final int actionId;
<<<<<<< HEAD
  final Sprite? sprite;
  final Sprite? spritePressed;
  final Sprite? spriteBackgroundDirection;
=======
>>>>>>> 3abf1fe1
  final double size;
  final double _sizeBackgroundDirection;
  final EdgeInsets margin;
  final JoystickActionAlign align;
  final bool enableDirection;

  bool isPressed = false;
<<<<<<< HEAD
  Rect? _rectAction;
  Rect? _rectBackgroundDirection;
  bool _dragging = false;
  Sprite? _spriteAction;
  late Vector2 _dragPosition;
  final Paint _paintBackground;
  final Paint _paintAction;
  final Paint _paintActionPressed;
  final double _sizeBackgroundDirection;
  late double _tileSize;

  JoystickController get joystickController => parent! as JoystickController;

  JoystickAction({
    required this.actionId,
    this.sprite,
    this.spritePressed,
    this.spriteBackgroundDirection,
=======
  bool _dragging = false;
  Vector2 _dragPosition;
  double _tileSize;

  JoystickElement backgroundDirection;
  JoystickElement action;
  JoystickElement actionPressed;

  JoystickController get joystickController => parent as JoystickController;

  JoystickAction({
    @required this.actionId,
    JoystickElement backgroundDirection,
    JoystickElement action,
    JoystickElement actionPressed,
>>>>>>> 3abf1fe1
    this.enableDirection = false,
    this.size = 50,
    this.margin = EdgeInsets.zero,
    this.align = JoystickActionAlign.bottomRight,
    double sizeFactorBackgroundDirection = 1.5,
    Color color = Colors.blueGrey,
    double opacityBackground = 0.5,
    double opacityKnob = 0.8,
  }) : _sizeBackgroundDirection = sizeFactorBackgroundDirection * size {
    this.action = action ??
        JoystickElement.paint(
          Paint()..color = color.withOpacity(opacityKnob),
        );
    this.actionPressed = actionPressed ??
        JoystickElement.paint(
          Paint()..color = color.withOpacity(opacityKnob),
        );
    this.backgroundDirection = backgroundDirection ??
        JoystickElement.paint(
          Paint()..color = color.withOpacity(opacityBackground),
        );

    _tileSize = _sizeBackgroundDirection / 2;
  }

  @override
  Future<void> onLoad() async {
    initialize(gameRef!.size);
  }

  @override
  void onGameResize(Vector2 gameSize) {
    super.onGameResize(gameSize);
    initialize(gameSize);
  }

  void initialize(Vector2 _screenSize) {
    final radius = size / 2;
    var dx = 0.0, dy = 0.0;
    switch (align) {
      case JoystickActionAlign.topLeft:
        dx = margin.left + radius;
        dy = margin.top + radius;
        break;
      case JoystickActionAlign.bottomLeft:
        dx = margin.left + radius;
        dy = _screenSize.y - (margin.bottom + radius);
        break;
      case JoystickActionAlign.topRight:
        dx = _screenSize.x - (margin.right + radius);
        dy = margin.top + radius;
        break;
      case JoystickActionAlign.bottomRight:
        dx = _screenSize.x - (margin.right + radius);
        dy = _screenSize.y - (margin.bottom + radius);
        break;
    }
    final center = Offset(dx, dy);
    action.rect = Rect.fromCircle(
      center: center,
      radius: radius,
    );
    actionPressed.rect = action.rect;
    backgroundDirection.rect = Rect.fromCircle(
      center: center,
      radius: _sizeBackgroundDirection / 2,
    );
<<<<<<< HEAD
    _dragPosition = _rectAction!.center.toVector2();
=======
    _dragPosition = action.center;
>>>>>>> 3abf1fe1
  }

  @override
  void render(Canvas c) {
    super.render(c);
    if (_dragging && enableDirection) {
      backgroundDirection.render(c);
    }

    (isPressed ? actionPressed : action).render(c);
  }

  @override
  void update(double dt) {
    super.update(dt);
<<<<<<< HEAD
    if (_rectBackgroundDirection != null && _dragging) {
      final diff = _dragPosition - _rectBackgroundDirection!.center.toVector2();
      final radAngle = atan2(diff.y, diff.x);
=======
>>>>>>> 3abf1fe1

    Vector2 diff;
    if (backgroundDirection.rect != null && _dragging) {
      // Distance between the center of joystick background & drag position
<<<<<<< HEAD
      final centerPosition = _rectBackgroundDirection!.center.toVector2();
=======
      final centerPosition = backgroundDirection.center;

      final atanDiff = _dragPosition - centerPosition;
      final angle = atan2(atanDiff.y, atanDiff.x);

>>>>>>> 3abf1fe1
      final unboundDist = centerPosition.distanceTo(_dragPosition);

      // The maximum distance for the knob position to the edge of
      // the background + half of its own size. The knob can wander in the
      // background image, but not outside.
      final dist = min(unboundDist, _tileSize);

      // Calculate the knob position
      final nextX = cos(angle);
      final nextY = sin(angle);
      final nextPoint = Vector2(nextX, nextY) * dist;

<<<<<<< HEAD
      if (_rectAction != null) {
        final diff =
            _rectBackgroundDirection!.center + nextPoint - _rectAction!.center;
        _rectAction = _rectAction!.shift(diff);
      }
=======
      diff = backgroundDirection.center + nextPoint - action.center;
>>>>>>> 3abf1fe1

      final _intensity = dist / _tileSize;

      _sendEvent(ActionEvent.move, intensity: _intensity, angle: angle);
    } else {
<<<<<<< HEAD
      if (_rectAction != null) {
        final diff = _dragPosition - _rectAction!.center.toVector2();
        _rectAction = _rectAction!.shift(diff.toOffset());
      }
=======
      diff = _dragPosition - action.center;
>>>>>>> 3abf1fe1
    }

    action.shift(diff);
    actionPressed.rect = action.rect;
  }

  @override
  bool containsPoint(Vector2 point) {
    return action.rect?.containsPoint(point) == true;
  }

  @override
  bool onDragStart(int pointerId, Vector2 startPosition) {
    if (_dragging) {
      return true;
    }

    if (enableDirection) {
      _dragPosition = startPosition;
      _dragging = true;
    }
    _sendEvent(ActionEvent.down);
    tapDown();
    return false;
  }

  void tapDown() {
    isPressed = true;
  }

  void tapUp() {
    isPressed = false;
  }

  @override
  bool onDragUpdate(int pointerId, DragUpdateDetails details) {
    if (_dragging) {
      _dragPosition = gameRef!.convertGlobalToLocalCoordinate(
        details.globalPosition.toVector2(),
      );
      return true;
    }
    return false;
  }

  @override
  bool onDragEnd(int pointerId, DragEndDetails p1) {
<<<<<<< HEAD
    _dragging = false;
    _dragPosition = _rectBackgroundDirection!.center.toVector2();
    joystickController.joystickAction(
      JoystickActionEvent(
        id: actionId,
        event: ActionEvent.up,
      ),
    );
    tapUp();
    return true;
=======
    return _finishDrag(ActionEvent.up);
>>>>>>> 3abf1fe1
  }

  @override
  bool onDragCancel(int pointerId) {
    return _finishDrag(ActionEvent.cancel);
  }

  bool _finishDrag(ActionEvent event) {
    _dragging = false;
<<<<<<< HEAD
    _dragPosition = _rectBackgroundDirection!.center.toVector2();
=======
    _dragPosition = backgroundDirection.center;
    _sendEvent(event);
    tapUp();
    return true;
  }

  void _sendEvent(ActionEvent event, {double intensity, double angle}) {
>>>>>>> 3abf1fe1
    joystickController.joystickAction(
      JoystickActionEvent(
        id: actionId,
        event: event,
        intensity: intensity,
        angle: angle,
      ),
    );
  }
}<|MERGE_RESOLUTION|>--- conflicted
+++ resolved
@@ -4,6 +4,7 @@
 import 'package:flutter/material.dart' show Colors;
 import 'package:flutter/widgets.dart'
     show EdgeInsets, DragUpdateDetails, DragEndDetails;
+import 'package:meta/meta.dart';
 
 import '../../../components.dart';
 import '../../../game.dart';
@@ -18,12 +19,6 @@
 
 class JoystickAction extends BaseComponent with Draggable, HasGameRef {
   final int actionId;
-<<<<<<< HEAD
-  final Sprite? sprite;
-  final Sprite? spritePressed;
-  final Sprite? spriteBackgroundDirection;
-=======
->>>>>>> 3abf1fe1
   final double size;
   final double _sizeBackgroundDirection;
   final EdgeInsets margin;
@@ -31,42 +26,21 @@
   final bool enableDirection;
 
   bool isPressed = false;
-<<<<<<< HEAD
-  Rect? _rectAction;
-  Rect? _rectBackgroundDirection;
   bool _dragging = false;
-  Sprite? _spriteAction;
   late Vector2 _dragPosition;
-  final Paint _paintBackground;
-  final Paint _paintAction;
-  final Paint _paintActionPressed;
-  final double _sizeBackgroundDirection;
   late double _tileSize;
+
+  late JoystickElement backgroundDirection;
+  late JoystickElement action;
+  late JoystickElement actionPressed;
 
   JoystickController get joystickController => parent! as JoystickController;
 
   JoystickAction({
     required this.actionId,
-    this.sprite,
-    this.spritePressed,
-    this.spriteBackgroundDirection,
-=======
-  bool _dragging = false;
-  Vector2 _dragPosition;
-  double _tileSize;
-
-  JoystickElement backgroundDirection;
-  JoystickElement action;
-  JoystickElement actionPressed;
-
-  JoystickController get joystickController => parent as JoystickController;
-
-  JoystickAction({
-    @required this.actionId,
-    JoystickElement backgroundDirection,
-    JoystickElement action,
-    JoystickElement actionPressed,
->>>>>>> 3abf1fe1
+    JoystickElement? backgroundDirection,
+    JoystickElement? action,
+    JoystickElement? actionPressed,
     this.enableDirection = false,
     this.size = 50,
     this.margin = EdgeInsets.zero,
@@ -134,11 +108,7 @@
       center: center,
       radius: _sizeBackgroundDirection / 2,
     );
-<<<<<<< HEAD
-    _dragPosition = _rectAction!.center.toVector2();
-=======
     _dragPosition = action.center;
->>>>>>> 3abf1fe1
   }
 
   @override
@@ -154,25 +124,15 @@
   @override
   void update(double dt) {
     super.update(dt);
-<<<<<<< HEAD
-    if (_rectBackgroundDirection != null && _dragging) {
-      final diff = _dragPosition - _rectBackgroundDirection!.center.toVector2();
-      final radAngle = atan2(diff.y, diff.x);
-=======
->>>>>>> 3abf1fe1
 
     Vector2 diff;
-    if (backgroundDirection.rect != null && _dragging) {
+    if (_dragging) {
       // Distance between the center of joystick background & drag position
-<<<<<<< HEAD
-      final centerPosition = _rectBackgroundDirection!.center.toVector2();
-=======
       final centerPosition = backgroundDirection.center;
 
       final atanDiff = _dragPosition - centerPosition;
       final angle = atan2(atanDiff.y, atanDiff.x);
 
->>>>>>> 3abf1fe1
       final unboundDist = centerPosition.distanceTo(_dragPosition);
 
       // The maximum distance for the knob position to the edge of
@@ -185,28 +145,13 @@
       final nextY = sin(angle);
       final nextPoint = Vector2(nextX, nextY) * dist;
 
-<<<<<<< HEAD
-      if (_rectAction != null) {
-        final diff =
-            _rectBackgroundDirection!.center + nextPoint - _rectAction!.center;
-        _rectAction = _rectAction!.shift(diff);
-      }
-=======
       diff = backgroundDirection.center + nextPoint - action.center;
->>>>>>> 3abf1fe1
 
       final _intensity = dist / _tileSize;
 
       _sendEvent(ActionEvent.move, intensity: _intensity, angle: angle);
     } else {
-<<<<<<< HEAD
-      if (_rectAction != null) {
-        final diff = _dragPosition - _rectAction!.center.toVector2();
-        _rectAction = _rectAction!.shift(diff.toOffset());
-      }
-=======
       diff = _dragPosition - action.center;
->>>>>>> 3abf1fe1
     }
 
     action.shift(diff);
@@ -215,7 +160,7 @@
 
   @override
   bool containsPoint(Vector2 point) {
-    return action.rect?.containsPoint(point) == true;
+    return action.rect.containsPoint(point);
   }
 
   @override
@@ -254,20 +199,7 @@
 
   @override
   bool onDragEnd(int pointerId, DragEndDetails p1) {
-<<<<<<< HEAD
-    _dragging = false;
-    _dragPosition = _rectBackgroundDirection!.center.toVector2();
-    joystickController.joystickAction(
-      JoystickActionEvent(
-        id: actionId,
-        event: ActionEvent.up,
-      ),
-    );
-    tapUp();
-    return true;
-=======
     return _finishDrag(ActionEvent.up);
->>>>>>> 3abf1fe1
   }
 
   @override
@@ -277,23 +209,19 @@
 
   bool _finishDrag(ActionEvent event) {
     _dragging = false;
-<<<<<<< HEAD
-    _dragPosition = _rectBackgroundDirection!.center.toVector2();
-=======
     _dragPosition = backgroundDirection.center;
     _sendEvent(event);
     tapUp();
     return true;
   }
 
-  void _sendEvent(ActionEvent event, {double intensity, double angle}) {
->>>>>>> 3abf1fe1
+  void _sendEvent(ActionEvent event, {double? intensity, double? angle}) {
     joystickController.joystickAction(
       JoystickActionEvent(
         id: actionId,
         event: event,
-        intensity: intensity,
-        angle: angle,
+        intensity: intensity ?? 0.0,
+        angle: angle ?? 0.0,
       ),
     );
   }
