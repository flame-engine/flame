import 'dart:math';
import 'dart:ui';

import 'components/component.dart';

/// Simple utility class that helps handling time counting and implementing
/// interval like events.
class Timer {
  final double limit;
<<<<<<< HEAD
  void Function()? callback;
=======
  VoidCallback callback;
>>>>>>> 3abf1fe1
  bool repeat;
  double _current = 0;
  bool _running = false;

  Timer(this.limit, {this.callback, this.repeat = false});

  /// The current amount of ms that has passed on this iteration
  double get current => _current;

  /// If the timer is finished, timers that repeat never finish
  bool get finished => _current >= limit && !repeat;

  /// Whether the timer is running or not
  bool isRunning() => _running;

  /// A value between 0.0 and 1.0 indicating the timer progress
  double get progress => min(_current / limit, 1.0);

  void update(double dt) {
    if (_running) {
      _current += dt;
      if (_current >= limit) {
        if (!repeat) {
          _running = false;
          callback?.call();
          return;
        }
        // This is used to cover the rare case of _current being more than
        // two times the value of limit, so that the callback is called the
        // correct number of times
        while (_current >= limit) {
          _current -= limit;
          callback?.call();
        }
      }
    }
  }

  void start() {
    _current = 0;
    _running = true;
  }

  void stop() {
    _current = 0;
    _running = false;
  }

  void pause() {
    _running = false;
  }

  void resume() {
    _running = true;
  }
}

/// Simple component which wraps a [Timer] instance allowing it to be easily
/// used inside a BaseGame game.
class TimerComponent extends Component {
  Timer timer;

  TimerComponent(this.timer);

  @override
  void update(double dt) {
    super.update(dt);
    timer.update(dt);
  }

  @override
  void render(Canvas canvas) {}

  @override
  bool get shouldRemove => timer.finished;
}<|MERGE_RESOLUTION|>--- conflicted
+++ resolved
@@ -7,11 +7,7 @@
 /// interval like events.
 class Timer {
   final double limit;
-<<<<<<< HEAD
-  void Function()? callback;
-=======
-  VoidCallback callback;
->>>>>>> 3abf1fe1
+  VoidCallback? callback;
   bool repeat;
   double _current = 0;
   bool _running = false;
