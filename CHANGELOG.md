--- conflicted
+++ resolved
@@ -14,13 +14,10 @@
  - Change RaisedButton to ElevatedButton in timer example
  - Overhaul the draggables api to fix issues relating to local vs global positions
  - Preventing errors caused by the premature use of size property on game
-<<<<<<< HEAD
  - Added a hitbox mixin for PositionComponent to make more accurate gestures
  - Added a collision detection system
  - Added geometrical shapes
-=======
  - Fix `SpriteAnimationComponent.shouldRemove` use `Component.shouldRemove`
->>>>>>> ff66a6ac
 
 ## 1.0.0-rc6
  - Use `Offset` type directly in `JoystickAction.update` calculations
