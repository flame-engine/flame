--- conflicted
+++ resolved
@@ -1,11 +1,8 @@
-<<<<<<< HEAD
 ## next
+- New audio API
 
-- New audio API
-=======
 ## [0.10.4]
 - Fix breaking change on svg plugin
->>>>>>> 84d47b87
 
 ## [0.10.3]
 - Svg support
