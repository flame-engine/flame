--- conflicted
+++ resolved
@@ -6,11 +6,8 @@
  - Fixes aseprite constructor bug
  - Improve error handling for the onLoad function
  - Add test for child removal
-<<<<<<< HEAD
+ - Fix bug where `Timer` callback doesn't fire for non-repeating timers, also fixing bug with `Particle` lifespan
  - Adding shortcut for loading Sprites and SpriteAnimation from the global cache
-=======
- - Fix bug where `Timer` callback doesn't fire for non-repeating timers, also fixing bug with `Particle` lifespan
->>>>>>> 02b9d218
 
 ## 1.0.0-rc5
  - Option for overlays to be already visible on the GameWidget
