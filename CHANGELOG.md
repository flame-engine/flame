--- conflicted
+++ resolved
@@ -5,13 +5,10 @@
  - Moving render functions from `util.dart` to `extensions/canvas.dart`
  - Adapting ParallaxComponent contructors to match the pattern followed on other components
  - Adapting SpriteBatchComponent constructors to match the pattern used on other components
-<<<<<<< HEAD
  - Improving Parallax APIs regarding handling its size and the use outside FCS
-=======
  - Enabling direct import of Sprite and SpriteAnimation
  - Renamed `Composition` to `ImageComposition` to prevent confusion with the composition component
  - Added `rotation` and `anchor` arguments to `ImageComposition.add`
->>>>>>> dbfa4114
 
 ## 1.0.0-rc6
  - Use `Offset` type directly in `JoystickAction.update` calculations
