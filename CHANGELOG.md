# CHANGELOG

## [next]
<<<<<<< HEAD
- Bump AudioPlayers version to allow for web support
=======
 - Removing FlameBinding since it isn't used and clashes with newest flutter
>>>>>>> ed997563

## 0.19.0
 - Fixing component lifecycle calls on BaseGame#addLater
 - Fixing Component#onDestroy, which was been called multiple times sometimes
 - Fixing Widget Overlay usage over many game instances

## 0.18.3
- Adding Component#onDestroy
- Adding Keyboard events API
- Adding Box2DGame, an extension of BaseGame to simplify lifecycle of Box2D components
- Add onAnimateComplete for Animation (thanks @diegomgarcia)
- Adding AnimationComponent#overridePaint
- Adding SpriteComponent#overridePaint
- Updating AudioPlayers to enable Web Audio support

## 0.18.2
- Add loop for AnimationComponent.sequenced() (thanks @wenxiangjiang)
- TextComponent optimization (thanks @Gericop)
- Adding Component#onMount
- Check if chidren are loaded before rendering on ComposedComponent (thanks @wenxiangjiang)
- Amend type for width and height properties on Animation.sequenced (thanks @wenxiangjiang)
- Fixing Tapable position checking
- Support line feed when create animation from a single image source (thanks @wenxiangjiang)
- Fixing TextBoxComponent start/end of line bugs (thanks @kurtome)
- Prevent widgets overlay controller from closing when in debug mode


## 0.18.1
- Expose stepTime paramter from the Animation class to the animation component
- Updated versions for bugfixes + improved macOS support. (thanks @flowhorn)
- Update flutter_svg to 0.17.1 (thanks @flowhorn)
- Update audioplayers to 0.14.0 (thanks @flowhorn)
- Update path_provider to 1.6.0 (thanks @flowhorn)
- Update ordered_set to 1.1.5 (thanks @flowhorn)

## 0.18.0
- Improving FlareComponent API and updating FlareFlutter dependency
- Adding HasWidgetsOverlay mixin
- Adding NineTileBox widget

## 0.17.4
- Fixing compilations errors regarding changes on `box2_flame`
- Add splash screen docs

## 0.17.3
- Tweaking text box rendering to reduce pixelated text (thanks, @kurtome)
- Adding NineTileBox component

## 0.17.2
- Added backgroundColor method for overriding the game background (thanks @wolfenrain)
- Update AudioPlayers version to 0.13.5
- Bump SVG dependency plus fix example app

## 0.17.1
- Added default render function for Box2D ChainShape
- Adding TimerComponent
- Added particles subsystem (thanks @av)

## 0.17.0
- Fixing FlareAnimation API to match convention
- Fixing FlareComponent renderization
- New GestureDetector API to Game

## 0.16.1
- Added `Bgm` class for easy looping background music management.
- Added options for flip rendering of PositionComponents easily (horizontal and vertical).

## 0.16.0
- Improve our mixin structure (breaking change)
- Adds HasGameRef mixin
- Fixes for ComposedComponent (for tapables and other apis using preAdd)
- Added no-parameter alias functions for setting the game's orientation.
- Prevent double completion on onMetricsChanged callback

## 0.15.2
- Exposing tile objects on TiledComponent (thanks @renatoferreira656)
- Adding integrated API for taps on Game class and adding Tapeables mixin for PositionComponents

## 0.15.1
- Bumped version of svg dependency
- Fixed warnings

## 0.15.0
- Refactoring ParallaxComponent (thanks @spydon)
- Fixing flare animation with embed images
- Adding override paint parameter to Sprite, and refactoring it have named optional parameters

## 0.14.2
- Refactoring BaseGame debugMode
- Adding SpriteSheet class
- Adding Flame.util.spriteAsWidget
- Fixing AnimationComponent.empty()
- Fixing FlameAudio.loopLongAudio

## 0.14.1
- Fixed build on travis
- Updated readme badges
- Fixed changelog
- Fixed warning on audiopool, added audiopool example in docs

## 0.14.0
- Adding Timer#isRunning method
- Adding Timer#progress getter
- Updating Flame to work with Flutter >= 1.6.0

## 0.13.1
- Adding Timer utility class
- Adding `destroyOnFinish` flag for AnimationComponent
- Fixing release mode on examples that needed screen size
- Bumping dependencies versions (audioplayers and path_provider)

## 0.13.0
- Downgrading flame support to stable channel.

## 0.12.2
- Added more functionality to the Position class (thanks, @illiapoplawski)

## 0.12.1
- Fixed PositionComponent#setByRect to comply with toRect (thanks, @illiapoplawski)

## 0.12.0
- Updating flutter_svg and pubspec to support the latest flutter version (1.6.0)
- Adding Flare Support
- Fixing PositionComponent#toRect which was not considering the anchor property (thanks, @illiapoplawski)

## [0.11.2]
- Fixed bug on animatons with a single frame
- Fixed warning on using specific version o flutter_svg on pubspec
- ParallaxComponent is not abstract anymore, as it does not include any abstract method
- Added some functionality to Position class

## [0.11.1]
- Fixed lack of paint update when using AnimationAsWidget as pointed in #78
- Added travis (thanks, @renancarujo)

## [0.11.0]
- Implementing low latency api from audioplayers (breaking change)
- Improved examples by adding some instructions on how to run
- Add notice on readme about the channel
- Upgrade path_provider to fix conflicts

## [0.10.4]
- Fix breaking change on svg plugin

## [0.10.3]
- Svg support
- Adding `Animation#reversed` allowing a new reversed animation to be created from an existing animation.
- Fix games inside regular apps when the component is inside a sliver
- Support asesprite animations

## [0.10.2]
- Fixed some warnings and formatting

## [0.10.1]
- Fixes some typos
- Improved docs
- Extracted gamepads to a new lib, lots of improvements there (thanks, @erickzanardo)
- Added more examples and an article

## [0.10.0]
- Fixing a few minor bugs, typos, improving docs
- Adding the Palette concept: easy access to white and black colors/paints, create your palette to keep your game organized.
- Adding the Anchor concept: specify where thins should anchor, added to PositionComponent and to the new text releated features.
- Added a whole bunch of text related components: TextConfig allows you to easily define your typography information, TextComponent allows for easy rendering of stuff and TextBox can make sized texts and also typing effects.
- Improved Utils to have better and more concise APIs, removed unused stuff.
- Adding TiledComponent to integrate with tiled

## [0.9.5]
- Add `elapsed` property to Animation (thanks, @ianliu)
- Fixed minor typo on documentation

## [0.9.4]
- Bumps audioplayers version

## [0.9.3]
- Fixes issue when switching between games where new game would not attach

## [0.9.2]
- Fixes to work with Dart 2.1

## [0.9.1]
- Updated audioplayers and box2d to fix bugs

## [0.9.0]
- Several API changes, using new audioplayers 0.6.x

## [0.8.4]
- Added more consistent APIs and tests

## [0.8.3]
- Need to review audioplayers 0.5.x

## [0.8.2]
- Added better documentation, tutorials and examples
- Minor tweaks in the API
- New audioplayers version

## [0.8.1]
- The Components Overhaul Update: This is major update, even though we are keeping things in alpha (version 0.*)
- Several major upgrades regarding the component system, new component types, Sprites and SpriteSheets, better image caching, several improvements with structure, a BaseGame, a new Game as a widget, that allows you to embed inside apps and a stop method. More minor changes.

## [0.6.1]
 - Bump required dart version

## [0.6.0]
 - Adding audio suport for iOS (bumping audioplayers version)

## [0.5.0]
 - Adding a text method to Util to more easily render a Paragraph

## [0.4.0]
 - Upgraded AudioPlayers, added method to disable logging
 - Created PositionComponent with some useful methods
 - A few refactorings

## [0.3.0]
 - Added a pre-load method for Audio module

## [0.2.0]
 - Added a loop method for playing audio on loop
 - Added the option to make rectangular SpriteComponents, not just squares

## [0.1.0]
 - First release, basic utilities<|MERGE_RESOLUTION|>--- conflicted
+++ resolved
@@ -1,11 +1,8 @@
 # CHANGELOG
 
 ## [next]
-<<<<<<< HEAD
-- Bump AudioPlayers version to allow for web support
-=======
+ - Bump AudioPlayers version to allow for web support
  - Removing FlameBinding since it isn't used and clashes with newest flutter
->>>>>>> ed997563
 
 ## 0.19.0
  - Fixing component lifecycle calls on BaseGame#addLater
