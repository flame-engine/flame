## [next]
<<<<<<< HEAD
- Fixing component lifecycle calls on BaseGame#addLater
=======
 - Fixing Component#onDestroy, which was been called multiple times sometimes
>>>>>>> cce3deb1

## 0.18.3
- Adding Component#onDestroy
- Adding Keyboard events API
- Adding Box2DGame, an extension of BaseGame to simplify lifecycle of Box2D components
- Add onAnimateComplete for Animation (thanks @diegomgarcia)
- Adding AnimationComponent#overridePaint
- Adding SpriteComponent#overridePaint
- Updating AudioPlayers to enable Web Audio support

## 0.18.2
- Add loop for AnimationComponent.sequenced() (thanks @wenxiangjiang)
- TextComponent optimization (thanks @Gericop)
- Adding Component#onMount
- Check if chidren are loaded before rendering on ComposedComponent (thanks @wenxiangjiang)
- Amend type for width and height properties on Animation.sequenced (thanks @wenxiangjiang)
- Fixing Tapable position checking
- Support line feed when create animation from a single image source (thanks @wenxiangjiang)
- Fixing TextBoxComponent start/end of line bugs (thanks @kurtome)
- Prevent widgets overlay controller from closing when in debug mode


## 0.18.1
- Expose stepTime paramter from the Animation class to the animation component
- Updated versions for bugfixes + improved macOS support. (thanks @flowhorn)
- Update flutter_svg to 0.17.1 (thanks @flowhorn)
- Update audioplayers to 0.14.0 (thanks @flowhorn)
- Update path_provider to 1.6.0 (thanks @flowhorn)
- Update ordered_set to 1.1.5 (thanks @flowhorn)

## 0.18.0
- Improving FlareComponent API and updating FlareFlutter dependency
- Adding HasWidgetsOverlay mixin
- Adding NineTileBox widget

## 0.17.4
- Fixing compilations errors regarding changes on `box2_flame`
- Add splash screen docs

## 0.17.3
- Tweaking text box rendering to reduce pixelated text (thanks, @kurtome)
- Adding NineTileBox component

## 0.17.2
- Added backgroundColor method for overriding the game background (thanks @wolfenrain)
- Update AudioPlayers version to 0.13.5
- Bump SVG dependency plus fix example app

## 0.17.1
- Added default render function for Box2D ChainShape
- Adding TimerComponent
- Added particles subsystem (thanks @av)

## 0.17.0
- Fixing FlareAnimation API to match convention
- Fixing FlareComponent renderization
- New GestureDetector API to Game

## 0.16.1
- Added `Bgm` class for easy looping background music management.
- Added options for flip rendering of PositionComponents easily (horizontal and vertical).

## 0.16.0
- Improve our mixin structure (breaking change)
- Adds HasGameRef mixin
- Fixes for ComposedComponent (for tapables and other apis using preAdd)
- Added no-parameter alias functions for setting the game's orientation.
- Prevent double completion on onMetricsChanged callback

## 0.15.2
- Exposing tile objects on TiledComponent (thanks @renatoferreira656)
- Adding integrated API for taps on Game class and adding Tapeables mixin for PositionComponents

## 0.15.1
- Bumped version of svg dependency
- Fixed warnings

## 0.15.0
- Refactoring ParallaxComponent (thanks @spydon)
- Fixing flare animation with embed images
- Adding override paint parameter to Sprite, and refactoring it have named optional parameters

## 0.14.2
- Refactoring BaseGame debugMode
- Adding SpriteSheet class
- Adding Flame.util.spriteAsWidget
- Fixing AnimationComponent.empty()
- Fixing FlameAudio.loopLongAudio

## 0.14.1
- Fixed build on travis
- Updated readme badges
- Fixed changelog
- Fixed warning on audiopool, added audiopool example in docs

## 0.14.0
- Adding Timer#isRunning method
- Adding Timer#progress getter
- Updating Flame to work with Flutter >= 1.6.0

## 0.13.1
- Adding Timer utility class
- Adding `destroyOnFinish` flag for AnimationComponent
- Fixing release mode on examples that needed screen size
- Bumping dependencies versions (audioplayers and path_provider)

## 0.13.0
- Downgrading flame support to stable channel.

## 0.12.2
- Added more functionality to the Position class (thanks, @illiapoplawski)

## 0.12.1
- Fixed PositionComponent#setByRect to comply with toRect (thanks, @illiapoplawski)

## 0.12.0
- Updating flutter_svg and pubspec to support the latest flutter version (1.6.0)
- Adding Flare Support
- Fixing PositionComponent#toRect which was not considering the anchor property (thanks, @illiapoplawski)

## [0.11.2]
- Fixed bug on animatons with a single frame
- Fixed warning on using specific version o flutter_svg on pubspec
- ParallaxComponent is not abstract anymore, as it does not include any abstract method
- Added some functionality to Position class

## [0.11.1]
- Fixed lack of paint update when using AnimationAsWidget as pointed in #78
- Added travis (thanks, @renancarujo)

## [0.11.0]
- Implementing low latency api from audioplayers (breaking change)
- Improved examples by adding some instructions on how to run
- Add notice on readme about the channel
- Upgrade path_provider to fix conflicts

## [0.10.4]
- Fix breaking change on svg plugin

## [0.10.3]
- Svg support
- Adding `Animation#reversed` allowing a new reversed animation to be created from an existing animation.
- Fix games inside regular apps when the component is inside a sliver
- Support asesprite animations

## [0.10.2]
- Fixed some warnings and formatting

## [0.10.1]
- Fixes some typos
- Improved docs
- Extracted gamepads to a new lib, lots of improvements there (thanks, @erickzanardo)
- Added more examples and an article

## [0.10.0]
- Fixing a few minor bugs, typos, improving docs
- Adding the Palette concept: easy access to white and black colors/paints, create your palette to keep your game organized.
- Adding the Anchor concept: specify where thins should anchor, added to PositionComponent and to the new text releated features.
- Added a whole bunch of text related components: TextConfig allows you to easily define your typography information, TextComponent allows for easy rendering of stuff and TextBox can make sized texts and also typing effects.
- Improved Utils to have better and more concise APIs, removed unused stuff.
- Adding TiledComponent to integrate with tiled

## [0.9.5]
- Add `elapsed` property to Animation (thanks, @ianliu)
- Fixed minor typo on documentation

## [0.9.4]
- Bumps audioplayers version

## [0.9.3]
- Fixes issue when switching between games where new game would not attach

## [0.9.2]
- Fixes to work with Dart 2.1

## [0.9.1]
- Updated audioplayers and box2d to fix bugs

## [0.9.0]
- Several API changes, using new audioplayers 0.6.x

## [0.8.4]
- Added more consistent APIs and tests

## [0.8.3]
- Need to review audioplayers 0.5.x

## [0.8.2]
- Added better documentation, tutorials and examples
- Minor tweaks in the API
- New audioplayers version

## [0.8.1]
- The Components Overhaul Update: This is major update, even though we are keeping things in alpha (version 0.*)
- Several major upgrades regarding the component system, new component types, Sprites and SpriteSheets, better image caching, several improvements with structure, a BaseGame, a new Game as a widget, that allows you to embed inside apps and a stop method. More minor changes.

## [0.6.1]
 - Bump required dart version

## [0.6.0]
 - Adding audio suport for iOS (bumping audioplayers version)

## [0.5.0]
 - Adding a text method to Util to more easily render a Paragraph

## [0.4.0]
 - Upgraded AudioPlayers, added method to disable logging
 - Created PositionComponent with some useful methods
 - A few refactorings

## [0.3.0]
 - Added a pre-load method for Audio module

## [0.2.0]
 - Added a loop method for playing audio on loop
 - Added the option to make rectangular SpriteComponents, not just squares

## [0.1.0]
 - First release, basic utilities<|MERGE_RESOLUTION|>--- conflicted
+++ resolved
@@ -1,9 +1,6 @@
 ## [next]
-<<<<<<< HEAD
-- Fixing component lifecycle calls on BaseGame#addLater
-=======
+ - Fixing component lifecycle calls on BaseGame#addLater
  - Fixing Component#onDestroy, which was been called multiple times sometimes
->>>>>>> cce3deb1
 
 ## 0.18.3
 - Adding Component#onDestroy
