# CHANGELOG

## [next]
 - Migrate to null safety
 - Refactor the joystick code
 - Fix example app
 - Rename points to intersectionPoints for collision detection
 - Added CollidableType to make collision detection more efficient
<<<<<<< HEAD
 - Add srcPosition and srcSize for SpriteComponent
=======
 - Rename CollidableType.static to passive
>>>>>>> 039b861d

## 1.0.0-rc7
 - Moving device related methods (like `fullScreen`) from `util.dart` to `device.dart`
 - Moving render functions from `util.dart` to `extensions/canvas.dart`
 - Adapting ParallaxComponent contructors to match the pattern followed on other components
 - Adapting SpriteBatchComponent constructors to match the pattern used on other components
 - Improving Parallax APIs regarding handling its size and the use outside FCS
 - Enabling direct import of Sprite and SpriteAnimation
 - Renamed `Composition` to `ImageComposition` to prevent confusion with the composition component
 - Added `rotation` and `anchor` arguments to `ImageComposition.add`
 - Added `Image` extensions
 - Added `Color` extensions
 - Change RaisedButton to ElevatedButton in timer example
 - Overhaul the draggables api to fix issues relating to local vs global positions
 - Preventing errors caused by the premature use of size property on game
 - Added a hitbox mixin for PositionComponent to make more accurate gestures
 - Added a collision detection system
 - Added geometrical shapes
 - Fix `SpriteAnimationComponent.shouldRemove` use `Component.shouldRemove`
 - Add assertion to make sure Draggables are safe to add
 - Add utility methods to the Anchor class to make it more "enum like"
 - Enable user-defined anchors
 - Added `toImage` method for the `Sprite` class
 - Uniform use of `dt` instead of `t` in all update methods
 - Add more optional arguments for unified constructors of components
 - Fix order that parent -> children render in

## 1.0.0-rc6
 - Use `Offset` type directly in `JoystickAction.update` calculations
 - Changed `parseAnchor` in `examples/widgets` to throw an exception instead of returning null when it cannot parse an anchor name
 - Code improvements and preparing APIs to null-safety
 - BaseComponent removes children marked as shouldRemove during update
 - Use `find` instead of `globstar` pattern in `scripts/lint.sh` as the later isn't enabled by default in bash
 - Fixes aseprite constructor bug
 - Improve error handling for the onLoad function
 - Add test for child removal
 - Fix bug where `Timer` callback doesn't fire for non-repeating timers, also fixing bug with `Particle` lifespan
 - Adding shortcut for loading Sprites and SpriteAnimation from the global cache
 - Adding loading methods for the different `ParallaxComponent` parts and refactor how the delta velocity works
 - Add tests for `Timer` and fix a bug where `progress` was not reported correctly
 - Refactored the `SpriteBatch` class to be more elegant and to support `Vector2`.
 - Added fallback support for the web on the `SpriteBatch` class
 - Added missing documentation on the `SpriteBatch` class
 - Added an utility method to load a `SpriteBatch` on the `Game` class
 - Updated the `widgets.md` documentation
 - Removing methods `initialDimensions` and `removeGestureRecognizer` to avoid confusion
 - Adding standard for `SpriteComponent` and `SpriteAnimationComponent` constructors
 - Added `Composition`, allows for composing multiple images into a single image.
 - Move files to comply with the dart package layout convention
 - Fix gesture detection bug of children of `PositionComponent`
 - The `game` argument on `GameWidget` is now required

## 1.0.0-rc5
 - Option for overlays to be already visible on the GameWidget
 - Adding game to the overlay builder
 - Rename retreive -> Retrieve
 - Use internal children set in BaseComponent (fixes issue adding multiple children)
 - Remove develop branches from github workflow definition
 - BaseComponent to return UnmodifiableListView for children

## 1.0.0-rc4
 - Rename Dragable -> Draggable
 - Set loop member variable when constructing SpriteAnimationComponent from SpriteAnimationData
 - Effect shouldn't affect unrelated properties on component
 - Fix rendering of children
 - Explicitly define what fields an effect on PositionComponent modifies
 - Properly propagate onMount and onRemove to children
 - Adding Canvas extensions
 - Remove Resizable mixin
 - Use config defaults for TextBoxComponent
 - Fixing Game Render Box for flutter >= 1.25
 - DebugMode to be variable instead of function on BaseGame

## 1.0.0-rc3
 - Fix TextBoxComponent rendering
 - Add TextBoxConfig options; margins and growingBox
 - Fix debugConfig strokeWidth for web
 - Update Forge2D docs
 - Update PR template with removal of develop branch
 - Translate README to Russian
 - Split up Component and PositionComponent to BaseComponent
 - Unify multiple render methods on Sprite
 - Refactored how games are inserted into a flutter tree
 - Refactored the widgets overlay API
 - Creating new way of loading animations and sprites
 - Dragable mixin for components
 - Fix update+render of component children
 - Update documentation for SVG component
 - Update documentation for PositionComponent
 - Adding Component#onLoad
 - Moving size to Game instead of BaseGame
 - Fix bug with ConcurrentModificationError on add in onMount

## 1.0.0-rc2
 - Improve IsometricTileMap and Spritesheet classes
 - Export full vector_math library from extension
 - Added warning about basic and advanced detectors
 - Ensuring sprite animation and sprite animation components don't get NPEs on initialization
 - Refactor timer class
 - include all changed that are included on 0.28.0
 - Rename game#resize to game#onResize
 - Test suite for basic effects
 - Effects duration and test suite for basic effects
 - Pause and resume for effects
 - Fix position bug in parallax effect
 - Simplification of BaseGame. Removal of addLater (add is now addLater) and rename markForRemoval.
 - Unify naming for removal of components from BaseGame

## 1.0.0-rc1
 - Move all box2d related code and examples to the flame_box2d repo
 - Rename Animation to SpriteAnimation
 - Create extension of Vector2 and unify all tuples to use that class
 - Remove Position class in favor of new Vector2 extension
 - Remove Box2D as a dependency
 - Rebuild of Images, Sprite and SpriteAnimation initialization
 - Use isRelative on effects
 - Use Vector2 for position and size on PositionComponent
 - Removing all deprecated methods
 - Rename `resize` method on components to `onGameResize`
 - Make `Resizable` have a `gameSize` property instead of `size`
 - Fix bug with CombinedEffect inside SequenceEffect
 - Fix wrong end angle for relative rotational effects
 - Use a list of Vector2 for Move effect to open up for more advanced move effects
 - Generalize effects api to include all components
 - Extract all the audio related capabilities to a new package, flame_audio
 - Fix bug that sprite crashes without a position

## 0.29.1-beta
 - Fixing Game Render Box for flutter >= 1.25

## 0.29.0
- Update audioplayers to latest version (now `assets` will not be added to prefixes automatically)
- Fix lint issues with 0.28.0

## 0.28.0
- Fix spriteAsWidget deprecation message
- Add `lineHeight` property to `TextConfig`
- Adding pause and resume methods to time class

## 0.27.0
 - Improved the accuracy of the `FPSCounter` by using Flutter's internal frame timings.
 - Adding MouseMovementDetector
 - Adding ScrollDetector
 - Fixes BGM error
 - Adding Isometric Tile Maps

## 0.26.0
 - Improving Flame image auto cache
 - Fix bug in the Box2DGame's add and addLater method , when the Component extends BodyComponent and mixin HasGameRef or other mixins ,the mixins will not be set correctly

## 0.25.0
 - Externalizing Tiled support to its own package `flame_tiled`
 - Preventing some crashs that could happen on web when some methods were called
 - Add mustCallSuper to BaseGame `update` and `render` methods
 - Moved FPS code from BaseGame to a mixin, BaseGame uses the new mixin.
 - Deprecate flare API in favor of the package `flame_flare`

## 0.24.0
 - Outsourcing SVG support to an external package
 - Adding MemoryCache class
 - Fixing games crashes on Web
 - Update tiled dependency to 0.6.0 (objects' properties are now double)

## 0.23.0
 - Add Joystick Component
 - Adding BaseGame#markToRemove
 - Upgrade tiled and flutter_svg dependencies
 - onComplete callback for effects
 - Adding Layers
 - Update tiled dep to 0.5.0 and add support for rotation with improved api

## 0.22.1
 - Fix Box2DComponent render priority
 - Fix PositionComponentEffect drifting
 - Add possibility to combine effects
 - Update to newest box2d_flame which fixes torque bug
 - Adding SpriteSheet.fromImage

## 0.22.0
 - Fixing BaseGame tap detectors issues
 - Adding SpriteWidget
 - Adding AnimationWidget
 - Upgrade Flutter SVG to fix for flame web
 - Add linting to all the examples
 - Run linting only on affected and changed examples
 - Add SequenceEffect
 - Fixed bug with travelTime in RotateEffect

## 0.21.0
- Adding AssetsCache.readBinaryFile
- Splitting debugMode from recordFps mode
- Adding support for multi touch tap and drag events
- Fix animations example
- Add possibility for infinite and alternating effects
- Add rotational effect for PositionComponents

## 0.20.2
- Fix text component bug with anchor being applied twice

## 0.20.1
- Adding method to load image bases on base64 data url.
- Fix Box2DGame to follow render priority
- Fix games trying to use gameRef inside the resize function

## 0.20.0
- Refactor game.dart classes into separate files
- Adding a GameLoop class which uses a Ticker for updating game
- Adding sprites example
- Made BaseGame non-abstract and removed SimpleGame
- Adding SpriteButton Widget
- Added SpriteBatch API, which renders sprites effectively using Canvas.drawAtlas
- Introducing basic effects API, including MoveEffect and ScaleEffect
- Adding ContactCallback controls in Box2DGame

## 0.19.1
 - Bump AudioPlayers version to allow for web support
 - Adding Game#pauseEngine and Game#resumeEngine methods
 - Removing FlameBinding since it isn't used and clashes with newest flutter

## 0.19.0
 - Fixing component lifecycle calls on BaseGame#addLater
 - Fixing Component#onDestroy, which was been called multiple times sometimes
 - Fixing Widget Overlay usage over many game instances

## 0.18.3
- Adding Component#onDestroy
- Adding Keyboard events API
- Adding Box2DGame, an extension of BaseGame to simplify lifecycle of Box2D components
- Add onAnimateComplete for Animation (thanks @diegomgarcia)
- Adding AnimationComponent#overridePaint
- Adding SpriteComponent#overridePaint
- Updating AudioPlayers to enable Web Audio support

## 0.18.2
- Add loop for AnimationComponent.sequenced() (thanks @wenxiangjiang)
- TextComponent optimization (thanks @Gericop)
- Adding Component#onMount
- Check if chidren are loaded before rendering on ComposedComponent (thanks @wenxiangjiang)
- Amend type for width and height properties on Animation.sequenced (thanks @wenxiangjiang)
- Fixing Tapable position checking
- Support line feed when create animation from a single image source (thanks @wenxiangjiang)
- Fixing TextBoxComponent start/end of line bugs (thanks @kurtome)
- Prevent widgets overlay controller from closing when in debug mode


## 0.18.1
- Expose stepTime paramter from the Animation class to the animation component
- Updated versions for bugfixes + improved macOS support. (thanks @flowhorn)
- Update flutter_svg to 0.17.1 (thanks @flowhorn)
- Update audioplayers to 0.14.0 (thanks @flowhorn)
- Update path_provider to 1.6.0 (thanks @flowhorn)
- Update ordered_set to 1.1.5 (thanks @flowhorn)

## 0.18.0
- Improving FlareComponent API and updating FlareFlutter dependency
- Adding HasWidgetsOverlay mixin
- Adding NineTileBox widget

## 0.17.4
- Fixing compilations errors regarding changes on `box2_flame`
- Add splash screen docs

## 0.17.3
- Tweaking text box rendering to reduce pixelated text (thanks, @kurtome)
- Adding NineTileBox component

## 0.17.2
- Added backgroundColor method for overriding the game background (thanks @wolfenrain)
- Update AudioPlayers version to 0.13.5
- Bump SVG dependency plus fix example app

## 0.17.1
- Added default render function for Box2D ChainShape
- Adding TimerComponent
- Added particles subsystem (thanks @av)

## 0.17.0
- Fixing FlareAnimation API to match convention
- Fixing FlareComponent renderization
- New GestureDetector API to Game

## 0.16.1
- Added `Bgm` class for easy looping background music management.
- Added options for flip rendering of PositionComponents easily (horizontal and vertical).

## 0.16.0
- Improve our mixin structure (breaking change)
- Adds HasGameRef mixin
- Fixes for ComposedComponent (for tapables and other apis using preAdd)
- Added no-parameter alias functions for setting the game's orientation.
- Prevent double completion on onMetricsChanged callback

## 0.15.2
- Exposing tile objects on TiledComponent (thanks @renatoferreira656)
- Adding integrated API for taps on Game class and adding Tapeables mixin for PositionComponents

## 0.15.1
- Bumped version of svg dependency
- Fixed warnings

## 0.15.0
- Refactoring ParallaxComponent (thanks @spydon)
- Fixing flare animation with embed images
- Adding override paint parameter to Sprite, and refactoring it have named optional parameters

## 0.14.2
- Refactoring BaseGame debugMode
- Adding SpriteSheet class
- Adding Flame.util.spriteAsWidget
- Fixing AnimationComponent.empty()
- Fixing FlameAudio.loopLongAudio

## 0.14.1
- Fixed build on travis
- Updated readme badges
- Fixed changelog
- Fixed warning on audiopool, added audiopool example in docs

## 0.14.0
- Adding Timer#isRunning method
- Adding Timer#progress getter
- Updating Flame to work with Flutter >= 1.6.0

## 0.13.1
- Adding Timer utility class
- Adding `destroyOnFinish` flag for AnimationComponent
- Fixing release mode on examples that needed screen size
- Bumping dependencies versions (audioplayers and path_provider)

## 0.13.0
- Downgrading flame support to stable channel.

## 0.12.2
- Added more functionality to the Position class (thanks, @illiapoplawski)

## 0.12.1
- Fixed PositionComponent#setByRect to comply with toRect (thanks, @illiapoplawski)

## 0.12.0
- Updating flutter_svg and pubspec to support the latest flutter version (1.6.0)
- Adding Flare Support
- Fixing PositionComponent#toRect which was not considering the anchor property (thanks, @illiapoplawski)

## [0.11.2]
- Fixed bug on animatons with a single frame
- Fixed warning on using specific version o flutter_svg on pubspec
- ParallaxComponent is not abstract anymore, as it does not include any abstract method
- Added some functionality to Position class

## [0.11.1]
- Fixed lack of paint update when using AnimationAsWidget as pointed in #78
- Added travis (thanks, @renancarujo)

## [0.11.0]
- Implementing low latency api from audioplayers (breaking change)
- Improved examples by adding some instructions on how to run
- Add notice on readme about the channel
- Upgrade path_provider to fix conflicts

## [0.10.4]
- Fix breaking change on svg plugin

## [0.10.3]
- Svg support
- Adding `Animation#reversed` allowing a new reversed animation to be created from an existing animation.
- Fix games inside regular apps when the component is inside a sliver
- Support asesprite animations

## [0.10.2]
- Fixed some warnings and formatting

## [0.10.1]
- Fixes some typos
- Improved docs
- Extracted gamepads to a new lib, lots of improvements there (thanks, @erickzanardo)
- Added more examples and an article

## [0.10.0]
- Fixing a few minor bugs, typos, improving docs
- Adding the Palette concept: easy access to white and black colors/paints, create your palette to keep your game organized.
- Adding the Anchor concept: specify where thins should anchor, added to PositionComponent and to the new text releated features.
- Added a whole bunch of text related components: TextConfig allows you to easily define your typography information, TextComponent allows for easy rendering of stuff and TextBox can make sized texts and also typing effects.
- Improved Utils to have better and more concise APIs, removed unused stuff.
- Adding TiledComponent to integrate with tiled

## [0.9.5]
- Add `elapsed` property to Animation (thanks, @ianliu)
- Fixed minor typo on documentation

## [0.9.4]
- Bumps audioplayers version

## [0.9.3]
- Fixes issue when switching between games where new game would not attach

## [0.9.2]
- Fixes to work with Dart 2.1

## [0.9.1]
- Updated audioplayers and box2d to fix bugs

## [0.9.0]
- Several API changes, using new audioplayers 0.6.x

## [0.8.4]
- Added more consistent APIs and tests

## [0.8.3]
- Need to review audioplayers 0.5.x

## [0.8.2]
- Added better documentation, tutorials and examples
- Minor tweaks in the API
- New audioplayers version

## [0.8.1]
- The Components Overhaul Update: This is major update, even though we are keeping things in alpha (version 0.*)
- Several major upgrades regarding the component system, new component types, Sprites and SpriteSheets, better image caching, several improvements with structure, a BaseGame, a new Game as a widget, that allows you to embed inside apps and a stop method. More minor changes.

## [0.6.1]
 - Bump required dart version

## [0.6.0]
 - Adding audio suport for iOS (bumping audioplayers version)

## [0.5.0]
 - Adding a text method to Util to more easily render a Paragraph

## [0.4.0]
 - Upgraded AudioPlayers, added method to disable logging
 - Created PositionComponent with some useful methods
 - A few refactorings

## [0.3.0]
 - Added a pre-load method for Audio module

## [0.2.0]
 - Added a loop method for playing audio on loop
 - Added the option to make rectangular SpriteComponents, not just squares

## [0.1.0]
 - First release, basic utilities<|MERGE_RESOLUTION|>--- conflicted
+++ resolved
@@ -6,11 +6,8 @@
  - Fix example app
  - Rename points to intersectionPoints for collision detection
  - Added CollidableType to make collision detection more efficient
-<<<<<<< HEAD
+ - Rename CollidableType.static to passive
  - Add srcPosition and srcSize for SpriteComponent
-=======
- - Rename CollidableType.static to passive
->>>>>>> 039b861d
 
 ## 1.0.0-rc7
  - Moving device related methods (like `fullScreen`) from `util.dart` to `device.dart`
