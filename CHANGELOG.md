--- conflicted
+++ resolved
@@ -1,12 +1,9 @@
 # CHANGELOG
 
 ## [next]
-<<<<<<< HEAD
-  - BaseComponent removes children marked as shouldRemove during update
-=======
+ - BaseComponent removes children marked as shouldRemove during update
  - Use `find` instead of `globstar` pattern in `scripts/lint.sh` as the later isn't enabled by default in bash
  - Improve error handling for the onLoad function
->>>>>>> 8a3fecbf
 
 ## 1.0.0-rc5
  - Option for overlays to be already visible on the GameWidget
