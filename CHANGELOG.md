# CHANGELOG

## [next]
 - Improve IsometricTileMap and Spritesheet classes
 - Export full vector_math library from extension
<<<<<<< HEAD
 - Added warning about basic and advanced detectors
=======
 - Ensuring sprite animation and sprite animation components don't get NPEs on initialization
 - Refactor timer class
 - include all changed that are included on 0.28.0
 - Rename game#resize to game#onResize
>>>>>>> b481909b

## 1.0.0-rc1
 - Move all box2d related code and examples to the flame_box2d repo
 - Rename Animation to SpriteAnimation
 - Create extension of Vector2 and unify all tuples to use that class
 - Remove Position class in favor of new Vector2 extension
 - Remove Box2D as a dependency
 - Rebuild of Images, Sprite and SpriteAnimation initialization
 - Use isRelative on effects
 - Use Vector2 for position and size on PositionComponent
 - Removing all deprecated methods
 - Rename `resize` method on components to `onGameResize`
 - Make `Resizable` have a `gameSize` property instead of `size`
 - Fix bug with CombinedEffect inside SequenceEffect
 - Fix wrong end angle for relative rotational effects
 - Use a list of Vector2 for Move effect to open up for more advanced move effects
 - Generalize effects api to include all components
 - Extract all the audio related capabilities to a new package, flame_audio
 - Fix bug that sprite crashes without a position

## 0.28.0
- Fix spriteAsWidget deprecation message
- Add `lineHeight` property to `TextConfig`
- Adding pause and resume methods to time class

## 0.27.0
 - Improved the accuracy of the `FPSCounter` by using Flutter's internal frame timings.
 - Adding MouseMovementDetector
 - Adding ScrollDetector
 - Fixes BGM error
 - Adding Isometric Tile Maps

## 0.26.0
 - Improving Flame image auto cache
 - Fix bug in the Box2DGame's add and addLater method , when the Component extends BodyComponent and mixin HasGameRef or other mixins ,the mixins will not be set correctly

## 0.25.0
 - Externalizing Tiled support to its own package `flame_tiled`
 - Preventing some crashs that could happen on web when some methods were called
 - Add mustCallSuper to BaseGame `update` and `render` methods
 - Moved FPS code from BaseGame to a mixin, BaseGame uses the new mixin.
 - Deprecate flare API in favor of the package `flame_flare`

## 0.24.0
 - Outsourcing SVG support to an external package
 - Adding MemoryCache class
 - Fixing games crashes on Web
 - Update tiled dependency to 0.6.0 (objects' properties are now double)

## 0.23.0
 - Add Joystick Component
 - Adding BaseGame#markToRemove
 - Upgrade tiled and flutter_svg dependencies
 - onComplete callback for effects
 - Adding Layers
 - Update tiled dep to 0.5.0 and add support for rotation with improved api

## 0.22.1
 - Fix Box2DComponent render priority
 - Fix PositionComponentEffect drifting
 - Add possibility to combine effects
 - Update to newest box2d_flame which fixes torque bug
 - Adding SpriteSheet.fromImage

## 0.22.0
 - Fixing BaseGame tap detectors issues
 - Adding SpriteWidget
 - Adding AnimationWidget
 - Upgrade Flutter SVG to fix for flame web
 - Add linting to all the examples
 - Run linting only on affected and changed examples
 - Add SequenceEffect
 - Fixed bug with travelTime in RotateEffect

## 0.21.0
- Adding AssetsCache.readBinaryFile
- Splitting debugMode from recordFps mode
- Adding support for multi touch tap and drag events
- Fix animations example
- Add possibility for infinite and alternating effects
- Add rotational effect for PositionComponents

## 0.20.2
- Fix text component bug with anchor being applied twice

## 0.20.1
- Adding method to load image bases on base64 data url.
- Fix Box2DGame to follow render priority
- Fix games trying to use gameRef inside the resize function

## 0.20.0
- Refactor game.dart classes into separate files
- Adding a GameLoop class which uses a Ticker for updating game
- Adding sprites example
- Made BaseGame non-abstract and removed SimpleGame
- Adding SpriteButton Widget
- Added SpriteBatch API, which renders sprites effectively using Canvas.drawAtlas
- Introducing basic effects API, including MoveEffect and ScaleEffect
- Adding ContactCallback controls in Box2DGame

## 0.19.1
 - Bump AudioPlayers version to allow for web support
 - Adding Game#pauseEngine and Game#resumeEngine methods
 - Removing FlameBinding since it isn't used and clashes with newest flutter

## 0.19.0
 - Fixing component lifecycle calls on BaseGame#addLater
 - Fixing Component#onDestroy, which was been called multiple times sometimes
 - Fixing Widget Overlay usage over many game instances

## 0.18.3
- Adding Component#onDestroy
- Adding Keyboard events API
- Adding Box2DGame, an extension of BaseGame to simplify lifecycle of Box2D components
- Add onAnimateComplete for Animation (thanks @diegomgarcia)
- Adding AnimationComponent#overridePaint
- Adding SpriteComponent#overridePaint
- Updating AudioPlayers to enable Web Audio support

## 0.18.2
- Add loop for AnimationComponent.sequenced() (thanks @wenxiangjiang)
- TextComponent optimization (thanks @Gericop)
- Adding Component#onMount
- Check if chidren are loaded before rendering on ComposedComponent (thanks @wenxiangjiang)
- Amend type for width and height properties on Animation.sequenced (thanks @wenxiangjiang)
- Fixing Tapable position checking
- Support line feed when create animation from a single image source (thanks @wenxiangjiang)
- Fixing TextBoxComponent start/end of line bugs (thanks @kurtome)
- Prevent widgets overlay controller from closing when in debug mode


## 0.18.1
- Expose stepTime paramter from the Animation class to the animation component
- Updated versions for bugfixes + improved macOS support. (thanks @flowhorn)
- Update flutter_svg to 0.17.1 (thanks @flowhorn)
- Update audioplayers to 0.14.0 (thanks @flowhorn)
- Update path_provider to 1.6.0 (thanks @flowhorn)
- Update ordered_set to 1.1.5 (thanks @flowhorn)

## 0.18.0
- Improving FlareComponent API and updating FlareFlutter dependency
- Adding HasWidgetsOverlay mixin
- Adding NineTileBox widget

## 0.17.4
- Fixing compilations errors regarding changes on `box2_flame`
- Add splash screen docs

## 0.17.3
- Tweaking text box rendering to reduce pixelated text (thanks, @kurtome)
- Adding NineTileBox component

## 0.17.2
- Added backgroundColor method for overriding the game background (thanks @wolfenrain)
- Update AudioPlayers version to 0.13.5
- Bump SVG dependency plus fix example app

## 0.17.1
- Added default render function for Box2D ChainShape
- Adding TimerComponent
- Added particles subsystem (thanks @av)

## 0.17.0
- Fixing FlareAnimation API to match convention
- Fixing FlareComponent renderization
- New GestureDetector API to Game

## 0.16.1
- Added `Bgm` class for easy looping background music management.
- Added options for flip rendering of PositionComponents easily (horizontal and vertical).

## 0.16.0
- Improve our mixin structure (breaking change)
- Adds HasGameRef mixin
- Fixes for ComposedComponent (for tapables and other apis using preAdd)
- Added no-parameter alias functions for setting the game's orientation.
- Prevent double completion on onMetricsChanged callback

## 0.15.2
- Exposing tile objects on TiledComponent (thanks @renatoferreira656)
- Adding integrated API for taps on Game class and adding Tapeables mixin for PositionComponents

## 0.15.1
- Bumped version of svg dependency
- Fixed warnings

## 0.15.0
- Refactoring ParallaxComponent (thanks @spydon)
- Fixing flare animation with embed images
- Adding override paint parameter to Sprite, and refactoring it have named optional parameters

## 0.14.2
- Refactoring BaseGame debugMode
- Adding SpriteSheet class
- Adding Flame.util.spriteAsWidget
- Fixing AnimationComponent.empty()
- Fixing FlameAudio.loopLongAudio

## 0.14.1
- Fixed build on travis
- Updated readme badges
- Fixed changelog
- Fixed warning on audiopool, added audiopool example in docs

## 0.14.0
- Adding Timer#isRunning method
- Adding Timer#progress getter
- Updating Flame to work with Flutter >= 1.6.0

## 0.13.1
- Adding Timer utility class
- Adding `destroyOnFinish` flag for AnimationComponent
- Fixing release mode on examples that needed screen size
- Bumping dependencies versions (audioplayers and path_provider)

## 0.13.0
- Downgrading flame support to stable channel.

## 0.12.2
- Added more functionality to the Position class (thanks, @illiapoplawski)

## 0.12.1
- Fixed PositionComponent#setByRect to comply with toRect (thanks, @illiapoplawski)

## 0.12.0
- Updating flutter_svg and pubspec to support the latest flutter version (1.6.0)
- Adding Flare Support
- Fixing PositionComponent#toRect which was not considering the anchor property (thanks, @illiapoplawski)

## [0.11.2]
- Fixed bug on animatons with a single frame
- Fixed warning on using specific version o flutter_svg on pubspec
- ParallaxComponent is not abstract anymore, as it does not include any abstract method
- Added some functionality to Position class

## [0.11.1]
- Fixed lack of paint update when using AnimationAsWidget as pointed in #78
- Added travis (thanks, @renancarujo)

## [0.11.0]
- Implementing low latency api from audioplayers (breaking change)
- Improved examples by adding some instructions on how to run
- Add notice on readme about the channel
- Upgrade path_provider to fix conflicts

## [0.10.4]
- Fix breaking change on svg plugin

## [0.10.3]
- Svg support
- Adding `Animation#reversed` allowing a new reversed animation to be created from an existing animation.
- Fix games inside regular apps when the component is inside a sliver
- Support asesprite animations

## [0.10.2]
- Fixed some warnings and formatting

## [0.10.1]
- Fixes some typos
- Improved docs
- Extracted gamepads to a new lib, lots of improvements there (thanks, @erickzanardo)
- Added more examples and an article

## [0.10.0]
- Fixing a few minor bugs, typos, improving docs
- Adding the Palette concept: easy access to white and black colors/paints, create your palette to keep your game organized.
- Adding the Anchor concept: specify where thins should anchor, added to PositionComponent and to the new text releated features.
- Added a whole bunch of text related components: TextConfig allows you to easily define your typography information, TextComponent allows for easy rendering of stuff and TextBox can make sized texts and also typing effects.
- Improved Utils to have better and more concise APIs, removed unused stuff.
- Adding TiledComponent to integrate with tiled

## [0.9.5]
- Add `elapsed` property to Animation (thanks, @ianliu)
- Fixed minor typo on documentation

## [0.9.4]
- Bumps audioplayers version

## [0.9.3]
- Fixes issue when switching between games where new game would not attach

## [0.9.2]
- Fixes to work with Dart 2.1

## [0.9.1]
- Updated audioplayers and box2d to fix bugs

## [0.9.0]
- Several API changes, using new audioplayers 0.6.x

## [0.8.4]
- Added more consistent APIs and tests

## [0.8.3]
- Need to review audioplayers 0.5.x

## [0.8.2]
- Added better documentation, tutorials and examples
- Minor tweaks in the API
- New audioplayers version

## [0.8.1]
- The Components Overhaul Update: This is major update, even though we are keeping things in alpha (version 0.*)
- Several major upgrades regarding the component system, new component types, Sprites and SpriteSheets, better image caching, several improvements with structure, a BaseGame, a new Game as a widget, that allows you to embed inside apps and a stop method. More minor changes.

## [0.6.1]
 - Bump required dart version

## [0.6.0]
 - Adding audio suport for iOS (bumping audioplayers version)

## [0.5.0]
 - Adding a text method to Util to more easily render a Paragraph

## [0.4.0]
 - Upgraded AudioPlayers, added method to disable logging
 - Created PositionComponent with some useful methods
 - A few refactorings

## [0.3.0]
 - Added a pre-load method for Audio module

## [0.2.0]
 - Added a loop method for playing audio on loop
 - Added the option to make rectangular SpriteComponents, not just squares

## [0.1.0]
 - First release, basic utilities<|MERGE_RESOLUTION|>--- conflicted
+++ resolved
@@ -3,14 +3,11 @@
 ## [next]
  - Improve IsometricTileMap and Spritesheet classes
  - Export full vector_math library from extension
-<<<<<<< HEAD
  - Added warning about basic and advanced detectors
-=======
  - Ensuring sprite animation and sprite animation components don't get NPEs on initialization
  - Refactor timer class
  - include all changed that are included on 0.28.0
  - Rename game#resize to game#onResize
->>>>>>> b481909b
 
 ## 1.0.0-rc1
  - Move all box2d related code and examples to the flame_box2d repo
