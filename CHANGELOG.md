--- conflicted
+++ resolved
@@ -1,14 +1,11 @@
 # CHANGELOG
 
 ## [next]
-<<<<<<< HEAD
  - Option for overlays to be alread visible on the GameWidget
  - Adding game to the overlay builder
-=======
  - Rename retreive -> Retrieve
  - Use internal children set in BaseComponent (fixes issue adding multiple children)
  - Remove develop branches from github workflow definition
->>>>>>> bab1d302
 
 ## 1.0.0-rc4
  - Rename Dragable -> Draggable
