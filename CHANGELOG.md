--- conflicted
+++ resolved
@@ -1,12 +1,9 @@
-<<<<<<< HEAD
 ## [next]
+- Fixed bug on animatons with a single frame
+
+## [0.11.1]
 - Fixed lack of paint update when using AnimationAsWidget as pointed in #78
-- Fixed bug on animatons with a single frame
-=======
-## [0.11.1]
-- Fixed lack of paint update when using AnimationAsWidget as pointed in #78 (thanks, @renancarujo)
 - Added travis (thanks, @renancarujo)
->>>>>>> 88ccb26e
 
 ## [0.11.0]
 - Implementing low latency api from audioplayers (breaking change)
