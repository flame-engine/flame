# CHANGELOG

## [next]
<<<<<<< HEAD
 - Rename Dragable -> Draggable
=======
 - Set loop member variable when constructing SpriteAnimationComponent from SpriteAnimationData
>>>>>>> c590a884

## 1.0.0-rc3
 - Fix TextBoxComponent rendering
 - Add TextBoxConfig options; margins and growingBox
 - Fix debugConfig strokeWidth for web
 - Update Forge2D docs
 - Update PR template with removal of develop branch
 - Translate README to Russian
 - Split up Component and PositionComponent to BaseComponent
 - Unify multiple render methods on Sprite
 - Refactored how games are inserted into a flutter tree
 - Refactored the widgets overlay API
 - Creating new way of loading animations and sprites
 - Dragable mixin for components
 - Fix update+render of component children
 - Update documentation for SVG component
 - Update documentation for PositionComponent
 - Adding Component#onLoad
 - Moving size to Game instead of BaseGame
 - Fix bug with ConcurrentModificationError on add in onMount

## 1.0.0-rc2
 - Improve IsometricTileMap and Spritesheet classes
 - Export full vector_math library from extension
 - Added warning about basic and advanced detectors
 - Ensuring sprite animation and sprite animation components don't get NPEs on initialization
 - Refactor timer class
 - include all changed that are included on 0.28.0
 - Rename game#resize to game#onResize
 - Test suite for basic effects
 - Effects duration and test suite for basic effects
 - Pause and resume for effects
 - Fix position bug in parallax effect
 - Simplification of BaseGame. Removal of addLater (add is now addLater) and rename markForRemoval.
 - Unify naming for removal of components from BaseGame

## 1.0.0-rc1
 - Move all box2d related code and examples to the flame_box2d repo
 - Rename Animation to SpriteAnimation
 - Create extension of Vector2 and unify all tuples to use that class
 - Remove Position class in favor of new Vector2 extension
 - Remove Box2D as a dependency
 - Rebuild of Images, Sprite and SpriteAnimation initialization
 - Use isRelative on effects
 - Use Vector2 for position and size on PositionComponent
 - Removing all deprecated methods
 - Rename `resize` method on components to `onGameResize`
 - Make `Resizable` have a `gameSize` property instead of `size`
 - Fix bug with CombinedEffect inside SequenceEffect
 - Fix wrong end angle for relative rotational effects
 - Use a list of Vector2 for Move effect to open up for more advanced move effects
 - Generalize effects api to include all components
 - Extract all the audio related capabilities to a new package, flame_audio
 - Fix bug that sprite crashes without a position

## 0.28.0
- Fix spriteAsWidget deprecation message
- Add `lineHeight` property to `TextConfig`
- Adding pause and resume methods to time class

## 0.27.0
 - Improved the accuracy of the `FPSCounter` by using Flutter's internal frame timings.
 - Adding MouseMovementDetector
 - Adding ScrollDetector
 - Fixes BGM error
 - Adding Isometric Tile Maps

## 0.26.0
 - Improving Flame image auto cache
 - Fix bug in the Box2DGame's add and addLater method , when the Component extends BodyComponent and mixin HasGameRef or other mixins ,the mixins will not be set correctly

## 0.25.0
 - Externalizing Tiled support to its own package `flame_tiled`
 - Preventing some crashs that could happen on web when some methods were called
 - Add mustCallSuper to BaseGame `update` and `render` methods
 - Moved FPS code from BaseGame to a mixin, BaseGame uses the new mixin.
 - Deprecate flare API in favor of the package `flame_flare`

## 0.24.0
 - Outsourcing SVG support to an external package
 - Adding MemoryCache class
 - Fixing games crashes on Web
 - Update tiled dependency to 0.6.0 (objects' properties are now double)

## 0.23.0
 - Add Joystick Component
 - Adding BaseGame#markToRemove
 - Upgrade tiled and flutter_svg dependencies
 - onComplete callback for effects
 - Adding Layers
 - Update tiled dep to 0.5.0 and add support for rotation with improved api

## 0.22.1
 - Fix Box2DComponent render priority
 - Fix PositionComponentEffect drifting
 - Add possibility to combine effects
 - Update to newest box2d_flame which fixes torque bug
 - Adding SpriteSheet.fromImage

## 0.22.0
 - Fixing BaseGame tap detectors issues
 - Adding SpriteWidget
 - Adding AnimationWidget
 - Upgrade Flutter SVG to fix for flame web
 - Add linting to all the examples
 - Run linting only on affected and changed examples
 - Add SequenceEffect
 - Fixed bug with travelTime in RotateEffect

## 0.21.0
- Adding AssetsCache.readBinaryFile
- Splitting debugMode from recordFps mode
- Adding support for multi touch tap and drag events
- Fix animations example
- Add possibility for infinite and alternating effects
- Add rotational effect for PositionComponents

## 0.20.2
- Fix text component bug with anchor being applied twice

## 0.20.1
- Adding method to load image bases on base64 data url.
- Fix Box2DGame to follow render priority
- Fix games trying to use gameRef inside the resize function

## 0.20.0
- Refactor game.dart classes into separate files
- Adding a GameLoop class which uses a Ticker for updating game
- Adding sprites example
- Made BaseGame non-abstract and removed SimpleGame
- Adding SpriteButton Widget
- Added SpriteBatch API, which renders sprites effectively using Canvas.drawAtlas
- Introducing basic effects API, including MoveEffect and ScaleEffect
- Adding ContactCallback controls in Box2DGame

## 0.19.1
 - Bump AudioPlayers version to allow for web support
 - Adding Game#pauseEngine and Game#resumeEngine methods
 - Removing FlameBinding since it isn't used and clashes with newest flutter

## 0.19.0
 - Fixing component lifecycle calls on BaseGame#addLater
 - Fixing Component#onDestroy, which was been called multiple times sometimes
 - Fixing Widget Overlay usage over many game instances

## 0.18.3
- Adding Component#onDestroy
- Adding Keyboard events API
- Adding Box2DGame, an extension of BaseGame to simplify lifecycle of Box2D components
- Add onAnimateComplete for Animation (thanks @diegomgarcia)
- Adding AnimationComponent#overridePaint
- Adding SpriteComponent#overridePaint
- Updating AudioPlayers to enable Web Audio support

## 0.18.2
- Add loop for AnimationComponent.sequenced() (thanks @wenxiangjiang)
- TextComponent optimization (thanks @Gericop)
- Adding Component#onMount
- Check if chidren are loaded before rendering on ComposedComponent (thanks @wenxiangjiang)
- Amend type for width and height properties on Animation.sequenced (thanks @wenxiangjiang)
- Fixing Tapable position checking
- Support line feed when create animation from a single image source (thanks @wenxiangjiang)
- Fixing TextBoxComponent start/end of line bugs (thanks @kurtome)
- Prevent widgets overlay controller from closing when in debug mode


## 0.18.1
- Expose stepTime paramter from the Animation class to the animation component
- Updated versions for bugfixes + improved macOS support. (thanks @flowhorn)
- Update flutter_svg to 0.17.1 (thanks @flowhorn)
- Update audioplayers to 0.14.0 (thanks @flowhorn)
- Update path_provider to 1.6.0 (thanks @flowhorn)
- Update ordered_set to 1.1.5 (thanks @flowhorn)

## 0.18.0
- Improving FlareComponent API and updating FlareFlutter dependency
- Adding HasWidgetsOverlay mixin
- Adding NineTileBox widget

## 0.17.4
- Fixing compilations errors regarding changes on `box2_flame`
- Add splash screen docs

## 0.17.3
- Tweaking text box rendering to reduce pixelated text (thanks, @kurtome)
- Adding NineTileBox component

## 0.17.2
- Added backgroundColor method for overriding the game background (thanks @wolfenrain)
- Update AudioPlayers version to 0.13.5
- Bump SVG dependency plus fix example app

## 0.17.1
- Added default render function for Box2D ChainShape
- Adding TimerComponent
- Added particles subsystem (thanks @av)

## 0.17.0
- Fixing FlareAnimation API to match convention
- Fixing FlareComponent renderization
- New GestureDetector API to Game

## 0.16.1
- Added `Bgm` class for easy looping background music management.
- Added options for flip rendering of PositionComponents easily (horizontal and vertical).

## 0.16.0
- Improve our mixin structure (breaking change)
- Adds HasGameRef mixin
- Fixes for ComposedComponent (for tapables and other apis using preAdd)
- Added no-parameter alias functions for setting the game's orientation.
- Prevent double completion on onMetricsChanged callback

## 0.15.2
- Exposing tile objects on TiledComponent (thanks @renatoferreira656)
- Adding integrated API for taps on Game class and adding Tapeables mixin for PositionComponents

## 0.15.1
- Bumped version of svg dependency
- Fixed warnings

## 0.15.0
- Refactoring ParallaxComponent (thanks @spydon)
- Fixing flare animation with embed images
- Adding override paint parameter to Sprite, and refactoring it have named optional parameters

## 0.14.2
- Refactoring BaseGame debugMode
- Adding SpriteSheet class
- Adding Flame.util.spriteAsWidget
- Fixing AnimationComponent.empty()
- Fixing FlameAudio.loopLongAudio

## 0.14.1
- Fixed build on travis
- Updated readme badges
- Fixed changelog
- Fixed warning on audiopool, added audiopool example in docs

## 0.14.0
- Adding Timer#isRunning method
- Adding Timer#progress getter
- Updating Flame to work with Flutter >= 1.6.0

## 0.13.1
- Adding Timer utility class
- Adding `destroyOnFinish` flag for AnimationComponent
- Fixing release mode on examples that needed screen size
- Bumping dependencies versions (audioplayers and path_provider)

## 0.13.0
- Downgrading flame support to stable channel.

## 0.12.2
- Added more functionality to the Position class (thanks, @illiapoplawski)

## 0.12.1
- Fixed PositionComponent#setByRect to comply with toRect (thanks, @illiapoplawski)

## 0.12.0
- Updating flutter_svg and pubspec to support the latest flutter version (1.6.0)
- Adding Flare Support
- Fixing PositionComponent#toRect which was not considering the anchor property (thanks, @illiapoplawski)

## [0.11.2]
- Fixed bug on animatons with a single frame
- Fixed warning on using specific version o flutter_svg on pubspec
- ParallaxComponent is not abstract anymore, as it does not include any abstract method
- Added some functionality to Position class

## [0.11.1]
- Fixed lack of paint update when using AnimationAsWidget as pointed in #78
- Added travis (thanks, @renancarujo)

## [0.11.0]
- Implementing low latency api from audioplayers (breaking change)
- Improved examples by adding some instructions on how to run
- Add notice on readme about the channel
- Upgrade path_provider to fix conflicts

## [0.10.4]
- Fix breaking change on svg plugin

## [0.10.3]
- Svg support
- Adding `Animation#reversed` allowing a new reversed animation to be created from an existing animation.
- Fix games inside regular apps when the component is inside a sliver
- Support asesprite animations

## [0.10.2]
- Fixed some warnings and formatting

## [0.10.1]
- Fixes some typos
- Improved docs
- Extracted gamepads to a new lib, lots of improvements there (thanks, @erickzanardo)
- Added more examples and an article

## [0.10.0]
- Fixing a few minor bugs, typos, improving docs
- Adding the Palette concept: easy access to white and black colors/paints, create your palette to keep your game organized.
- Adding the Anchor concept: specify where thins should anchor, added to PositionComponent and to the new text releated features.
- Added a whole bunch of text related components: TextConfig allows you to easily define your typography information, TextComponent allows for easy rendering of stuff and TextBox can make sized texts and also typing effects.
- Improved Utils to have better and more concise APIs, removed unused stuff.
- Adding TiledComponent to integrate with tiled

## [0.9.5]
- Add `elapsed` property to Animation (thanks, @ianliu)
- Fixed minor typo on documentation

## [0.9.4]
- Bumps audioplayers version

## [0.9.3]
- Fixes issue when switching between games where new game would not attach

## [0.9.2]
- Fixes to work with Dart 2.1

## [0.9.1]
- Updated audioplayers and box2d to fix bugs

## [0.9.0]
- Several API changes, using new audioplayers 0.6.x

## [0.8.4]
- Added more consistent APIs and tests

## [0.8.3]
- Need to review audioplayers 0.5.x

## [0.8.2]
- Added better documentation, tutorials and examples
- Minor tweaks in the API
- New audioplayers version

## [0.8.1]
- The Components Overhaul Update: This is major update, even though we are keeping things in alpha (version 0.*)
- Several major upgrades regarding the component system, new component types, Sprites and SpriteSheets, better image caching, several improvements with structure, a BaseGame, a new Game as a widget, that allows you to embed inside apps and a stop method. More minor changes.

## [0.6.1]
 - Bump required dart version

## [0.6.0]
 - Adding audio suport for iOS (bumping audioplayers version)

## [0.5.0]
 - Adding a text method to Util to more easily render a Paragraph

## [0.4.0]
 - Upgraded AudioPlayers, added method to disable logging
 - Created PositionComponent with some useful methods
 - A few refactorings

## [0.3.0]
 - Added a pre-load method for Audio module

## [0.2.0]
 - Added a loop method for playing audio on loop
 - Added the option to make rectangular SpriteComponents, not just squares

## [0.1.0]
 - First release, basic utilities<|MERGE_RESOLUTION|>--- conflicted
+++ resolved
@@ -1,11 +1,8 @@
 # CHANGELOG
 
 ## [next]
-<<<<<<< HEAD
  - Rename Dragable -> Draggable
-=======
  - Set loop member variable when constructing SpriteAnimationComponent from SpriteAnimationData
->>>>>>> c590a884
 
 ## 1.0.0-rc3
  - Fix TextBoxComponent rendering
