--- conflicted
+++ resolved
@@ -22,11 +22,8 @@
  - Add utility methods to the Anchor class to make it more "enum like"
  - Enable user-defined anchors
  - Added `toImage` method for the `Sprite` class
-<<<<<<< HEAD
  - Uniform use of `dt` instead of `t` in all update methods
-=======
  - Add more optional arguments for unified constructors of components
->>>>>>> 61933f8c
 
 ## 1.0.0-rc6
  - Use `Offset` type directly in `JoystickAction.update` calculations
