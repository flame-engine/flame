# CHANGELOG

## [next]
<<<<<<< HEAD
 - Improved the accuracy of the `FPSCounter` by using Flutter's internal frame timings.
=======
 - Adding MouseMovementDetector
 - Fixes BGM error
>>>>>>> 5cddecd7

## 0.26.0
 - Improving Flame image auto cache
 - Fix bug in the Box2DGame's add and addLater method , when the Component extends BodyComponent and mixin HasGameRef or other mixins ,the mixins will not be set correctly

## 0.25.0
 - Externalizing Tiled support to its own package `flame_tiled`
 - Preventing some crashs that could happen on web when some methods were called
 - Add mustCallSuper to BaseGame `update` and `render` methods
 - Moved FPS code from BaseGame to a mixin, BaseGame uses the new mixin.
 - Deprecate flare API in favor of the package `flame_flare`

## 0.24.0
 - Outsourcing SVG support to an external package
 - Adding MemoryCache class
 - Fixing games crashes on Web
 - Update tiled dependency to 0.6.0 (objects' properties are now double)

## 0.23.0
 - Add Joystick Component
 - Adding BaseGame#markToRemove
 - Upgrade tiled and flutter_svg dependencies
 - onComplete callback for effects
 - Adding Layers
 - Update tiled dep to 0.5.0 and add support for rotation with improved api

## 0.22.1
 - Fix Box2DComponent render priority
 - Fix PositionComponentEffect drifting
 - Add possibility to combine effects
 - Update to newest box2d_flame which fixes torque bug
 - Adding SpriteSheet.fromImage

## 0.22.0
 - Fixing BaseGame tap detectors issues
 - Adding SpriteWidget
 - Adding AnimationWidget
 - Upgrade Flutter SVG to fix for flame web
 - Add linting to all the examples
 - Run linting only on affected and changed examples
 - Add SequenceEffect
 - Fixed bug with travelTime in RotateEffect

## 0.21.0
- Adding AssetsCache.readBinaryFile
- Splitting debugMode from recordFps mode
- Adding support for multi touch tap and drag events
- Fix animations example
- Add possibility for infinite and alternating effects
- Add rotational effect for PositionComponents

## 0.20.2
- Fix text component bug with anchor being applied twice

## 0.20.1
- Adding method to load image bases on base64 data url.
- Fix Box2DGame to follow render priority
- Fix games trying to use gameRef inside the resize function

## 0.20.0
- Refactor game.dart classes into separate files
- Adding a GameLoop class which uses a Ticker for updating game
- Adding sprites example
- Made BaseGame non-abstract and removed SimpleGame
- Adding SpriteButton Widget
- Added SpriteBatch API, which renders sprites effectively using Canvas.drawAtlas
- Introducing basic effects API, including MoveEffect and ScaleEffect
- Adding ContactCallback controls in Box2DGame

## 0.19.1
 - Bump AudioPlayers version to allow for web support
 - Adding Game#pauseEngine and Game#resumeEngine methods
 - Removing FlameBinding since it isn't used and clashes with newest flutter

## 0.19.0
 - Fixing component lifecycle calls on BaseGame#addLater
 - Fixing Component#onDestroy, which was been called multiple times sometimes
 - Fixing Widget Overlay usage over many game instances

## 0.18.3
- Adding Component#onDestroy
- Adding Keyboard events API
- Adding Box2DGame, an extension of BaseGame to simplify lifecycle of Box2D components
- Add onAnimateComplete for Animation (thanks @diegomgarcia)
- Adding AnimationComponent#overridePaint
- Adding SpriteComponent#overridePaint
- Updating AudioPlayers to enable Web Audio support

## 0.18.2
- Add loop for AnimationComponent.sequenced() (thanks @wenxiangjiang)
- TextComponent optimization (thanks @Gericop)
- Adding Component#onMount
- Check if chidren are loaded before rendering on ComposedComponent (thanks @wenxiangjiang)
- Amend type for width and height properties on Animation.sequenced (thanks @wenxiangjiang)
- Fixing Tapable position checking
- Support line feed when create animation from a single image source (thanks @wenxiangjiang)
- Fixing TextBoxComponent start/end of line bugs (thanks @kurtome)
- Prevent widgets overlay controller from closing when in debug mode


## 0.18.1
- Expose stepTime paramter from the Animation class to the animation component
- Updated versions for bugfixes + improved macOS support. (thanks @flowhorn)
- Update flutter_svg to 0.17.1 (thanks @flowhorn)
- Update audioplayers to 0.14.0 (thanks @flowhorn)
- Update path_provider to 1.6.0 (thanks @flowhorn)
- Update ordered_set to 1.1.5 (thanks @flowhorn)

## 0.18.0
- Improving FlareComponent API and updating FlareFlutter dependency
- Adding HasWidgetsOverlay mixin
- Adding NineTileBox widget

## 0.17.4
- Fixing compilations errors regarding changes on `box2_flame`
- Add splash screen docs

## 0.17.3
- Tweaking text box rendering to reduce pixelated text (thanks, @kurtome)
- Adding NineTileBox component

## 0.17.2
- Added backgroundColor method for overriding the game background (thanks @wolfenrain)
- Update AudioPlayers version to 0.13.5
- Bump SVG dependency plus fix example app

## 0.17.1
- Added default render function for Box2D ChainShape
- Adding TimerComponent
- Added particles subsystem (thanks @av)

## 0.17.0
- Fixing FlareAnimation API to match convention
- Fixing FlareComponent renderization
- New GestureDetector API to Game

## 0.16.1
- Added `Bgm` class for easy looping background music management.
- Added options for flip rendering of PositionComponents easily (horizontal and vertical).

## 0.16.0
- Improve our mixin structure (breaking change)
- Adds HasGameRef mixin
- Fixes for ComposedComponent (for tapables and other apis using preAdd)
- Added no-parameter alias functions for setting the game's orientation.
- Prevent double completion on onMetricsChanged callback

## 0.15.2
- Exposing tile objects on TiledComponent (thanks @renatoferreira656)
- Adding integrated API for taps on Game class and adding Tapeables mixin for PositionComponents

## 0.15.1
- Bumped version of svg dependency
- Fixed warnings

## 0.15.0
- Refactoring ParallaxComponent (thanks @spydon)
- Fixing flare animation with embed images
- Adding override paint parameter to Sprite, and refactoring it have named optional parameters

## 0.14.2
- Refactoring BaseGame debugMode
- Adding SpriteSheet class
- Adding Flame.util.spriteAsWidget
- Fixing AnimationComponent.empty()
- Fixing FlameAudio.loopLongAudio

## 0.14.1
- Fixed build on travis
- Updated readme badges
- Fixed changelog
- Fixed warning on audiopool, added audiopool example in docs

## 0.14.0
- Adding Timer#isRunning method
- Adding Timer#progress getter
- Updating Flame to work with Flutter >= 1.6.0

## 0.13.1
- Adding Timer utility class
- Adding `destroyOnFinish` flag for AnimationComponent
- Fixing release mode on examples that needed screen size
- Bumping dependencies versions (audioplayers and path_provider)

## 0.13.0
- Downgrading flame support to stable channel.

## 0.12.2
- Added more functionality to the Position class (thanks, @illiapoplawski)

## 0.12.1
- Fixed PositionComponent#setByRect to comply with toRect (thanks, @illiapoplawski)

## 0.12.0
- Updating flutter_svg and pubspec to support the latest flutter version (1.6.0)
- Adding Flare Support
- Fixing PositionComponent#toRect which was not considering the anchor property (thanks, @illiapoplawski)

## [0.11.2]
- Fixed bug on animatons with a single frame
- Fixed warning on using specific version o flutter_svg on pubspec
- ParallaxComponent is not abstract anymore, as it does not include any abstract method
- Added some functionality to Position class

## [0.11.1]
- Fixed lack of paint update when using AnimationAsWidget as pointed in #78
- Added travis (thanks, @renancarujo)

## [0.11.0]
- Implementing low latency api from audioplayers (breaking change)
- Improved examples by adding some instructions on how to run
- Add notice on readme about the channel
- Upgrade path_provider to fix conflicts

## [0.10.4]
- Fix breaking change on svg plugin

## [0.10.3]
- Svg support
- Adding `Animation#reversed` allowing a new reversed animation to be created from an existing animation.
- Fix games inside regular apps when the component is inside a sliver
- Support asesprite animations

## [0.10.2]
- Fixed some warnings and formatting

## [0.10.1]
- Fixes some typos
- Improved docs
- Extracted gamepads to a new lib, lots of improvements there (thanks, @erickzanardo)
- Added more examples and an article

## [0.10.0]
- Fixing a few minor bugs, typos, improving docs
- Adding the Palette concept: easy access to white and black colors/paints, create your palette to keep your game organized.
- Adding the Anchor concept: specify where thins should anchor, added to PositionComponent and to the new text releated features.
- Added a whole bunch of text related components: TextConfig allows you to easily define your typography information, TextComponent allows for easy rendering of stuff and TextBox can make sized texts and also typing effects.
- Improved Utils to have better and more concise APIs, removed unused stuff.
- Adding TiledComponent to integrate with tiled

## [0.9.5]
- Add `elapsed` property to Animation (thanks, @ianliu)
- Fixed minor typo on documentation

## [0.9.4]
- Bumps audioplayers version

## [0.9.3]
- Fixes issue when switching between games where new game would not attach

## [0.9.2]
- Fixes to work with Dart 2.1

## [0.9.1]
- Updated audioplayers and box2d to fix bugs

## [0.9.0]
- Several API changes, using new audioplayers 0.6.x

## [0.8.4]
- Added more consistent APIs and tests

## [0.8.3]
- Need to review audioplayers 0.5.x

## [0.8.2]
- Added better documentation, tutorials and examples
- Minor tweaks in the API
- New audioplayers version

## [0.8.1]
- The Components Overhaul Update: This is major update, even though we are keeping things in alpha (version 0.*)
- Several major upgrades regarding the component system, new component types, Sprites and SpriteSheets, better image caching, several improvements with structure, a BaseGame, a new Game as a widget, that allows you to embed inside apps and a stop method. More minor changes.

## [0.6.1]
 - Bump required dart version

## [0.6.0]
 - Adding audio suport for iOS (bumping audioplayers version)

## [0.5.0]
 - Adding a text method to Util to more easily render a Paragraph

## [0.4.0]
 - Upgraded AudioPlayers, added method to disable logging
 - Created PositionComponent with some useful methods
 - A few refactorings

## [0.3.0]
 - Added a pre-load method for Audio module

## [0.2.0]
 - Added a loop method for playing audio on loop
 - Added the option to make rectangular SpriteComponents, not just squares

## [0.1.0]
 - First release, basic utilities<|MERGE_RESOLUTION|>--- conflicted
+++ resolved
@@ -1,12 +1,9 @@
 # CHANGELOG
 
 ## [next]
-<<<<<<< HEAD
  - Improved the accuracy of the `FPSCounter` by using Flutter's internal frame timings.
-=======
  - Adding MouseMovementDetector
  - Fixes BGM error
->>>>>>> 5cddecd7
 
 ## 0.26.0
  - Improving Flame image auto cache
