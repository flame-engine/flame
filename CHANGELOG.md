# CHANGELOG

## [next]
 - Moving device related methods (like `fullScreen`) from `util.dart` to `device.dart`
 - Moving render functions from `util.dart` to `extensions/canvas.dart`
 - Adapting ParallaxComponent contructors to match the pattern followed on other components
 - Adapting SpriteBatchComponent constructors to match the pattern used on other components
 - Improving Parallax APIs regarding handling its size and the use outside FCS
 - Enabling direct import of Sprite and SpriteAnimation
 - Renamed `Composition` to `ImageComposition` to prevent confusion with the composition component
 - Added `rotation` and `anchor` arguments to `ImageComposition.add`
 - Added `Image` extensions
 - Added `Color` extensions
 - Change RaisedButton to ElevatedButton in timer example
 - Overhaul the draggables api to fix issues relating to local vs global positions
 - Preventing errors caused by the premature use of size property on game
 - Added a hitbox mixin for PositionComponent to make more accurate gestures
 - Added a collision detection system
 - Added geometrical shapes
 - Fix `SpriteAnimationComponent.shouldRemove` use `Component.shouldRemove`
 - Add assertion to make sure Draggables are safe to add
 - Add utility methods to the Anchor class to make it more "enum like"
<<<<<<< HEAD
 - `PositionComponent` is no longer an abstract class
 - Add more optional arguments for unified constructors of components
=======
 - Enable user-defined anchors
 - Added `toImage` method for the `Sprite` class
>>>>>>> 92f68d50

## 1.0.0-rc6
 - Use `Offset` type directly in `JoystickAction.update` calculations
 - Changed `parseAnchor` in `examples/widgets` to throw an exception instead of returning null when it cannot parse an anchor name
 - Code improvements and preparing APIs to null-safety
 - BaseComponent removes children marked as shouldRemove during update
 - Use `find` instead of `globstar` pattern in `scripts/lint.sh` as the later isn't enabled by default in bash
 - Fixes aseprite constructor bug
 - Improve error handling for the onLoad function
 - Add test for child removal
 - Fix bug where `Timer` callback doesn't fire for non-repeating timers, also fixing bug with `Particle` lifespan
 - Adding shortcut for loading Sprites and SpriteAnimation from the global cache
 - Adding loading methods for the different `ParallaxComponent` parts and refactor how the delta velocity works
 - Add tests for `Timer` and fix a bug where `progress` was not reported correctly
 - Refactored the `SpriteBatch` class to be more elegant and to support `Vector2`.
 - Added fallback support for the web on the `SpriteBatch` class
 - Added missing documentation on the `SpriteBatch` class
 - Added an utility method to load a `SpriteBatch` on the `Game` class
 - Updated the `widgets.md` documentation
 - Removing methods `initialDimensions` and `removeGestureRecognizer` to avoid confusion
 - Adding standard for `SpriteComponent` and `SpriteAnimationComponent` constructors
 - Added `Composition`, allows for composing multiple images into a single image.
 - Move files to comply with the dart package layout convention
 - Fix gesture detection bug of children of `PositionComponent`
 - The `game` argument on `GameWidget` is now required

## 1.0.0-rc5
 - Option for overlays to be already visible on the GameWidget
 - Adding game to the overlay builder
 - Rename retreive -> Retrieve
 - Use internal children set in BaseComponent (fixes issue adding multiple children)
 - Remove develop branches from github workflow definition
 - BaseComponent to return UnmodifiableListView for children

## 1.0.0-rc4
 - Rename Dragable -> Draggable
 - Set loop member variable when constructing SpriteAnimationComponent from SpriteAnimationData
 - Effect shouldn't affect unrelated properties on component
 - Fix rendering of children
 - Explicitly define what fields an effect on PositionComponent modifies
 - Properly propagate onMount and onRemove to children
 - Adding Canvas extensions
 - Remove Resizable mixin
 - Use config defaults for TextBoxComponent
 - Fixing Game Render Box for flutter >= 1.25
 - DebugMode to be variable instead of function on BaseGame

## 1.0.0-rc3
 - Fix TextBoxComponent rendering
 - Add TextBoxConfig options; margins and growingBox
 - Fix debugConfig strokeWidth for web
 - Update Forge2D docs
 - Update PR template with removal of develop branch
 - Translate README to Russian
 - Split up Component and PositionComponent to BaseComponent
 - Unify multiple render methods on Sprite
 - Refactored how games are inserted into a flutter tree
 - Refactored the widgets overlay API
 - Creating new way of loading animations and sprites
 - Dragable mixin for components
 - Fix update+render of component children
 - Update documentation for SVG component
 - Update documentation for PositionComponent
 - Adding Component#onLoad
 - Moving size to Game instead of BaseGame
 - Fix bug with ConcurrentModificationError on add in onMount

## 1.0.0-rc2
 - Improve IsometricTileMap and Spritesheet classes
 - Export full vector_math library from extension
 - Added warning about basic and advanced detectors
 - Ensuring sprite animation and sprite animation components don't get NPEs on initialization
 - Refactor timer class
 - include all changed that are included on 0.28.0
 - Rename game#resize to game#onResize
 - Test suite for basic effects
 - Effects duration and test suite for basic effects
 - Pause and resume for effects
 - Fix position bug in parallax effect
 - Simplification of BaseGame. Removal of addLater (add is now addLater) and rename markForRemoval.
 - Unify naming for removal of components from BaseGame

## 1.0.0-rc1
 - Move all box2d related code and examples to the flame_box2d repo
 - Rename Animation to SpriteAnimation
 - Create extension of Vector2 and unify all tuples to use that class
 - Remove Position class in favor of new Vector2 extension
 - Remove Box2D as a dependency
 - Rebuild of Images, Sprite and SpriteAnimation initialization
 - Use isRelative on effects
 - Use Vector2 for position and size on PositionComponent
 - Removing all deprecated methods
 - Rename `resize` method on components to `onGameResize`
 - Make `Resizable` have a `gameSize` property instead of `size`
 - Fix bug with CombinedEffect inside SequenceEffect
 - Fix wrong end angle for relative rotational effects
 - Use a list of Vector2 for Move effect to open up for more advanced move effects
 - Generalize effects api to include all components
 - Extract all the audio related capabilities to a new package, flame_audio
 - Fix bug that sprite crashes without a position

## 0.29.1-beta
 - Fixing Game Render Box for flutter >= 1.25

## 0.29.0
- Update audioplayers to latest version (now `assets` will not be added to prefixes automatically)
- Fix lint issues with 0.28.0

## 0.28.0
- Fix spriteAsWidget deprecation message
- Add `lineHeight` property to `TextConfig`
- Adding pause and resume methods to time class

## 0.27.0
 - Improved the accuracy of the `FPSCounter` by using Flutter's internal frame timings.
 - Adding MouseMovementDetector
 - Adding ScrollDetector
 - Fixes BGM error
 - Adding Isometric Tile Maps

## 0.26.0
 - Improving Flame image auto cache
 - Fix bug in the Box2DGame's add and addLater method , when the Component extends BodyComponent and mixin HasGameRef or other mixins ,the mixins will not be set correctly

## 0.25.0
 - Externalizing Tiled support to its own package `flame_tiled`
 - Preventing some crashs that could happen on web when some methods were called
 - Add mustCallSuper to BaseGame `update` and `render` methods
 - Moved FPS code from BaseGame to a mixin, BaseGame uses the new mixin.
 - Deprecate flare API in favor of the package `flame_flare`

## 0.24.0
 - Outsourcing SVG support to an external package
 - Adding MemoryCache class
 - Fixing games crashes on Web
 - Update tiled dependency to 0.6.0 (objects' properties are now double)

## 0.23.0
 - Add Joystick Component
 - Adding BaseGame#markToRemove
 - Upgrade tiled and flutter_svg dependencies
 - onComplete callback for effects
 - Adding Layers
 - Update tiled dep to 0.5.0 and add support for rotation with improved api

## 0.22.1
 - Fix Box2DComponent render priority
 - Fix PositionComponentEffect drifting
 - Add possibility to combine effects
 - Update to newest box2d_flame which fixes torque bug
 - Adding SpriteSheet.fromImage

## 0.22.0
 - Fixing BaseGame tap detectors issues
 - Adding SpriteWidget
 - Adding AnimationWidget
 - Upgrade Flutter SVG to fix for flame web
 - Add linting to all the examples
 - Run linting only on affected and changed examples
 - Add SequenceEffect
 - Fixed bug with travelTime in RotateEffect

## 0.21.0
- Adding AssetsCache.readBinaryFile
- Splitting debugMode from recordFps mode
- Adding support for multi touch tap and drag events
- Fix animations example
- Add possibility for infinite and alternating effects
- Add rotational effect for PositionComponents

## 0.20.2
- Fix text component bug with anchor being applied twice

## 0.20.1
- Adding method to load image bases on base64 data url.
- Fix Box2DGame to follow render priority
- Fix games trying to use gameRef inside the resize function

## 0.20.0
- Refactor game.dart classes into separate files
- Adding a GameLoop class which uses a Ticker for updating game
- Adding sprites example
- Made BaseGame non-abstract and removed SimpleGame
- Adding SpriteButton Widget
- Added SpriteBatch API, which renders sprites effectively using Canvas.drawAtlas
- Introducing basic effects API, including MoveEffect and ScaleEffect
- Adding ContactCallback controls in Box2DGame

## 0.19.1
 - Bump AudioPlayers version to allow for web support
 - Adding Game#pauseEngine and Game#resumeEngine methods
 - Removing FlameBinding since it isn't used and clashes with newest flutter

## 0.19.0
 - Fixing component lifecycle calls on BaseGame#addLater
 - Fixing Component#onDestroy, which was been called multiple times sometimes
 - Fixing Widget Overlay usage over many game instances

## 0.18.3
- Adding Component#onDestroy
- Adding Keyboard events API
- Adding Box2DGame, an extension of BaseGame to simplify lifecycle of Box2D components
- Add onAnimateComplete for Animation (thanks @diegomgarcia)
- Adding AnimationComponent#overridePaint
- Adding SpriteComponent#overridePaint
- Updating AudioPlayers to enable Web Audio support

## 0.18.2
- Add loop for AnimationComponent.sequenced() (thanks @wenxiangjiang)
- TextComponent optimization (thanks @Gericop)
- Adding Component#onMount
- Check if chidren are loaded before rendering on ComposedComponent (thanks @wenxiangjiang)
- Amend type for width and height properties on Animation.sequenced (thanks @wenxiangjiang)
- Fixing Tapable position checking
- Support line feed when create animation from a single image source (thanks @wenxiangjiang)
- Fixing TextBoxComponent start/end of line bugs (thanks @kurtome)
- Prevent widgets overlay controller from closing when in debug mode


## 0.18.1
- Expose stepTime paramter from the Animation class to the animation component
- Updated versions for bugfixes + improved macOS support. (thanks @flowhorn)
- Update flutter_svg to 0.17.1 (thanks @flowhorn)
- Update audioplayers to 0.14.0 (thanks @flowhorn)
- Update path_provider to 1.6.0 (thanks @flowhorn)
- Update ordered_set to 1.1.5 (thanks @flowhorn)

## 0.18.0
- Improving FlareComponent API and updating FlareFlutter dependency
- Adding HasWidgetsOverlay mixin
- Adding NineTileBox widget

## 0.17.4
- Fixing compilations errors regarding changes on `box2_flame`
- Add splash screen docs

## 0.17.3
- Tweaking text box rendering to reduce pixelated text (thanks, @kurtome)
- Adding NineTileBox component

## 0.17.2
- Added backgroundColor method for overriding the game background (thanks @wolfenrain)
- Update AudioPlayers version to 0.13.5
- Bump SVG dependency plus fix example app

## 0.17.1
- Added default render function for Box2D ChainShape
- Adding TimerComponent
- Added particles subsystem (thanks @av)

## 0.17.0
- Fixing FlareAnimation API to match convention
- Fixing FlareComponent renderization
- New GestureDetector API to Game

## 0.16.1
- Added `Bgm` class for easy looping background music management.
- Added options for flip rendering of PositionComponents easily (horizontal and vertical).

## 0.16.0
- Improve our mixin structure (breaking change)
- Adds HasGameRef mixin
- Fixes for ComposedComponent (for tapables and other apis using preAdd)
- Added no-parameter alias functions for setting the game's orientation.
- Prevent double completion on onMetricsChanged callback

## 0.15.2
- Exposing tile objects on TiledComponent (thanks @renatoferreira656)
- Adding integrated API for taps on Game class and adding Tapeables mixin for PositionComponents

## 0.15.1
- Bumped version of svg dependency
- Fixed warnings

## 0.15.0
- Refactoring ParallaxComponent (thanks @spydon)
- Fixing flare animation with embed images
- Adding override paint parameter to Sprite, and refactoring it have named optional parameters

## 0.14.2
- Refactoring BaseGame debugMode
- Adding SpriteSheet class
- Adding Flame.util.spriteAsWidget
- Fixing AnimationComponent.empty()
- Fixing FlameAudio.loopLongAudio

## 0.14.1
- Fixed build on travis
- Updated readme badges
- Fixed changelog
- Fixed warning on audiopool, added audiopool example in docs

## 0.14.0
- Adding Timer#isRunning method
- Adding Timer#progress getter
- Updating Flame to work with Flutter >= 1.6.0

## 0.13.1
- Adding Timer utility class
- Adding `destroyOnFinish` flag for AnimationComponent
- Fixing release mode on examples that needed screen size
- Bumping dependencies versions (audioplayers and path_provider)

## 0.13.0
- Downgrading flame support to stable channel.

## 0.12.2
- Added more functionality to the Position class (thanks, @illiapoplawski)

## 0.12.1
- Fixed PositionComponent#setByRect to comply with toRect (thanks, @illiapoplawski)

## 0.12.0
- Updating flutter_svg and pubspec to support the latest flutter version (1.6.0)
- Adding Flare Support
- Fixing PositionComponent#toRect which was not considering the anchor property (thanks, @illiapoplawski)

## [0.11.2]
- Fixed bug on animatons with a single frame
- Fixed warning on using specific version o flutter_svg on pubspec
- ParallaxComponent is not abstract anymore, as it does not include any abstract method
- Added some functionality to Position class

## [0.11.1]
- Fixed lack of paint update when using AnimationAsWidget as pointed in #78
- Added travis (thanks, @renancarujo)

## [0.11.0]
- Implementing low latency api from audioplayers (breaking change)
- Improved examples by adding some instructions on how to run
- Add notice on readme about the channel
- Upgrade path_provider to fix conflicts

## [0.10.4]
- Fix breaking change on svg plugin

## [0.10.3]
- Svg support
- Adding `Animation#reversed` allowing a new reversed animation to be created from an existing animation.
- Fix games inside regular apps when the component is inside a sliver
- Support asesprite animations

## [0.10.2]
- Fixed some warnings and formatting

## [0.10.1]
- Fixes some typos
- Improved docs
- Extracted gamepads to a new lib, lots of improvements there (thanks, @erickzanardo)
- Added more examples and an article

## [0.10.0]
- Fixing a few minor bugs, typos, improving docs
- Adding the Palette concept: easy access to white and black colors/paints, create your palette to keep your game organized.
- Adding the Anchor concept: specify where thins should anchor, added to PositionComponent and to the new text releated features.
- Added a whole bunch of text related components: TextConfig allows you to easily define your typography information, TextComponent allows for easy rendering of stuff and TextBox can make sized texts and also typing effects.
- Improved Utils to have better and more concise APIs, removed unused stuff.
- Adding TiledComponent to integrate with tiled

## [0.9.5]
- Add `elapsed` property to Animation (thanks, @ianliu)
- Fixed minor typo on documentation

## [0.9.4]
- Bumps audioplayers version

## [0.9.3]
- Fixes issue when switching between games where new game would not attach

## [0.9.2]
- Fixes to work with Dart 2.1

## [0.9.1]
- Updated audioplayers and box2d to fix bugs

## [0.9.0]
- Several API changes, using new audioplayers 0.6.x

## [0.8.4]
- Added more consistent APIs and tests

## [0.8.3]
- Need to review audioplayers 0.5.x

## [0.8.2]
- Added better documentation, tutorials and examples
- Minor tweaks in the API
- New audioplayers version

## [0.8.1]
- The Components Overhaul Update: This is major update, even though we are keeping things in alpha (version 0.*)
- Several major upgrades regarding the component system, new component types, Sprites and SpriteSheets, better image caching, several improvements with structure, a BaseGame, a new Game as a widget, that allows you to embed inside apps and a stop method. More minor changes.

## [0.6.1]
 - Bump required dart version

## [0.6.0]
 - Adding audio suport for iOS (bumping audioplayers version)

## [0.5.0]
 - Adding a text method to Util to more easily render a Paragraph

## [0.4.0]
 - Upgraded AudioPlayers, added method to disable logging
 - Created PositionComponent with some useful methods
 - A few refactorings

## [0.3.0]
 - Added a pre-load method for Audio module

## [0.2.0]
 - Added a loop method for playing audio on loop
 - Added the option to make rectangular SpriteComponents, not just squares

## [0.1.0]
 - First release, basic utilities<|MERGE_RESOLUTION|>--- conflicted
+++ resolved
@@ -20,13 +20,9 @@
  - Fix `SpriteAnimationComponent.shouldRemove` use `Component.shouldRemove`
  - Add assertion to make sure Draggables are safe to add
  - Add utility methods to the Anchor class to make it more "enum like"
-<<<<<<< HEAD
- - `PositionComponent` is no longer an abstract class
- - Add more optional arguments for unified constructors of components
-=======
  - Enable user-defined anchors
  - Added `toImage` method for the `Sprite` class
->>>>>>> 92f68d50
+ - Add more optional arguments for unified constructors of components
 
 ## 1.0.0-rc6
  - Use `Offset` type directly in `JoystickAction.update` calculations
