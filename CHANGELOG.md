# CHANGELOG

## [next]
 - Moving device related methods (like `fullScreen`) from `util.dart` to `device.dart`
 - Moving render functions from `util.dart` to `extensions/canvas.dart`
 - Adapting ParallaxComponent contructors to match the pattern followed on other components
 - Adapting SpriteBatchComponent constructors to match the pattern used on other components
<<<<<<< HEAD
 - Enabling direct import of Sprite and SpriteAnimation
=======
 - Renamed `Composition` to `ImageComposition` to prevent confusion with the composition component
 - Added `rotation` and `anchor` arguments to `ImageComposition.add`
>>>>>>> 5ed4e2fb

## 1.0.0-rc6
 - Use `Offset` type directly in `JoystickAction.update` calculations
 - Changed `parseAnchor` in `examples/widgets` to throw an exception instead of returning null when it cannot parse an anchor name
 - Code improvements and preparing APIs to null-safety
 - BaseComponent removes children marked as shouldRemove during update
 - Use `find` instead of `globstar` pattern in `scripts/lint.sh` as the later isn't enabled by default in bash
 - Fixes aseprite constructor bug
 - Improve error handling for the onLoad function
 - Add test for child removal
 - Fix bug where `Timer` callback doesn't fire for non-repeating timers, also fixing bug with `Particle` lifespan
 - Adding shortcut for loading Sprites and SpriteAnimation from the global cache
 - Adding loading methods for the different `ParallaxComponent` parts and refactor how the delta velocity works
 - Add tests for `Timer` and fix a bug where `progress` was not reported correctly
 - Refactored the `SpriteBatch` class to be more elegant and to support `Vector2`.
 - Added fallback support for the web on the `SpriteBatch` class
 - Added missing documentation on the `SpriteBatch` class
 - Added an utility method to load a `SpriteBatch` on the `Game` class
 - Updated the `widgets.md` documentation
 - Removing methods `initialDimensions` and `removeGestureRecognizer` to avoid confusion
 - Adding standard for `SpriteComponent` and `SpriteAnimationComponent` constructors
 - Added `Composition`, allows for composing multiple images into a single image.
 - Move files to comply with the dart package layout convention
 - Fix gesture detection bug of children of `PositionComponent`
 - The `game` argument on `GameWidget` is now required
 - Add hitbox mixin for PositionComponent to make more accurate gestures

## 1.0.0-rc5
 - Option for overlays to be already visible on the GameWidget
 - Adding game to the overlay builder
 - Rename retreive -> Retrieve
 - Use internal children set in BaseComponent (fixes issue adding multiple children)
 - Remove develop branches from github workflow definition
 - BaseComponent to return UnmodifiableListView for children

## 1.0.0-rc4
 - Rename Dragable -> Draggable
 - Set loop member variable when constructing SpriteAnimationComponent from SpriteAnimationData
 - Effect shouldn't affect unrelated properties on component
 - Fix rendering of children
 - Explicitly define what fields an effect on PositionComponent modifies
 - Properly propagate onMount and onRemove to children
 - Adding Canvas extensions
 - Remove Resizable mixin
 - Use config defaults for TextBoxComponent
 - Fixing Game Render Box for flutter >= 1.25
 - DebugMode to be variable instead of function on BaseGame

## 1.0.0-rc3
 - Fix TextBoxComponent rendering
 - Add TextBoxConfig options; margins and growingBox
 - Fix debugConfig strokeWidth for web
 - Update Forge2D docs
 - Update PR template with removal of develop branch
 - Translate README to Russian
 - Split up Component and PositionComponent to BaseComponent
 - Unify multiple render methods on Sprite
 - Refactored how games are inserted into a flutter tree
 - Refactored the widgets overlay API
 - Creating new way of loading animations and sprites
 - Dragable mixin for components
 - Fix update+render of component children
 - Update documentation for SVG component
 - Update documentation for PositionComponent
 - Adding Component#onLoad
 - Moving size to Game instead of BaseGame
 - Fix bug with ConcurrentModificationError on add in onMount

## 1.0.0-rc2
 - Improve IsometricTileMap and Spritesheet classes
 - Export full vector_math library from extension
 - Added warning about basic and advanced detectors
 - Ensuring sprite animation and sprite animation components don't get NPEs on initialization
 - Refactor timer class
 - include all changed that are included on 0.28.0
 - Rename game#resize to game#onResize
 - Test suite for basic effects
 - Effects duration and test suite for basic effects
 - Pause and resume for effects
 - Fix position bug in parallax effect
 - Simplification of BaseGame. Removal of addLater (add is now addLater) and rename markForRemoval.
 - Unify naming for removal of components from BaseGame

## 1.0.0-rc1
 - Move all box2d related code and examples to the flame_box2d repo
 - Rename Animation to SpriteAnimation
 - Create extension of Vector2 and unify all tuples to use that class
 - Remove Position class in favor of new Vector2 extension
 - Remove Box2D as a dependency
 - Rebuild of Images, Sprite and SpriteAnimation initialization
 - Use isRelative on effects
 - Use Vector2 for position and size on PositionComponent
 - Removing all deprecated methods
 - Rename `resize` method on components to `onGameResize`
 - Make `Resizable` have a `gameSize` property instead of `size`
 - Fix bug with CombinedEffect inside SequenceEffect
 - Fix wrong end angle for relative rotational effects
 - Use a list of Vector2 for Move effect to open up for more advanced move effects
 - Generalize effects api to include all components
 - Extract all the audio related capabilities to a new package, flame_audio
 - Fix bug that sprite crashes without a position

## 0.29.1-beta
 - Fixing Game Render Box for flutter >= 1.25

## 0.29.0
- Update audioplayers to latest version (now `assets` will not be added to prefixes automatically)
- Fix lint issues with 0.28.0

## 0.28.0
- Fix spriteAsWidget deprecation message
- Add `lineHeight` property to `TextConfig`
- Adding pause and resume methods to time class

## 0.27.0
 - Improved the accuracy of the `FPSCounter` by using Flutter's internal frame timings.
 - Adding MouseMovementDetector
 - Adding ScrollDetector
 - Fixes BGM error
 - Adding Isometric Tile Maps

## 0.26.0
 - Improving Flame image auto cache
 - Fix bug in the Box2DGame's add and addLater method , when the Component extends BodyComponent and mixin HasGameRef or other mixins ,the mixins will not be set correctly

## 0.25.0
 - Externalizing Tiled support to its own package `flame_tiled`
 - Preventing some crashs that could happen on web when some methods were called
 - Add mustCallSuper to BaseGame `update` and `render` methods
 - Moved FPS code from BaseGame to a mixin, BaseGame uses the new mixin.
 - Deprecate flare API in favor of the package `flame_flare`

## 0.24.0
 - Outsourcing SVG support to an external package
 - Adding MemoryCache class
 - Fixing games crashes on Web
 - Update tiled dependency to 0.6.0 (objects' properties are now double)

## 0.23.0
 - Add Joystick Component
 - Adding BaseGame#markToRemove
 - Upgrade tiled and flutter_svg dependencies
 - onComplete callback for effects
 - Adding Layers
 - Update tiled dep to 0.5.0 and add support for rotation with improved api

## 0.22.1
 - Fix Box2DComponent render priority
 - Fix PositionComponentEffect drifting
 - Add possibility to combine effects
 - Update to newest box2d_flame which fixes torque bug
 - Adding SpriteSheet.fromImage

## 0.22.0
 - Fixing BaseGame tap detectors issues
 - Adding SpriteWidget
 - Adding AnimationWidget
 - Upgrade Flutter SVG to fix for flame web
 - Add linting to all the examples
 - Run linting only on affected and changed examples
 - Add SequenceEffect
 - Fixed bug with travelTime in RotateEffect

## 0.21.0
- Adding AssetsCache.readBinaryFile
- Splitting debugMode from recordFps mode
- Adding support for multi touch tap and drag events
- Fix animations example
- Add possibility for infinite and alternating effects
- Add rotational effect for PositionComponents

## 0.20.2
- Fix text component bug with anchor being applied twice

## 0.20.1
- Adding method to load image bases on base64 data url.
- Fix Box2DGame to follow render priority
- Fix games trying to use gameRef inside the resize function

## 0.20.0
- Refactor game.dart classes into separate files
- Adding a GameLoop class which uses a Ticker for updating game
- Adding sprites example
- Made BaseGame non-abstract and removed SimpleGame
- Adding SpriteButton Widget
- Added SpriteBatch API, which renders sprites effectively using Canvas.drawAtlas
- Introducing basic effects API, including MoveEffect and ScaleEffect
- Adding ContactCallback controls in Box2DGame

## 0.19.1
 - Bump AudioPlayers version to allow for web support
 - Adding Game#pauseEngine and Game#resumeEngine methods
 - Removing FlameBinding since it isn't used and clashes with newest flutter

## 0.19.0
 - Fixing component lifecycle calls on BaseGame#addLater
 - Fixing Component#onDestroy, which was been called multiple times sometimes
 - Fixing Widget Overlay usage over many game instances

## 0.18.3
- Adding Component#onDestroy
- Adding Keyboard events API
- Adding Box2DGame, an extension of BaseGame to simplify lifecycle of Box2D components
- Add onAnimateComplete for Animation (thanks @diegomgarcia)
- Adding AnimationComponent#overridePaint
- Adding SpriteComponent#overridePaint
- Updating AudioPlayers to enable Web Audio support

## 0.18.2
- Add loop for AnimationComponent.sequenced() (thanks @wenxiangjiang)
- TextComponent optimization (thanks @Gericop)
- Adding Component#onMount
- Check if chidren are loaded before rendering on ComposedComponent (thanks @wenxiangjiang)
- Amend type for width and height properties on Animation.sequenced (thanks @wenxiangjiang)
- Fixing Tapable position checking
- Support line feed when create animation from a single image source (thanks @wenxiangjiang)
- Fixing TextBoxComponent start/end of line bugs (thanks @kurtome)
- Prevent widgets overlay controller from closing when in debug mode


## 0.18.1
- Expose stepTime paramter from the Animation class to the animation component
- Updated versions for bugfixes + improved macOS support. (thanks @flowhorn)
- Update flutter_svg to 0.17.1 (thanks @flowhorn)
- Update audioplayers to 0.14.0 (thanks @flowhorn)
- Update path_provider to 1.6.0 (thanks @flowhorn)
- Update ordered_set to 1.1.5 (thanks @flowhorn)

## 0.18.0
- Improving FlareComponent API and updating FlareFlutter dependency
- Adding HasWidgetsOverlay mixin
- Adding NineTileBox widget

## 0.17.4
- Fixing compilations errors regarding changes on `box2_flame`
- Add splash screen docs

## 0.17.3
- Tweaking text box rendering to reduce pixelated text (thanks, @kurtome)
- Adding NineTileBox component

## 0.17.2
- Added backgroundColor method for overriding the game background (thanks @wolfenrain)
- Update AudioPlayers version to 0.13.5
- Bump SVG dependency plus fix example app

## 0.17.1
- Added default render function for Box2D ChainShape
- Adding TimerComponent
- Added particles subsystem (thanks @av)

## 0.17.0
- Fixing FlareAnimation API to match convention
- Fixing FlareComponent renderization
- New GestureDetector API to Game

## 0.16.1
- Added `Bgm` class for easy looping background music management.
- Added options for flip rendering of PositionComponents easily (horizontal and vertical).

## 0.16.0
- Improve our mixin structure (breaking change)
- Adds HasGameRef mixin
- Fixes for ComposedComponent (for tapables and other apis using preAdd)
- Added no-parameter alias functions for setting the game's orientation.
- Prevent double completion on onMetricsChanged callback

## 0.15.2
- Exposing tile objects on TiledComponent (thanks @renatoferreira656)
- Adding integrated API for taps on Game class and adding Tapeables mixin for PositionComponents

## 0.15.1
- Bumped version of svg dependency
- Fixed warnings

## 0.15.0
- Refactoring ParallaxComponent (thanks @spydon)
- Fixing flare animation with embed images
- Adding override paint parameter to Sprite, and refactoring it have named optional parameters

## 0.14.2
- Refactoring BaseGame debugMode
- Adding SpriteSheet class
- Adding Flame.util.spriteAsWidget
- Fixing AnimationComponent.empty()
- Fixing FlameAudio.loopLongAudio

## 0.14.1
- Fixed build on travis
- Updated readme badges
- Fixed changelog
- Fixed warning on audiopool, added audiopool example in docs

## 0.14.0
- Adding Timer#isRunning method
- Adding Timer#progress getter
- Updating Flame to work with Flutter >= 1.6.0

## 0.13.1
- Adding Timer utility class
- Adding `destroyOnFinish` flag for AnimationComponent
- Fixing release mode on examples that needed screen size
- Bumping dependencies versions (audioplayers and path_provider)

## 0.13.0
- Downgrading flame support to stable channel.

## 0.12.2
- Added more functionality to the Position class (thanks, @illiapoplawski)

## 0.12.1
- Fixed PositionComponent#setByRect to comply with toRect (thanks, @illiapoplawski)

## 0.12.0
- Updating flutter_svg and pubspec to support the latest flutter version (1.6.0)
- Adding Flare Support
- Fixing PositionComponent#toRect which was not considering the anchor property (thanks, @illiapoplawski)

## [0.11.2]
- Fixed bug on animatons with a single frame
- Fixed warning on using specific version o flutter_svg on pubspec
- ParallaxComponent is not abstract anymore, as it does not include any abstract method
- Added some functionality to Position class

## [0.11.1]
- Fixed lack of paint update when using AnimationAsWidget as pointed in #78
- Added travis (thanks, @renancarujo)

## [0.11.0]
- Implementing low latency api from audioplayers (breaking change)
- Improved examples by adding some instructions on how to run
- Add notice on readme about the channel
- Upgrade path_provider to fix conflicts

## [0.10.4]
- Fix breaking change on svg plugin

## [0.10.3]
- Svg support
- Adding `Animation#reversed` allowing a new reversed animation to be created from an existing animation.
- Fix games inside regular apps when the component is inside a sliver
- Support asesprite animations

## [0.10.2]
- Fixed some warnings and formatting

## [0.10.1]
- Fixes some typos
- Improved docs
- Extracted gamepads to a new lib, lots of improvements there (thanks, @erickzanardo)
- Added more examples and an article

## [0.10.0]
- Fixing a few minor bugs, typos, improving docs
- Adding the Palette concept: easy access to white and black colors/paints, create your palette to keep your game organized.
- Adding the Anchor concept: specify where thins should anchor, added to PositionComponent and to the new text releated features.
- Added a whole bunch of text related components: TextConfig allows you to easily define your typography information, TextComponent allows for easy rendering of stuff and TextBox can make sized texts and also typing effects.
- Improved Utils to have better and more concise APIs, removed unused stuff.
- Adding TiledComponent to integrate with tiled

## [0.9.5]
- Add `elapsed` property to Animation (thanks, @ianliu)
- Fixed minor typo on documentation

## [0.9.4]
- Bumps audioplayers version

## [0.9.3]
- Fixes issue when switching between games where new game would not attach

## [0.9.2]
- Fixes to work with Dart 2.1

## [0.9.1]
- Updated audioplayers and box2d to fix bugs

## [0.9.0]
- Several API changes, using new audioplayers 0.6.x

## [0.8.4]
- Added more consistent APIs and tests

## [0.8.3]
- Need to review audioplayers 0.5.x

## [0.8.2]
- Added better documentation, tutorials and examples
- Minor tweaks in the API
- New audioplayers version

## [0.8.1]
- The Components Overhaul Update: This is major update, even though we are keeping things in alpha (version 0.*)
- Several major upgrades regarding the component system, new component types, Sprites and SpriteSheets, better image caching, several improvements with structure, a BaseGame, a new Game as a widget, that allows you to embed inside apps and a stop method. More minor changes.

## [0.6.1]
 - Bump required dart version

## [0.6.0]
 - Adding audio suport for iOS (bumping audioplayers version)

## [0.5.0]
 - Adding a text method to Util to more easily render a Paragraph

## [0.4.0]
 - Upgraded AudioPlayers, added method to disable logging
 - Created PositionComponent with some useful methods
 - A few refactorings

## [0.3.0]
 - Added a pre-load method for Audio module

## [0.2.0]
 - Added a loop method for playing audio on loop
 - Added the option to make rectangular SpriteComponents, not just squares

## [0.1.0]
 - First release, basic utilities<|MERGE_RESOLUTION|>--- conflicted
+++ resolved
@@ -5,12 +5,9 @@
  - Moving render functions from `util.dart` to `extensions/canvas.dart`
  - Adapting ParallaxComponent contructors to match the pattern followed on other components
  - Adapting SpriteBatchComponent constructors to match the pattern used on other components
-<<<<<<< HEAD
  - Enabling direct import of Sprite and SpriteAnimation
-=======
  - Renamed `Composition` to `ImageComposition` to prevent confusion with the composition component
  - Added `rotation` and `anchor` arguments to `ImageComposition.add`
->>>>>>> 5ed4e2fb
 
 ## 1.0.0-rc6
  - Use `Offset` type directly in `JoystickAction.update` calculations
