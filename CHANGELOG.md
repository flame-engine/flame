# CHANGELOG

## [next]
 - BaseComponent removes children marked as shouldRemove during update
 - Use `find` instead of `globstar` pattern in `scripts/lint.sh` as the later isn't enabled by default in bash
 - Fixes aseprite constructor bug
 - Improve error handling for the onLoad function
 - Add test for child removal
 - Fix bug where `Timer` callback doesn't fire for non-repeating timers, also fixing bug with `Particle` lifespan
 - Adding shortcut for loading Sprites and SpriteAnimation from the global cache
<<<<<<< HEAD
 - Refactored the `SpriteBatch` class to be more elegant.
 - Added fallback support for the web on the `SpriteBatch` class
 - Added missing documentation on the `SpriteBatch` class
 - Added an utility method to load a `SpriteBatch` on the `Game` class
=======
 - Adding loading methods for the different `ParallaxComponent` parts and refactor how the delta velocity works
 - Add tests for `Timer` and fix a bug where `progress` was not reported correctly
>>>>>>> 87ecc217

## 1.0.0-rc5
 - Option for overlays to be already visible on the GameWidget
 - Adding game to the overlay builder
 - Rename retreive -> Retrieve
 - Use internal children set in BaseComponent (fixes issue adding multiple children)
 - Remove develop branches from github workflow definition
 - BaseComponent to return UnmodifiableListView for children

## 1.0.0-rc4
 - Rename Dragable -> Draggable
 - Set loop member variable when constructing SpriteAnimationComponent from SpriteAnimationData
 - Effect shouldn't affect unrelated properties on component
 - Fix rendering of children
 - Explicitly define what fields an effect on PositionComponent modifies
 - Properly propagate onMount and onRemove to children
 - Adding Canvas extensions
 - Remove Resizable mixin
 - Use config defaults for TextBoxComponent
 - Fixing Game Render Box for flutter >= 1.25
 - DebugMode to be variable instead of function on BaseGame

## 1.0.0-rc3
 - Fix TextBoxComponent rendering
 - Add TextBoxConfig options; margins and growingBox
 - Fix debugConfig strokeWidth for web
 - Update Forge2D docs
 - Update PR template with removal of develop branch
 - Translate README to Russian
 - Split up Component and PositionComponent to BaseComponent
 - Unify multiple render methods on Sprite
 - Refactored how games are inserted into a flutter tree
 - Refactored the widgets overlay API
 - Creating new way of loading animations and sprites
 - Dragable mixin for components
 - Fix update+render of component children
 - Update documentation for SVG component
 - Update documentation for PositionComponent
 - Adding Component#onLoad
 - Moving size to Game instead of BaseGame
 - Fix bug with ConcurrentModificationError on add in onMount

## 1.0.0-rc2
 - Improve IsometricTileMap and Spritesheet classes
 - Export full vector_math library from extension
 - Added warning about basic and advanced detectors
 - Ensuring sprite animation and sprite animation components don't get NPEs on initialization
 - Refactor timer class
 - include all changed that are included on 0.28.0
 - Rename game#resize to game#onResize
 - Test suite for basic effects
 - Effects duration and test suite for basic effects
 - Pause and resume for effects
 - Fix position bug in parallax effect
 - Simplification of BaseGame. Removal of addLater (add is now addLater) and rename markForRemoval.
 - Unify naming for removal of components from BaseGame

## 1.0.0-rc1
 - Move all box2d related code and examples to the flame_box2d repo
 - Rename Animation to SpriteAnimation
 - Create extension of Vector2 and unify all tuples to use that class
 - Remove Position class in favor of new Vector2 extension
 - Remove Box2D as a dependency
 - Rebuild of Images, Sprite and SpriteAnimation initialization
 - Use isRelative on effects
 - Use Vector2 for position and size on PositionComponent
 - Removing all deprecated methods
 - Rename `resize` method on components to `onGameResize`
 - Make `Resizable` have a `gameSize` property instead of `size`
 - Fix bug with CombinedEffect inside SequenceEffect
 - Fix wrong end angle for relative rotational effects
 - Use a list of Vector2 for Move effect to open up for more advanced move effects
 - Generalize effects api to include all components
 - Extract all the audio related capabilities to a new package, flame_audio
 - Fix bug that sprite crashes without a position

## 0.28.0
- Fix spriteAsWidget deprecation message
- Add `lineHeight` property to `TextConfig`
- Adding pause and resume methods to time class

## 0.27.0
 - Improved the accuracy of the `FPSCounter` by using Flutter's internal frame timings.
 - Adding MouseMovementDetector
 - Adding ScrollDetector
 - Fixes BGM error
 - Adding Isometric Tile Maps

## 0.26.0
 - Improving Flame image auto cache
 - Fix bug in the Box2DGame's add and addLater method , when the Component extends BodyComponent and mixin HasGameRef or other mixins ,the mixins will not be set correctly

## 0.25.0
 - Externalizing Tiled support to its own package `flame_tiled`
 - Preventing some crashs that could happen on web when some methods were called
 - Add mustCallSuper to BaseGame `update` and `render` methods
 - Moved FPS code from BaseGame to a mixin, BaseGame uses the new mixin.
 - Deprecate flare API in favor of the package `flame_flare`

## 0.24.0
 - Outsourcing SVG support to an external package
 - Adding MemoryCache class
 - Fixing games crashes on Web
 - Update tiled dependency to 0.6.0 (objects' properties are now double)

## 0.23.0
 - Add Joystick Component
 - Adding BaseGame#markToRemove
 - Upgrade tiled and flutter_svg dependencies
 - onComplete callback for effects
 - Adding Layers
 - Update tiled dep to 0.5.0 and add support for rotation with improved api

## 0.22.1
 - Fix Box2DComponent render priority
 - Fix PositionComponentEffect drifting
 - Add possibility to combine effects
 - Update to newest box2d_flame which fixes torque bug
 - Adding SpriteSheet.fromImage

## 0.22.0
 - Fixing BaseGame tap detectors issues
 - Adding SpriteWidget
 - Adding AnimationWidget
 - Upgrade Flutter SVG to fix for flame web
 - Add linting to all the examples
 - Run linting only on affected and changed examples
 - Add SequenceEffect
 - Fixed bug with travelTime in RotateEffect

## 0.21.0
- Adding AssetsCache.readBinaryFile
- Splitting debugMode from recordFps mode
- Adding support for multi touch tap and drag events
- Fix animations example
- Add possibility for infinite and alternating effects
- Add rotational effect for PositionComponents

## 0.20.2
- Fix text component bug with anchor being applied twice

## 0.20.1
- Adding method to load image bases on base64 data url.
- Fix Box2DGame to follow render priority
- Fix games trying to use gameRef inside the resize function

## 0.20.0
- Refactor game.dart classes into separate files
- Adding a GameLoop class which uses a Ticker for updating game
- Adding sprites example
- Made BaseGame non-abstract and removed SimpleGame
- Adding SpriteButton Widget
- Added SpriteBatch API, which renders sprites effectively using Canvas.drawAtlas
- Introducing basic effects API, including MoveEffect and ScaleEffect
- Adding ContactCallback controls in Box2DGame

## 0.19.1
 - Bump AudioPlayers version to allow for web support
 - Adding Game#pauseEngine and Game#resumeEngine methods
 - Removing FlameBinding since it isn't used and clashes with newest flutter

## 0.19.0
 - Fixing component lifecycle calls on BaseGame#addLater
 - Fixing Component#onDestroy, which was been called multiple times sometimes
 - Fixing Widget Overlay usage over many game instances

## 0.18.3
- Adding Component#onDestroy
- Adding Keyboard events API
- Adding Box2DGame, an extension of BaseGame to simplify lifecycle of Box2D components
- Add onAnimateComplete for Animation (thanks @diegomgarcia)
- Adding AnimationComponent#overridePaint
- Adding SpriteComponent#overridePaint
- Updating AudioPlayers to enable Web Audio support

## 0.18.2
- Add loop for AnimationComponent.sequenced() (thanks @wenxiangjiang)
- TextComponent optimization (thanks @Gericop)
- Adding Component#onMount
- Check if chidren are loaded before rendering on ComposedComponent (thanks @wenxiangjiang)
- Amend type for width and height properties on Animation.sequenced (thanks @wenxiangjiang)
- Fixing Tapable position checking
- Support line feed when create animation from a single image source (thanks @wenxiangjiang)
- Fixing TextBoxComponent start/end of line bugs (thanks @kurtome)
- Prevent widgets overlay controller from closing when in debug mode


## 0.18.1
- Expose stepTime paramter from the Animation class to the animation component
- Updated versions for bugfixes + improved macOS support. (thanks @flowhorn)
- Update flutter_svg to 0.17.1 (thanks @flowhorn)
- Update audioplayers to 0.14.0 (thanks @flowhorn)
- Update path_provider to 1.6.0 (thanks @flowhorn)
- Update ordered_set to 1.1.5 (thanks @flowhorn)

## 0.18.0
- Improving FlareComponent API and updating FlareFlutter dependency
- Adding HasWidgetsOverlay mixin
- Adding NineTileBox widget

## 0.17.4
- Fixing compilations errors regarding changes on `box2_flame`
- Add splash screen docs

## 0.17.3
- Tweaking text box rendering to reduce pixelated text (thanks, @kurtome)
- Adding NineTileBox component

## 0.17.2
- Added backgroundColor method for overriding the game background (thanks @wolfenrain)
- Update AudioPlayers version to 0.13.5
- Bump SVG dependency plus fix example app

## 0.17.1
- Added default render function for Box2D ChainShape
- Adding TimerComponent
- Added particles subsystem (thanks @av)

## 0.17.0
- Fixing FlareAnimation API to match convention
- Fixing FlareComponent renderization
- New GestureDetector API to Game

## 0.16.1
- Added `Bgm` class for easy looping background music management.
- Added options for flip rendering of PositionComponents easily (horizontal and vertical).

## 0.16.0
- Improve our mixin structure (breaking change)
- Adds HasGameRef mixin
- Fixes for ComposedComponent (for tapables and other apis using preAdd)
- Added no-parameter alias functions for setting the game's orientation.
- Prevent double completion on onMetricsChanged callback

## 0.15.2
- Exposing tile objects on TiledComponent (thanks @renatoferreira656)
- Adding integrated API for taps on Game class and adding Tapeables mixin for PositionComponents

## 0.15.1
- Bumped version of svg dependency
- Fixed warnings

## 0.15.0
- Refactoring ParallaxComponent (thanks @spydon)
- Fixing flare animation with embed images
- Adding override paint parameter to Sprite, and refactoring it have named optional parameters

## 0.14.2
- Refactoring BaseGame debugMode
- Adding SpriteSheet class
- Adding Flame.util.spriteAsWidget
- Fixing AnimationComponent.empty()
- Fixing FlameAudio.loopLongAudio

## 0.14.1
- Fixed build on travis
- Updated readme badges
- Fixed changelog
- Fixed warning on audiopool, added audiopool example in docs

## 0.14.0
- Adding Timer#isRunning method
- Adding Timer#progress getter
- Updating Flame to work with Flutter >= 1.6.0

## 0.13.1
- Adding Timer utility class
- Adding `destroyOnFinish` flag for AnimationComponent
- Fixing release mode on examples that needed screen size
- Bumping dependencies versions (audioplayers and path_provider)

## 0.13.0
- Downgrading flame support to stable channel.

## 0.12.2
- Added more functionality to the Position class (thanks, @illiapoplawski)

## 0.12.1
- Fixed PositionComponent#setByRect to comply with toRect (thanks, @illiapoplawski)

## 0.12.0
- Updating flutter_svg and pubspec to support the latest flutter version (1.6.0)
- Adding Flare Support
- Fixing PositionComponent#toRect which was not considering the anchor property (thanks, @illiapoplawski)

## [0.11.2]
- Fixed bug on animatons with a single frame
- Fixed warning on using specific version o flutter_svg on pubspec
- ParallaxComponent is not abstract anymore, as it does not include any abstract method
- Added some functionality to Position class

## [0.11.1]
- Fixed lack of paint update when using AnimationAsWidget as pointed in #78
- Added travis (thanks, @renancarujo)

## [0.11.0]
- Implementing low latency api from audioplayers (breaking change)
- Improved examples by adding some instructions on how to run
- Add notice on readme about the channel
- Upgrade path_provider to fix conflicts

## [0.10.4]
- Fix breaking change on svg plugin

## [0.10.3]
- Svg support
- Adding `Animation#reversed` allowing a new reversed animation to be created from an existing animation.
- Fix games inside regular apps when the component is inside a sliver
- Support asesprite animations

## [0.10.2]
- Fixed some warnings and formatting

## [0.10.1]
- Fixes some typos
- Improved docs
- Extracted gamepads to a new lib, lots of improvements there (thanks, @erickzanardo)
- Added more examples and an article

## [0.10.0]
- Fixing a few minor bugs, typos, improving docs
- Adding the Palette concept: easy access to white and black colors/paints, create your palette to keep your game organized.
- Adding the Anchor concept: specify where thins should anchor, added to PositionComponent and to the new text releated features.
- Added a whole bunch of text related components: TextConfig allows you to easily define your typography information, TextComponent allows for easy rendering of stuff and TextBox can make sized texts and also typing effects.
- Improved Utils to have better and more concise APIs, removed unused stuff.
- Adding TiledComponent to integrate with tiled

## [0.9.5]
- Add `elapsed` property to Animation (thanks, @ianliu)
- Fixed minor typo on documentation

## [0.9.4]
- Bumps audioplayers version

## [0.9.3]
- Fixes issue when switching between games where new game would not attach

## [0.9.2]
- Fixes to work with Dart 2.1

## [0.9.1]
- Updated audioplayers and box2d to fix bugs

## [0.9.0]
- Several API changes, using new audioplayers 0.6.x

## [0.8.4]
- Added more consistent APIs and tests

## [0.8.3]
- Need to review audioplayers 0.5.x

## [0.8.2]
- Added better documentation, tutorials and examples
- Minor tweaks in the API
- New audioplayers version

## [0.8.1]
- The Components Overhaul Update: This is major update, even though we are keeping things in alpha (version 0.*)
- Several major upgrades regarding the component system, new component types, Sprites and SpriteSheets, better image caching, several improvements with structure, a BaseGame, a new Game as a widget, that allows you to embed inside apps and a stop method. More minor changes.

## [0.6.1]
 - Bump required dart version

## [0.6.0]
 - Adding audio suport for iOS (bumping audioplayers version)

## [0.5.0]
 - Adding a text method to Util to more easily render a Paragraph

## [0.4.0]
 - Upgraded AudioPlayers, added method to disable logging
 - Created PositionComponent with some useful methods
 - A few refactorings

## [0.3.0]
 - Added a pre-load method for Audio module

## [0.2.0]
 - Added a loop method for playing audio on loop
 - Added the option to make rectangular SpriteComponents, not just squares

## [0.1.0]
 - First release, basic utilities<|MERGE_RESOLUTION|>--- conflicted
+++ resolved
@@ -8,15 +8,12 @@
  - Add test for child removal
  - Fix bug where `Timer` callback doesn't fire for non-repeating timers, also fixing bug with `Particle` lifespan
  - Adding shortcut for loading Sprites and SpriteAnimation from the global cache
-<<<<<<< HEAD
+ - Adding loading methods for the different `ParallaxComponent` parts and refactor how the delta velocity works
+ - Add tests for `Timer` and fix a bug where `progress` was not reported correctly
  - Refactored the `SpriteBatch` class to be more elegant.
  - Added fallback support for the web on the `SpriteBatch` class
  - Added missing documentation on the `SpriteBatch` class
  - Added an utility method to load a `SpriteBatch` on the `Game` class
-=======
- - Adding loading methods for the different `ParallaxComponent` parts and refactor how the delta velocity works
- - Add tests for `Timer` and fix a bug where `progress` was not reported correctly
->>>>>>> 87ecc217
 
 ## 1.0.0-rc5
  - Option for overlays to be already visible on the GameWidget
