# CHANGELOG

## [next]
<<<<<<< HEAD
 - Updated the TiledComponent to use the SpriteBatch API for efficient drawing to canvas.
=======
 - Preventing some crashed that could happen on web when some methods were called
>>>>>>> f8d542d3

## 0.24.0
 - Outsourcing SVG support to an external package
 - Adding MemoryCache class
 - Fixing games crashes on Web
 - Update tiled dependency to 0.6.0 (objects' properties are now double)

## 0.23.0
 - Add Joystick Component
 - Adding BaseGame#markToRemove
 - Upgrade tiled and flutter_svg dependencies
 - onComplete callback for effects
 - Adding Layers
 - Update tiled dep to 0.5.0 and add support for rotation with improved api

## 0.22.1
 - Fix Box2DComponent render priority
 - Fix PositionComponentEffect drifting
 - Add possibility to combine effects
 - Update to newest box2d_flame which fixes torque bug
 - Adding SpriteSheet.fromImage

## 0.22.0
 - Fixing BaseGame tap detectors issues
 - Adding SpriteWidget
 - Adding AnimationWidget
 - Upgrade Flutter SVG to fix for flame web
 - Add linting to all the examples
 - Run linting only on affected and changed examples
 - Add SequenceEffect
 - Fixed bug with travelTime in RotateEffect

## 0.21.0
- Adding AssetsCache.readBinaryFile
- Splitting debugMode from recordFps mode
- Adding support for multi touch tap and drag events
- Fix animations example
- Add possibility for infinite and alternating effects
- Add rotational effect for PositionComponents

## 0.20.2
- Fix text component bug with anchor being applied twice

## 0.20.1
- Adding method to load image bases on base64 data url.
- Fix Box2DGame to follow render priority
- Fix games trying to use gameRef inside the resize function

## 0.20.0
- Refactor game.dart classes into separate files
- Adding a GameLoop class which uses a Ticker for updating game
- Adding sprites example
- Made BaseGame non-abstract and removed SimpleGame
- Adding SpriteButton Widget
- Added SpriteBatch API, which renders sprites effectively using Canvas.drawAtlas
- Introducing basic effects API, including MoveEffect and ScaleEffect
- Adding ContactCallback controls in Box2DGame

## 0.19.1
 - Bump AudioPlayers version to allow for web support
 - Adding Game#pauseEngine and Game#resumeEngine methods
 - Removing FlameBinding since it isn't used and clashes with newest flutter

## 0.19.0
 - Fixing component lifecycle calls on BaseGame#addLater
 - Fixing Component#onDestroy, which was been called multiple times sometimes
 - Fixing Widget Overlay usage over many game instances

## 0.18.3
- Adding Component#onDestroy
- Adding Keyboard events API
- Adding Box2DGame, an extension of BaseGame to simplify lifecycle of Box2D components
- Add onAnimateComplete for Animation (thanks @diegomgarcia)
- Adding AnimationComponent#overridePaint
- Adding SpriteComponent#overridePaint
- Updating AudioPlayers to enable Web Audio support

## 0.18.2
- Add loop for AnimationComponent.sequenced() (thanks @wenxiangjiang)
- TextComponent optimization (thanks @Gericop)
- Adding Component#onMount
- Check if chidren are loaded before rendering on ComposedComponent (thanks @wenxiangjiang)
- Amend type for width and height properties on Animation.sequenced (thanks @wenxiangjiang)
- Fixing Tapable position checking
- Support line feed when create animation from a single image source (thanks @wenxiangjiang)
- Fixing TextBoxComponent start/end of line bugs (thanks @kurtome)
- Prevent widgets overlay controller from closing when in debug mode


## 0.18.1
- Expose stepTime paramter from the Animation class to the animation component
- Updated versions for bugfixes + improved macOS support. (thanks @flowhorn)
- Update flutter_svg to 0.17.1 (thanks @flowhorn)
- Update audioplayers to 0.14.0 (thanks @flowhorn)
- Update path_provider to 1.6.0 (thanks @flowhorn)
- Update ordered_set to 1.1.5 (thanks @flowhorn)

## 0.18.0
- Improving FlareComponent API and updating FlareFlutter dependency
- Adding HasWidgetsOverlay mixin
- Adding NineTileBox widget

## 0.17.4
- Fixing compilations errors regarding changes on `box2_flame`
- Add splash screen docs

## 0.17.3
- Tweaking text box rendering to reduce pixelated text (thanks, @kurtome)
- Adding NineTileBox component

## 0.17.2
- Added backgroundColor method for overriding the game background (thanks @wolfenrain)
- Update AudioPlayers version to 0.13.5
- Bump SVG dependency plus fix example app

## 0.17.1
- Added default render function for Box2D ChainShape
- Adding TimerComponent
- Added particles subsystem (thanks @av)

## 0.17.0
- Fixing FlareAnimation API to match convention
- Fixing FlareComponent renderization
- New GestureDetector API to Game

## 0.16.1
- Added `Bgm` class for easy looping background music management.
- Added options for flip rendering of PositionComponents easily (horizontal and vertical).

## 0.16.0
- Improve our mixin structure (breaking change)
- Adds HasGameRef mixin
- Fixes for ComposedComponent (for tapables and other apis using preAdd)
- Added no-parameter alias functions for setting the game's orientation.
- Prevent double completion on onMetricsChanged callback

## 0.15.2
- Exposing tile objects on TiledComponent (thanks @renatoferreira656)
- Adding integrated API for taps on Game class and adding Tapeables mixin for PositionComponents

## 0.15.1
- Bumped version of svg dependency
- Fixed warnings

## 0.15.0
- Refactoring ParallaxComponent (thanks @spydon)
- Fixing flare animation with embed images
- Adding override paint parameter to Sprite, and refactoring it have named optional parameters

## 0.14.2
- Refactoring BaseGame debugMode
- Adding SpriteSheet class
- Adding Flame.util.spriteAsWidget
- Fixing AnimationComponent.empty()
- Fixing FlameAudio.loopLongAudio

## 0.14.1
- Fixed build on travis
- Updated readme badges
- Fixed changelog
- Fixed warning on audiopool, added audiopool example in docs

## 0.14.0
- Adding Timer#isRunning method
- Adding Timer#progress getter
- Updating Flame to work with Flutter >= 1.6.0

## 0.13.1
- Adding Timer utility class
- Adding `destroyOnFinish` flag for AnimationComponent
- Fixing release mode on examples that needed screen size
- Bumping dependencies versions (audioplayers and path_provider)

## 0.13.0
- Downgrading flame support to stable channel.

## 0.12.2
- Added more functionality to the Position class (thanks, @illiapoplawski)

## 0.12.1
- Fixed PositionComponent#setByRect to comply with toRect (thanks, @illiapoplawski)

## 0.12.0
- Updating flutter_svg and pubspec to support the latest flutter version (1.6.0)
- Adding Flare Support
- Fixing PositionComponent#toRect which was not considering the anchor property (thanks, @illiapoplawski)

## [0.11.2]
- Fixed bug on animatons with a single frame
- Fixed warning on using specific version o flutter_svg on pubspec
- ParallaxComponent is not abstract anymore, as it does not include any abstract method
- Added some functionality to Position class

## [0.11.1]
- Fixed lack of paint update when using AnimationAsWidget as pointed in #78
- Added travis (thanks, @renancarujo)

## [0.11.0]
- Implementing low latency api from audioplayers (breaking change)
- Improved examples by adding some instructions on how to run
- Add notice on readme about the channel
- Upgrade path_provider to fix conflicts

## [0.10.4]
- Fix breaking change on svg plugin

## [0.10.3]
- Svg support
- Adding `Animation#reversed` allowing a new reversed animation to be created from an existing animation.
- Fix games inside regular apps when the component is inside a sliver
- Support asesprite animations

## [0.10.2]
- Fixed some warnings and formatting

## [0.10.1]
- Fixes some typos
- Improved docs
- Extracted gamepads to a new lib, lots of improvements there (thanks, @erickzanardo)
- Added more examples and an article

## [0.10.0]
- Fixing a few minor bugs, typos, improving docs
- Adding the Palette concept: easy access to white and black colors/paints, create your palette to keep your game organized.
- Adding the Anchor concept: specify where thins should anchor, added to PositionComponent and to the new text releated features.
- Added a whole bunch of text related components: TextConfig allows you to easily define your typography information, TextComponent allows for easy rendering of stuff and TextBox can make sized texts and also typing effects.
- Improved Utils to have better and more concise APIs, removed unused stuff.
- Adding TiledComponent to integrate with tiled

## [0.9.5]
- Add `elapsed` property to Animation (thanks, @ianliu)
- Fixed minor typo on documentation

## [0.9.4]
- Bumps audioplayers version

## [0.9.3]
- Fixes issue when switching between games where new game would not attach

## [0.9.2]
- Fixes to work with Dart 2.1

## [0.9.1]
- Updated audioplayers and box2d to fix bugs

## [0.9.0]
- Several API changes, using new audioplayers 0.6.x

## [0.8.4]
- Added more consistent APIs and tests

## [0.8.3]
- Need to review audioplayers 0.5.x

## [0.8.2]
- Added better documentation, tutorials and examples
- Minor tweaks in the API
- New audioplayers version

## [0.8.1]
- The Components Overhaul Update: This is major update, even though we are keeping things in alpha (version 0.*)
- Several major upgrades regarding the component system, new component types, Sprites and SpriteSheets, better image caching, several improvements with structure, a BaseGame, a new Game as a widget, that allows you to embed inside apps and a stop method. More minor changes.

## [0.6.1]
 - Bump required dart version

## [0.6.0]
 - Adding audio suport for iOS (bumping audioplayers version)

## [0.5.0]
 - Adding a text method to Util to more easily render a Paragraph

## [0.4.0]
 - Upgraded AudioPlayers, added method to disable logging
 - Created PositionComponent with some useful methods
 - A few refactorings

## [0.3.0]
 - Added a pre-load method for Audio module

## [0.2.0]
 - Added a loop method for playing audio on loop
 - Added the option to make rectangular SpriteComponents, not just squares

## [0.1.0]
 - First release, basic utilities<|MERGE_RESOLUTION|>--- conflicted
+++ resolved
@@ -1,11 +1,8 @@
 # CHANGELOG
 
 ## [next]
-<<<<<<< HEAD
  - Updated the TiledComponent to use the SpriteBatch API for efficient drawing to canvas.
-=======
  - Preventing some crashed that could happen on web when some methods were called
->>>>>>> f8d542d3
 
 ## 0.24.0
  - Outsourcing SVG support to an external package
