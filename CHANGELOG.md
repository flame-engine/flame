# CHANGELOG

## [next]
 - Rename Dragable -> Draggable
 - Set loop member variable when constructing SpriteAnimationComponent from SpriteAnimationData
<<<<<<< HEAD
 - Effect shouldn't affect unrelated properties on component
=======
 - Fix rendering of children
>>>>>>> 2d6b0c84

## 1.0.0-rc3
 - Fix TextBoxComponent rendering
 - Add TextBoxConfig options; margins and growingBox
 - Fix debugConfig strokeWidth for web
 - Update Forge2D docs
 - Update PR template with removal of develop branch
 - Translate README to Russian
 - Split up Component and PositionComponent to BaseComponent
 - Unify multiple render methods on Sprite
 - Refactored how games are inserted into a flutter tree
 - Refactored the widgets overlay API
 - Creating new way of loading animations and sprites
 - Dragable mixin for components
 - Fix update+render of component children
 - Update documentation for SVG component
 - Update documentation for PositionComponent
 - Adding Component#onLoad
 - Moving size to Game instead of BaseGame
 - Fix bug with ConcurrentModificationError on add in onMount

## 1.0.0-rc2
 - Improve IsometricTileMap and Spritesheet classes
 - Export full vector_math library from extension
 - Added warning about basic and advanced detectors
 - Ensuring sprite animation and sprite animation components don't get NPEs on initialization
 - Refactor timer class
 - include all changed that are included on 0.28.0
 - Rename game#resize to game#onResize
 - Test suite for basic effects
 - Effects duration and test suite for basic effects
 - Pause and resume for effects
 - Fix position bug in parallax effect
 - Simplification of BaseGame. Removal of addLater (add is now addLater) and rename markForRemoval.
 - Unify naming for removal of components from BaseGame

## 1.0.0-rc1
 - Move all box2d related code and examples to the flame_box2d repo
 - Rename Animation to SpriteAnimation
 - Create extension of Vector2 and unify all tuples to use that class
 - Remove Position class in favor of new Vector2 extension
 - Remove Box2D as a dependency
 - Rebuild of Images, Sprite and SpriteAnimation initialization
 - Use isRelative on effects
 - Use Vector2 for position and size on PositionComponent
 - Removing all deprecated methods
 - Rename `resize` method on components to `onGameResize`
 - Make `Resizable` have a `gameSize` property instead of `size`
 - Fix bug with CombinedEffect inside SequenceEffect
 - Fix wrong end angle for relative rotational effects
 - Use a list of Vector2 for Move effect to open up for more advanced move effects
 - Generalize effects api to include all components
 - Extract all the audio related capabilities to a new package, flame_audio
 - Fix bug that sprite crashes without a position

## 0.28.0
- Fix spriteAsWidget deprecation message
- Add `lineHeight` property to `TextConfig`
- Adding pause and resume methods to time class

## 0.27.0
 - Improved the accuracy of the `FPSCounter` by using Flutter's internal frame timings.
 - Adding MouseMovementDetector
 - Adding ScrollDetector
 - Fixes BGM error
 - Adding Isometric Tile Maps

## 0.26.0
 - Improving Flame image auto cache
 - Fix bug in the Box2DGame's add and addLater method , when the Component extends BodyComponent and mixin HasGameRef or other mixins ,the mixins will not be set correctly

## 0.25.0
 - Externalizing Tiled support to its own package `flame_tiled`
 - Preventing some crashs that could happen on web when some methods were called
 - Add mustCallSuper to BaseGame `update` and `render` methods
 - Moved FPS code from BaseGame to a mixin, BaseGame uses the new mixin.
 - Deprecate flare API in favor of the package `flame_flare`

## 0.24.0
 - Outsourcing SVG support to an external package
 - Adding MemoryCache class
 - Fixing games crashes on Web
 - Update tiled dependency to 0.6.0 (objects' properties are now double)

## 0.23.0
 - Add Joystick Component
 - Adding BaseGame#markToRemove
 - Upgrade tiled and flutter_svg dependencies
 - onComplete callback for effects
 - Adding Layers
 - Update tiled dep to 0.5.0 and add support for rotation with improved api

## 0.22.1
 - Fix Box2DComponent render priority
 - Fix PositionComponentEffect drifting
 - Add possibility to combine effects
 - Update to newest box2d_flame which fixes torque bug
 - Adding SpriteSheet.fromImage

## 0.22.0
 - Fixing BaseGame tap detectors issues
 - Adding SpriteWidget
 - Adding AnimationWidget
 - Upgrade Flutter SVG to fix for flame web
 - Add linting to all the examples
 - Run linting only on affected and changed examples
 - Add SequenceEffect
 - Fixed bug with travelTime in RotateEffect

## 0.21.0
- Adding AssetsCache.readBinaryFile
- Splitting debugMode from recordFps mode
- Adding support for multi touch tap and drag events
- Fix animations example
- Add possibility for infinite and alternating effects
- Add rotational effect for PositionComponents

## 0.20.2
- Fix text component bug with anchor being applied twice

## 0.20.1
- Adding method to load image bases on base64 data url.
- Fix Box2DGame to follow render priority
- Fix games trying to use gameRef inside the resize function

## 0.20.0
- Refactor game.dart classes into separate files
- Adding a GameLoop class which uses a Ticker for updating game
- Adding sprites example
- Made BaseGame non-abstract and removed SimpleGame
- Adding SpriteButton Widget
- Added SpriteBatch API, which renders sprites effectively using Canvas.drawAtlas
- Introducing basic effects API, including MoveEffect and ScaleEffect
- Adding ContactCallback controls in Box2DGame

## 0.19.1
 - Bump AudioPlayers version to allow for web support
 - Adding Game#pauseEngine and Game#resumeEngine methods
 - Removing FlameBinding since it isn't used and clashes with newest flutter

## 0.19.0
 - Fixing component lifecycle calls on BaseGame#addLater
 - Fixing Component#onDestroy, which was been called multiple times sometimes
 - Fixing Widget Overlay usage over many game instances

## 0.18.3
- Adding Component#onDestroy
- Adding Keyboard events API
- Adding Box2DGame, an extension of BaseGame to simplify lifecycle of Box2D components
- Add onAnimateComplete for Animation (thanks @diegomgarcia)
- Adding AnimationComponent#overridePaint
- Adding SpriteComponent#overridePaint
- Updating AudioPlayers to enable Web Audio support

## 0.18.2
- Add loop for AnimationComponent.sequenced() (thanks @wenxiangjiang)
- TextComponent optimization (thanks @Gericop)
- Adding Component#onMount
- Check if chidren are loaded before rendering on ComposedComponent (thanks @wenxiangjiang)
- Amend type for width and height properties on Animation.sequenced (thanks @wenxiangjiang)
- Fixing Tapable position checking
- Support line feed when create animation from a single image source (thanks @wenxiangjiang)
- Fixing TextBoxComponent start/end of line bugs (thanks @kurtome)
- Prevent widgets overlay controller from closing when in debug mode


## 0.18.1
- Expose stepTime paramter from the Animation class to the animation component
- Updated versions for bugfixes + improved macOS support. (thanks @flowhorn)
- Update flutter_svg to 0.17.1 (thanks @flowhorn)
- Update audioplayers to 0.14.0 (thanks @flowhorn)
- Update path_provider to 1.6.0 (thanks @flowhorn)
- Update ordered_set to 1.1.5 (thanks @flowhorn)

## 0.18.0
- Improving FlareComponent API and updating FlareFlutter dependency
- Adding HasWidgetsOverlay mixin
- Adding NineTileBox widget

## 0.17.4
- Fixing compilations errors regarding changes on `box2_flame`
- Add splash screen docs

## 0.17.3
- Tweaking text box rendering to reduce pixelated text (thanks, @kurtome)
- Adding NineTileBox component

## 0.17.2
- Added backgroundColor method for overriding the game background (thanks @wolfenrain)
- Update AudioPlayers version to 0.13.5
- Bump SVG dependency plus fix example app

## 0.17.1
- Added default render function for Box2D ChainShape
- Adding TimerComponent
- Added particles subsystem (thanks @av)

## 0.17.0
- Fixing FlareAnimation API to match convention
- Fixing FlareComponent renderization
- New GestureDetector API to Game

## 0.16.1
- Added `Bgm` class for easy looping background music management.
- Added options for flip rendering of PositionComponents easily (horizontal and vertical).

## 0.16.0
- Improve our mixin structure (breaking change)
- Adds HasGameRef mixin
- Fixes for ComposedComponent (for tapables and other apis using preAdd)
- Added no-parameter alias functions for setting the game's orientation.
- Prevent double completion on onMetricsChanged callback

## 0.15.2
- Exposing tile objects on TiledComponent (thanks @renatoferreira656)
- Adding integrated API for taps on Game class and adding Tapeables mixin for PositionComponents

## 0.15.1
- Bumped version of svg dependency
- Fixed warnings

## 0.15.0
- Refactoring ParallaxComponent (thanks @spydon)
- Fixing flare animation with embed images
- Adding override paint parameter to Sprite, and refactoring it have named optional parameters

## 0.14.2
- Refactoring BaseGame debugMode
- Adding SpriteSheet class
- Adding Flame.util.spriteAsWidget
- Fixing AnimationComponent.empty()
- Fixing FlameAudio.loopLongAudio

## 0.14.1
- Fixed build on travis
- Updated readme badges
- Fixed changelog
- Fixed warning on audiopool, added audiopool example in docs

## 0.14.0
- Adding Timer#isRunning method
- Adding Timer#progress getter
- Updating Flame to work with Flutter >= 1.6.0

## 0.13.1
- Adding Timer utility class
- Adding `destroyOnFinish` flag for AnimationComponent
- Fixing release mode on examples that needed screen size
- Bumping dependencies versions (audioplayers and path_provider)

## 0.13.0
- Downgrading flame support to stable channel.

## 0.12.2
- Added more functionality to the Position class (thanks, @illiapoplawski)

## 0.12.1
- Fixed PositionComponent#setByRect to comply with toRect (thanks, @illiapoplawski)

## 0.12.0
- Updating flutter_svg and pubspec to support the latest flutter version (1.6.0)
- Adding Flare Support
- Fixing PositionComponent#toRect which was not considering the anchor property (thanks, @illiapoplawski)

## [0.11.2]
- Fixed bug on animatons with a single frame
- Fixed warning on using specific version o flutter_svg on pubspec
- ParallaxComponent is not abstract anymore, as it does not include any abstract method
- Added some functionality to Position class

## [0.11.1]
- Fixed lack of paint update when using AnimationAsWidget as pointed in #78
- Added travis (thanks, @renancarujo)

## [0.11.0]
- Implementing low latency api from audioplayers (breaking change)
- Improved examples by adding some instructions on how to run
- Add notice on readme about the channel
- Upgrade path_provider to fix conflicts

## [0.10.4]
- Fix breaking change on svg plugin

## [0.10.3]
- Svg support
- Adding `Animation#reversed` allowing a new reversed animation to be created from an existing animation.
- Fix games inside regular apps when the component is inside a sliver
- Support asesprite animations

## [0.10.2]
- Fixed some warnings and formatting

## [0.10.1]
- Fixes some typos
- Improved docs
- Extracted gamepads to a new lib, lots of improvements there (thanks, @erickzanardo)
- Added more examples and an article

## [0.10.0]
- Fixing a few minor bugs, typos, improving docs
- Adding the Palette concept: easy access to white and black colors/paints, create your palette to keep your game organized.
- Adding the Anchor concept: specify where thins should anchor, added to PositionComponent and to the new text releated features.
- Added a whole bunch of text related components: TextConfig allows you to easily define your typography information, TextComponent allows for easy rendering of stuff and TextBox can make sized texts and also typing effects.
- Improved Utils to have better and more concise APIs, removed unused stuff.
- Adding TiledComponent to integrate with tiled

## [0.9.5]
- Add `elapsed` property to Animation (thanks, @ianliu)
- Fixed minor typo on documentation

## [0.9.4]
- Bumps audioplayers version

## [0.9.3]
- Fixes issue when switching between games where new game would not attach

## [0.9.2]
- Fixes to work with Dart 2.1

## [0.9.1]
- Updated audioplayers and box2d to fix bugs

## [0.9.0]
- Several API changes, using new audioplayers 0.6.x

## [0.8.4]
- Added more consistent APIs and tests

## [0.8.3]
- Need to review audioplayers 0.5.x

## [0.8.2]
- Added better documentation, tutorials and examples
- Minor tweaks in the API
- New audioplayers version

## [0.8.1]
- The Components Overhaul Update: This is major update, even though we are keeping things in alpha (version 0.*)
- Several major upgrades regarding the component system, new component types, Sprites and SpriteSheets, better image caching, several improvements with structure, a BaseGame, a new Game as a widget, that allows you to embed inside apps and a stop method. More minor changes.

## [0.6.1]
 - Bump required dart version

## [0.6.0]
 - Adding audio suport for iOS (bumping audioplayers version)

## [0.5.0]
 - Adding a text method to Util to more easily render a Paragraph

## [0.4.0]
 - Upgraded AudioPlayers, added method to disable logging
 - Created PositionComponent with some useful methods
 - A few refactorings

## [0.3.0]
 - Added a pre-load method for Audio module

## [0.2.0]
 - Added a loop method for playing audio on loop
 - Added the option to make rectangular SpriteComponents, not just squares

## [0.1.0]
 - First release, basic utilities<|MERGE_RESOLUTION|>--- conflicted
+++ resolved
@@ -3,11 +3,8 @@
 ## [next]
  - Rename Dragable -> Draggable
  - Set loop member variable when constructing SpriteAnimationComponent from SpriteAnimationData
-<<<<<<< HEAD
  - Effect shouldn't affect unrelated properties on component
-=======
  - Fix rendering of children
->>>>>>> 2d6b0c84
 
 ## 1.0.0-rc3
  - Fix TextBoxComponent rendering
