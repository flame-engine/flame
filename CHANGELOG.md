--- conflicted
+++ resolved
@@ -2,12 +2,9 @@
 - Adding Component#onDestroy
 - Adding Keyboard events API
 - Adding Box2DGame, an extension of BaseGame to simplify lifecycle of Box2D components
-<<<<<<< HEAD
 - Add onAnimateComplete for Animation (thanks @diegomgarcia)
-=======
 - Adding AnimationComponent#overridePaint
 - Adding SpriteComponent#overridePaint
->>>>>>> 85844c4b
 
 ## 0.18.2
 - Add loop for AnimationComponent.sequenced() (thanks @wenxiangjiang)
