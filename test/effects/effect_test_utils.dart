import 'dart:math';

import 'package:flame/components.dart';
import 'package:flame/effects.dart';
import 'package:flame/game.dart';
import 'package:flutter_test/flutter_test.dart';

final Random random = Random();

class Callback {
  bool isCalled = false;

  void call() => isCalled = true;
}

void effectTest(
  WidgetTester tester,
  PositionComponent component,
  PositionComponentEffect effect, {
  bool shouldComplete = true,
  double iterations = 1.0,
  double expectedAngle = 0.0,
  Vector2? expectedPosition,
  Vector2? expectedSize,
}) async {
  expectedPosition ??= Vector2.zero();
  expectedSize ??= Vector2.all(100.0);
  final callback = Callback();
  effect.onComplete = callback.call;
  final game = BaseGame();
  game.onResize(Vector2.all(200));
  game.add(component);
  component.addEffect(effect);
  final duration = effect.iterationTime;
  await tester.pumpWidget(GameWidget(
    game: game,
  ));
  var timeLeft = iterations * duration;
  while (timeLeft > 0) {
    var stepDelta = 50.0 + random.nextInt(50);
    stepDelta /= 1000;
    stepDelta = stepDelta < timeLeft ? stepDelta : timeLeft;
    game.update(stepDelta);
    timeLeft -= stepDelta;
  }

  if (!shouldComplete) {
    const floatRange = 0.01;
    expect(
      component.position.absoluteError(expectedPosition),
      closeTo(0.0, floatRange),
      reason: 'Position is not correct',
    );
    expect(
      component.angle,
      closeTo(expectedAngle, floatRange),
      reason: 'Angle is not correct',
    );
    expect(
      component.size.absoluteError(expectedSize),
      closeTo(0.0, floatRange),
      reason: 'Size is not correct',
    );
  } else {
    // To account for float number operations making effects not finish
<<<<<<< HEAD
    const double epsilon = 0.001;
    if (effect.percentage! < epsilon) {
=======
    const epsilon = 0.001;
    if (effect.percentage < epsilon) {
>>>>>>> 34caba19
      game.update(effect.currentTime);
    } else if (1.0 - effect.percentage! < epsilon) {
      game.update(effect.peakTime - effect.currentTime);
    }

    expect(
      component.position,
      expectedPosition,
      reason: 'Position is not exactly correct',
    );
    expect(
      component.angle,
      expectedAngle,
      reason: 'Angle is not exactly correct',
    );
    expect(
      component.size,
      expectedSize,
      reason: 'Size is not exactly correct',
    );
  }
  expect(effect.hasCompleted(), shouldComplete, reason: 'Effect shouldFinish');
  expect(
    callback.isCalled,
    shouldComplete,
    reason: 'Callback was treated wrong',
  );
  game.update(0.0); // Since effects are removed before they are updated
  expect(component.effects.isEmpty, shouldComplete);
}

class TestComponent extends PositionComponent {
  TestComponent({
    Vector2? position,
    Vector2? size,
    double? angle,
    Anchor? anchor,
  }) {
    this.position = position ?? Vector2.zero();
    this.size = size ?? Vector2.all(100.0);
    this.angle = angle ?? 0.0;
    this.anchor = anchor ?? Anchor.center;
  }
}<|MERGE_RESOLUTION|>--- conflicted
+++ resolved
@@ -63,13 +63,8 @@
     );
   } else {
     // To account for float number operations making effects not finish
-<<<<<<< HEAD
-    const double epsilon = 0.001;
+    const epsilon = 0.001;
     if (effect.percentage! < epsilon) {
-=======
-    const epsilon = 0.001;
-    if (effect.percentage < epsilon) {
->>>>>>> 34caba19
       game.update(effect.currentTime);
     } else if (1.0 - effect.percentage! < epsilon) {
       game.update(effect.peakTime - effect.currentTime);
