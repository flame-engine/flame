--- conflicted
+++ resolved
@@ -1,10 +1,6 @@
 import 'dart:math' as math;
 
 import 'package:flame/components.dart';
-<<<<<<< HEAD
-=======
-import 'package:flame/src/geometry/polygon.dart';
->>>>>>> 34caba19
 import 'package:test/test.dart';
 
 class MyComponent extends PositionComponent {}
@@ -96,21 +92,13 @@
       component.position = Vector2(1.0, 1.0);
       component.anchor = Anchor.topLeft;
       component.size = size;
-<<<<<<< HEAD
-      component.shape = [
-=======
       final hitbox = HitboxPolygon([
->>>>>>> 34caba19
         Vector2(1, 0),
         Vector2(0, -1),
         Vector2(-1, 0),
         Vector2(0, 1),
-<<<<<<< HEAD
-      ];
-=======
       ]);
       component.addShape(hitbox);
->>>>>>> 34caba19
 
       final point = component.position + component.size / 4;
       expect(component.containsPoint(point), true);
@@ -122,21 +110,11 @@
       component.position = Vector2(1.0, 1.0);
       component.anchor = Anchor.topLeft;
       component.size = size;
-<<<<<<< HEAD
-      component.shape = [
-=======
       component.addShape(HitboxPolygon([
->>>>>>> 34caba19
         Vector2(1, 0),
         Vector2(0, -1),
         Vector2(-1, 0),
         Vector2(0, 1),
-<<<<<<< HEAD
-      ];
-
-      final point = Vector2(1.1, 1.1);
-      expect(component.containsPoint(point), false);
-=======
       ]));
 
       final point = Vector2(1.1, 1.1);
@@ -152,7 +130,6 @@
 
       final point = Vector2(2.0, 2.0);
       expect(component.containsPoint(point), false);
->>>>>>> 34caba19
     });
   });
 }