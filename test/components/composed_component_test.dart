--- conflicted
+++ resolved
@@ -80,10 +80,6 @@
       final MyComposed wrapper = MyComposed();
 
       game.size.setFrom(size);
-<<<<<<< HEAD
-      wrapper.addChild(child);
-=======
->>>>>>> 19b313b5
       game.add(wrapper);
       wrapper.addChild(child);
       game.update(0.0);
