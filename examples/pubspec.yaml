--- conflicted
+++ resolved
@@ -24,13 +24,8 @@
   uses-material-design: true
 
   assets:
-<<<<<<< HEAD
-    - assets/images/
-    - assets/images/animations/
-=======
     - assets/images/animations/
     - assets/images/
->>>>>>> a67b83d7
     - assets/images/tile_maps/
     - assets/images/layers/
     - assets/images/parallax/