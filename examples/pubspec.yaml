--- conflicted
+++ resolved
@@ -11,11 +11,8 @@
 
 dependencies:
   flame: ^1.0.0
-<<<<<<< HEAD
   flame_svg:
     path: ../packages/flame_svg
-=======
->>>>>>> e950469f
   dashbook: 0.1.5
   flutter:
     sdk: flutter
