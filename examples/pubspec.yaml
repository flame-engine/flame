name: examples
description: A set of small examples showcasing each feature provided by the Flame Engine.
homepage: https://github.com/flame-engine/flame/tree/main/examples
publish_to: 'none'

version: 0.1.0

environment:
  sdk: ">=2.16.0 <3.0.0"
  flutter: ">=2.10.0"

dependencies:
  flame: ^1.1.1
  flame_svg: ^1.2.0
  flame_forge2d: ^0.11.0
  dashbook: 0.1.6
<<<<<<< HEAD
=======
  google_fonts: ^2.3.2
>>>>>>> c5af68b9
  flutter:
    sdk: flutter
  trex_game:
    path: games/trex
  padracing:
    path: games/padracing

dev_dependencies:
  flame_lint: ^0.0.1

flutter:
  uses-material-design: true

  assets:
    - assets/images/animations/
    - assets/images/
    - assets/images/tile_maps/
    - assets/images/layers/
    - assets/images/parallax/
    - assets/svgs/<|MERGE_RESOLUTION|>--- conflicted
+++ resolved
@@ -14,10 +14,7 @@
   flame_svg: ^1.2.0
   flame_forge2d: ^0.11.0
   dashbook: 0.1.6
-<<<<<<< HEAD
-=======
   google_fonts: ^2.3.2
->>>>>>> c5af68b9
   flutter:
     sdk: flutter
   trex_game:
