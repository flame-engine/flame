import 'package:flame/components.dart';
import 'package:flame/game.dart';
import 'package:flame/palette.dart';
import 'package:flame/text.dart';
import 'package:flutter/material.dart';

class TextExample extends FlameGame {
  static const String description = '''
    In this example we show different ways of rendering text.
  ''';

  @override
  Future<void> onLoad() async {
    addAll([
      TextComponent(text: 'Hello, Flame', textRenderer: _regular)
        ..anchor = Anchor.topCenter
        ..x = size.x / 2
        ..y = 32.0,
<<<<<<< HEAD
    );
    add(
      RichTextComponent(
        TextParser().parse(
          'Far out in the uncharted backwaters of the unfashionable end of '
          'the Western Spiral arm of the **Galaxy** lies a small unregarded '
          'yellow sun.\n\n'
          'Orbiting this at a distance of roughly ninety-eight million miles '
          'is an utterly insignificant little blue-green planet whose '
          'ape-descended life forms are so amazingly primitive that they still '
          'think digital watches are a pretty neat idea.',
        )..width = 500,
      )..position = Vector2(30, 70),
    );

    add(
=======
>>>>>>> aee77f19
      TextComponent(text: 'Text with shade', textRenderer: _shaded)
        ..anchor = Anchor.topRight
        ..position = size - Vector2.all(100),
      TextComponent(text: 'center', textRenderer: _tiny)
        ..anchor = Anchor.center
        ..position.setFrom(size / 2),
      TextComponent(text: 'bottomRight', textRenderer: _tiny)
        ..anchor = Anchor.bottomRight
        ..position.setFrom(size),
      MyTextBox(
        '"This is our world now. The world of the electron and the switch; '
        'the beauty of the baud. We exist without nationality, skin color, '
        'or religious bias. You wage wars, murder, cheat, lie to us and try '
        "to make us believe it's for our own good, yet we're the "
        'criminals. Yes, I am a criminal. My crime is that of curiosity."',
      )
        ..anchor = Anchor.bottomLeft
        ..y = size.y,
      MyTextBox(
        'Let A be a finitely generated torsion-free abelian group. Then '
        'A is free.',
        align: Anchor.center,
        size: Vector2(300, 200),
        timePerChar: 0,
        margins: 10,
      )..position = Vector2(10, 50),
      MyTextBox(
        'Let A be a torsion abelian group. Then A is the direct sum of its '
        'subgroups A(p) for all primes p such that A(p) ≠ 0.',
        align: Anchor.bottomRight,
        size: Vector2(300, 200),
        timePerChar: 0,
        margins: 10,
      )..position = Vector2(10, 260),
    ]);
  }
}

final _regularTextStyle =
    TextStyle(fontSize: 18, color: BasicPalette.white.color);
final _regular = TextPaint(style: _regularTextStyle);
final _tiny = TextPaint(style: _regularTextStyle.copyWith(fontSize: 14.0));
final _box = _regular.copyWith(
  (style) => style.copyWith(
    color: Colors.lightGreenAccent,
    fontFamily: 'monospace',
    letterSpacing: 2.0,
  ),
);
final _shaded = TextPaint(
  style: TextStyle(
    color: BasicPalette.white.color,
    fontSize: 40.0,
    shadows: const [
      Shadow(color: Colors.red, offset: Offset(2, 2), blurRadius: 2),
      Shadow(color: Colors.yellow, offset: Offset(4, 4), blurRadius: 4),
    ],
  ),
);

class MyTextBox extends TextBoxComponent {
  MyTextBox(
    String text, {
    Anchor? align,
    Vector2? size,
    double? timePerChar,
    double? margins,
  }) : super(
          text: text,
          textRenderer: _box,
          align: align,
          size: size,
          boxConfig: TextBoxConfig(
            maxWidth: 400,
            timePerChar: timePerChar ?? 0.05,
            growingBox: true,
            margins: EdgeInsets.all(margins ?? 25),
          ),
        );

  @override
  void render(Canvas canvas) {
    final rect = Rect.fromLTWH(0, 0, width, height);
    canvas.drawRect(rect, Paint()..color = Colors.white10);
    super.render(canvas);
  }
}<|MERGE_RESOLUTION|>--- conflicted
+++ resolved
@@ -16,9 +16,6 @@
         ..anchor = Anchor.topCenter
         ..x = size.x / 2
         ..y = 32.0,
-<<<<<<< HEAD
-    );
-    add(
       RichTextComponent(
         TextParser().parse(
           'Far out in the uncharted backwaters of the unfashionable end of '
@@ -30,11 +27,6 @@
           'think digital watches are a pretty neat idea.',
         )..width = 500,
       )..position = Vector2(30, 70),
-    );
-
-    add(
-=======
->>>>>>> aee77f19
       TextComponent(text: 'Text with shade', textRenderer: _shaded)
         ..anchor = Anchor.topRight
         ..position = size - Vector2.all(100),
