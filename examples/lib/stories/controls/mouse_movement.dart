import 'package:flame/extensions.dart';
import 'package:flame/game.dart';
import 'package:flame/gestures.dart';
import 'package:flame/palette.dart';
import 'package:flutter/gestures.dart';
import 'package:flutter/material.dart';

class MouseMovementGame extends BaseGame with MouseMovementDetector {
  static const speed = 200;
<<<<<<< HEAD
  static final Paint _blue = BasicPalette.blue.paint();
  static final Paint _white = BasicPalette.white.paint();
  static final Vector2 _size = Vector2.all(50);
=======
  static final Paint blue = Paint()..color = const Color(0xFF0000FF);
  static final Paint white = BasicPalette.white.paint;
  static final Vector2 objSize = Vector2.all(50);
>>>>>>> dd2fb02a

  Vector2 position = Vector2(0, 0);
  Vector2? target;

  bool onTarget = false;

  @override
  void onMouseMove(PointerHoverEvent event) {
    target = event.localPosition.toVector2();
  }

  Rect _toRect() => position.toPositionedRect(objSize);

  @override
  void render(Canvas canvas) {
    super.render(canvas);
    canvas.drawRect(
      _toRect(),
<<<<<<< HEAD
      _onTarget ? _blue : _white,
=======
      onTarget ? blue : white,
>>>>>>> dd2fb02a
    );
  }

  @override
  void update(double dt) {
    final target = this.target;
    super.update(dt);
    if (target != null) {
      onTarget = _toRect().contains(target.toOffset());

      if (!onTarget) {
        final dir = (target - position).normalized();
        position += dir * (speed * dt);
      }
    }
  }
}<|MERGE_RESOLUTION|>--- conflicted
+++ resolved
@@ -7,15 +7,9 @@
 
 class MouseMovementGame extends BaseGame with MouseMovementDetector {
   static const speed = 200;
-<<<<<<< HEAD
   static final Paint _blue = BasicPalette.blue.paint();
   static final Paint _white = BasicPalette.white.paint();
-  static final Vector2 _size = Vector2.all(50);
-=======
-  static final Paint blue = Paint()..color = const Color(0xFF0000FF);
-  static final Paint white = BasicPalette.white.paint;
   static final Vector2 objSize = Vector2.all(50);
->>>>>>> dd2fb02a
 
   Vector2 position = Vector2(0, 0);
   Vector2? target;
@@ -34,11 +28,7 @@
     super.render(canvas);
     canvas.drawRect(
       _toRect(),
-<<<<<<< HEAD
-      _onTarget ? _blue : _white,
-=======
-      onTarget ? blue : white,
->>>>>>> dd2fb02a
+      onTarget ? _blue : _white,
     );
   }
 
