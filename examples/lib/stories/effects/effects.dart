--- conflicted
+++ resolved
@@ -71,16 +71,15 @@
       codeLink: baseLink('effects/color_effect.dart'),
     )
     ..add(
-<<<<<<< HEAD
       'Rotate Effect (v2)',
       (_) => GameWidget(game: RotateEffectExample()),
       codeLink: baseLink('effects/rotate_effect_example.dart'),
       info: RotateEffectExample.description,
-=======
+    )
+    ..add(
       'Remove Effect',
       (_) => GameWidget(game: RemoveEffectExample()),
       codeLink: baseLink('effects/remove_effect_example.dart'),
       info: RemoveEffectExample.description,
->>>>>>> 4a4888d1
     );
 }