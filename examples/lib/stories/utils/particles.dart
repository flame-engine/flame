--- conflicted
+++ resolved
@@ -255,13 +255,8 @@
     return Particle.generate(
       generator: (i) => MovingParticle(
         curve: Interval(rnd.nextDouble() * .1, rnd.nextDouble() * .8 + .1),
-<<<<<<< HEAD
         to: randomCellVector2() * .5,
         child: reusablePatricle,
-=======
-        to: randomCellOffset() * .5,
-        child: reusablePatricle!,
->>>>>>> 9b589baf
       ),
     );
   }
