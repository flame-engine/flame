import 'package:dashbook/dashbook.dart';
import 'package:examples/commons/commons.dart';
import 'package:examples/stories/components/clip_component_example.dart';
import 'package:examples/stories/components/composability_example.dart';
import 'package:examples/stories/components/debug_example.dart';
import 'package:examples/stories/components/game_in_game_example.dart';
import 'package:examples/stories/components/look_at_example.dart';
import 'package:examples/stories/components/look_at_smooth_example.dart';
import 'package:examples/stories/components/priority_example.dart';
import 'package:flame/game.dart';

void addComponentsStories(Dashbook dashbook) {
  dashbook.storiesOf('Components')
    ..add(
      'Composability',
      (_) => GameWidget(game: ComposabilityExample()),
      codeLink: baseLink('components/composability_example.dart'),
      info: ComposabilityExample.description,
    )
    ..add(
      'Priority',
      (_) => GameWidget(game: PriorityExample()),
      codeLink: baseLink('components/priority_example.dart'),
      info: PriorityExample.description,
    )
    ..add(
      'Debug',
      (_) => GameWidget(game: DebugExample()),
      codeLink: baseLink('components/debug_example.dart'),
      info: DebugExample.description,
    )
    ..add(
      'Game-in-game',
      (_) => GameWidget(game: GameInGameExample()),
      codeLink: baseLink('components/game_in_game_example.dart'),
      info: GameInGameExample.description,
    )
    ..add(
<<<<<<< HEAD
      'Look At',
      (_) => GameWidget(game: LookAtExample()),
      codeLink: baseLink('components/look_at_example.dart'),
      info: LookAtExample.description,
    )
    ..add(
      'Look At Smooth',
      (_) => GameWidget(game: LookAtSmoothExample()),
      codeLink: baseLink('components/look_at_smooth_example.dart'),
      info: LookAtExample.description,
=======
      'ClipComponent',
      (context) => GameWidget(game: ClipComponentExample()),
      codeLink: baseLink('components/clip_component_example.dart'),
      info: ClipComponentExample.description,
>>>>>>> f34d86db
    );
}<|MERGE_RESOLUTION|>--- conflicted
+++ resolved
@@ -36,7 +36,12 @@
       info: GameInGameExample.description,
     )
     ..add(
-<<<<<<< HEAD
+      'ClipComponent',
+      (context) => GameWidget(game: ClipComponentExample()),
+      codeLink: baseLink('components/clip_component_example.dart'),
+      info: ClipComponentExample.description,
+    )
+    ..add(
       'Look At',
       (_) => GameWidget(game: LookAtExample()),
       codeLink: baseLink('components/look_at_example.dart'),
@@ -47,11 +52,5 @@
       (_) => GameWidget(game: LookAtSmoothExample()),
       codeLink: baseLink('components/look_at_smooth_example.dart'),
       info: LookAtExample.description,
-=======
-      'ClipComponent',
-      (context) => GameWidget(game: ClipComponentExample()),
-      codeLink: baseLink('components/clip_component_example.dart'),
-      info: ClipComponentExample.description,
->>>>>>> f34d86db
     );
 }